--- conflicted
+++ resolved
@@ -61,10 +61,6 @@
 	artifact := &latest.Artifact{
 		ArtifactType: latest.ArtifactType{
 			KoArtifact: &latest.KoArtifact{
-<<<<<<< HEAD
-
-=======
->>>>>>> 0ea61f8f
 				BaseImage: baseImage,
 			},
 		},
