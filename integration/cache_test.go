--- conflicted
+++ resolved
@@ -17,25 +17,13 @@
 package integration
 
 import (
-<<<<<<< HEAD
 	"fmt"
 	"os"
 	"path"
 	"testing"
-
-	"github.com/GoogleContainerTools/skaffold/integration/skaffold"
-)
-
-/*
-func TestCacheAPITriggers(t *testing.T) {
-	// TODO: This test shall pass once render v2 is completed.
-	t.SkipNow()
-=======
-	"testing"
 	"time"
 
 	"k8s.io/apimachinery/pkg/util/wait"
->>>>>>> acdfd84d
 
 	"github.com/GoogleContainerTools/skaffold/integration/skaffold"
 	"github.com/GoogleContainerTools/skaffold/proto/v1"
@@ -62,12 +50,24 @@
 	})
 }
 
-<<<<<<< HEAD
+func TestCacheHits(t *testing.T) {
+	MarkIntegrationTest(t, CanRunWithoutGcp)
+	testutil.Run(t, "TestCacheHits", func(t *testutil.T) {
+		// Run skaffold build first to fail quickly on a build failure
+		skaffold.Build().InDir("examples/getting-started").RunOrFail(t.T)
+
+		ns, _ := SetupNamespace(t.T)
+		rpcAddr := randomPort()
+
+		// Rebuild with a different tag so that we get a cache hit.
+		out := skaffold.Build("--tag", ns.Name, "--rpc-port", rpcAddr).InDir("examples/getting-started").RunOrFailOutput(t.T)
+		t.CheckContains("skaffold-example: Found. Tagging", string(out))
+	})
+}
 
 func waitForEvent(t *testing.T, entries chan *proto.LogEntry, condition func(*proto.LogEntry) bool) {
 	failNowIfError(t, wait.PollImmediate(time.Millisecond*500, 2*time.Minute, func() (bool, error) { return condition(<-entries), nil }))
 }
-*/
 
 func TestCacheIfBuildFail(t *testing.T) {
 	MarkIntegrationTest(t, CanRunWithoutGcp)
@@ -86,24 +86,4 @@
 	if b := fInfo.Size(); b == 0 {
 		failNowIfError(t, fmt.Errorf("expected to see content in the cache file, saw %d bytes", b))
 	}
-
-=======
-func TestCacheHits(t *testing.T) {
-	MarkIntegrationTest(t, CanRunWithoutGcp)
-	testutil.Run(t, "TestCacheHits", func(t *testutil.T) {
-		// Run skaffold build first to fail quickly on a build failure
-		skaffold.Build().InDir("examples/getting-started").RunOrFail(t.T)
-
-		ns, _ := SetupNamespace(t.T)
-		rpcAddr := randomPort()
-
-		// Rebuild with a different tag so that we get a cache hit.
-		out := skaffold.Build("--tag", ns.Name, "--rpc-port", rpcAddr).InDir("examples/getting-started").RunOrFailOutput(t.T)
-		t.CheckContains("skaffold-example: Found. Tagging", string(out))
-	})
-}
-
-func waitForEvent(t *testing.T, entries chan *proto.LogEntry, condition func(*proto.LogEntry) bool) {
-	failNowIfError(t, wait.PollImmediate(time.Millisecond*500, 2*time.Minute, func() (bool, error) { return condition(<-entries), nil }))
->>>>>>> acdfd84d
 }