<?xml version="1.0" encoding="UTF-8"?>
<project xmlns="http://maven.apache.org/POM/4.0.0"
  xmlns:xsi="http://www.w3.org/2001/XMLSchema-instance"
  xsi:schemaLocation="http://maven.apache.org/POM/4.0.0 http://maven.apache.org/xsd/maven-4.0.0.xsd">
  <modelVersion>4.0.0</modelVersion>

  <groupId>org.skaffold</groupId>
  <artifactId>parent</artifactId>
  <version>0.1.0</version>
  <description>Multi-Module Example with Skaffold and Jib</description>
  <packaging>pom</packaging>

  <parent>
    <groupId>org.springframework.boot</groupId>
    <artifactId>spring-boot-starter-parent</artifactId>
    <version>2.0.5.RELEASE</version>
  </parent>

  <properties>
    <java.version>1.8</java.version>
<<<<<<< HEAD
    <jib.maven-plugin-version>1.5.0</jib.maven-plugin-version>
=======
    <jib.maven-plugin-version>1.7.0</jib.maven-plugin-version>
>>>>>>> 762ac352
  </properties>

  <dependencies>
    <dependency>
      <groupId>org.springframework.boot</groupId>
      <artifactId>spring-boot-starter-web</artifactId>
    </dependency>
  </dependencies>

  <modules>
    <module>project1</module>
    <module>project2</module>
  </modules>

  <build>
    <pluginManagement>
      <plugins>
        <plugin>
          <groupId>com.google.cloud.tools</groupId>
          <artifactId>jib-maven-plugin</artifactId>
          <version>${jib.maven-plugin-version}</version>
        </plugin>
      </plugins>
    </pluginManagement>
  </build>
</project><|MERGE_RESOLUTION|>--- conflicted
+++ resolved
@@ -18,11 +18,7 @@
 
   <properties>
     <java.version>1.8</java.version>
-<<<<<<< HEAD
-    <jib.maven-plugin-version>1.5.0</jib.maven-plugin-version>
-=======
     <jib.maven-plugin-version>1.7.0</jib.maven-plugin-version>
->>>>>>> 762ac352
   </properties>
 
   <dependencies>
