apiVersion: skaffold/v2beta27
kind: Config
profiles:
  - name: deployment
    deploy:
      kubectl:
        manifests: ["deployment.yaml"]
  - name: statefulset
    deploy:
      kubectl:
        manifests: ["statefulset.yaml"]
  - name: configconnector
    deploy:
      statusCheckDeadlineSeconds: 10
      kubectl:
<<<<<<< HEAD
        statusCheckDeadlineSeconds: 10
=======
>>>>>>> 189a5529
        manifests: ["configconnector.yaml"]
  - name: pod
    deploy:
      kubectl:
        manifests: ["pod.yaml"]<|MERGE_RESOLUTION|>--- conflicted
+++ resolved
@@ -13,10 +13,6 @@
     deploy:
       statusCheckDeadlineSeconds: 10
       kubectl:
-<<<<<<< HEAD
-        statusCheckDeadlineSeconds: 10
-=======
->>>>>>> 189a5529
         manifests: ["configconnector.yaml"]
   - name: pod
     deploy:
