/*
Copyright 2019 The Skaffold Authors

Licensed under the Apache License, Version 2.0 (the "License");
you may not use this file except in compliance with the License.
You may obtain a copy of the License at

    http://www.apache.org/licenses/LICENSE-2.0

Unless required by applicable law or agreed to in writing, software
distributed under the License is distributed on an "AS IS" BASIS,
WITHOUT WARRANTIES OR CONDITIONS OF ANY KIND, either express or implied.
See the License for the specific language governing permissions and
limitations under the License.
*/

package integration

import (
	"io/ioutil"
	"os"
	"path/filepath"
	"testing"

	yaml "gopkg.in/yaml.v2"

	"github.com/GoogleContainerTools/skaffold/integration/skaffold"
	"github.com/GoogleContainerTools/skaffold/testutil"
)

<<<<<<< HEAD
func TestFix(t *testing.T) {
	// TODO: This test shall pass once render v2 is completed.
	t.SkipNow()

=======
func TestFixExclusiveOptions(t *testing.T) {
>>>>>>> e9c900fe
	MarkIntegrationTest(t, CanRunWithoutGcp)

	out := skaffold.Fix().InDir("testdata/fix").RunOrFailOutput(t)
	out, err := skaffold.Fix("--overwrite", "--output=ignored").WithConfig("-").InDir("testdata/fix").
		WithStdin(out).RunWithCombinedOutput(t)
	testutil.CheckError(t, true, err)
	testutil.CheckContains(t, "cannot be used together", string(out))
}

func TestFixStdout(t *testing.T) {
	MarkIntegrationTest(t, CanRunWithoutGcp)
	ns, _ := SetupNamespace(t)

	out := skaffold.Fix().InDir("testdata/fix").RunOrFailOutput(t)
	skaffold.Run().WithConfig("-").InDir("testdata/fix").InNs(ns.Name).WithStdin(out).RunOrFail(t)
}

func TestFixOutputFile(t *testing.T) {
	MarkIntegrationTest(t, CanRunWithoutGcp)

	out := skaffold.Fix("--output", filepath.Join("updated.yaml")).InDir("testdata/fix").RunOrFailOutput(t)
	testutil.CheckContains(t, "written to updated.yaml", string(out))
	defer os.Remove(filepath.Join("testdata", "fix", "updated.yaml"))

	f, err := ioutil.ReadFile(filepath.Join("testdata", "fix", "updated.yaml"))
	testutil.CheckError(t, false, err)

	parsed := make(map[string]interface{})
	err = yaml.UnmarshalStrict(f, parsed)
	testutil.CheckError(t, false, err)
}<|MERGE_RESOLUTION|>--- conflicted
+++ resolved
@@ -28,14 +28,10 @@
 	"github.com/GoogleContainerTools/skaffold/testutil"
 )
 
-<<<<<<< HEAD
-func TestFix(t *testing.T) {
+func TestFixExclusiveOptions(t *testing.T) {
 	// TODO: This test shall pass once render v2 is completed.
 	t.SkipNow()
 
-=======
-func TestFixExclusiveOptions(t *testing.T) {
->>>>>>> e9c900fe
 	MarkIntegrationTest(t, CanRunWithoutGcp)
 
 	out := skaffold.Fix().InDir("testdata/fix").RunOrFailOutput(t)
