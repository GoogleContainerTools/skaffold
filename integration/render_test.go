--- conflicted
+++ resolved
@@ -440,14 +440,10 @@
 	}
 }
 
-<<<<<<< HEAD
-func TestRenderFromBuildOutput(t *testing.T) {
+func TestRenderWithBuilds(t *testing.T) {
 	// TODO: This test shall pass once render v2 is completed.
 	t.SkipNow()
 
-=======
-func TestRenderWithBuilds(t *testing.T) {
->>>>>>> 22cfab75
 	MarkIntegrationTest(t, CanRunWithoutGcp)
 
 	tests := []struct {
