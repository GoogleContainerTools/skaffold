--- conflicted
+++ resolved
@@ -87,15 +87,14 @@
 			pods:        []string{"hello-service"},
 		},
 		{
-<<<<<<< HEAD
 			description: "multiple deployers",
 			dir:         "testdata/deploy-multiple",
 			pods:        []string{"deploy-kubectl", "deploy-kustomize"},
-=======
+		},
+		{
 			description: "custom builder",
 			dir:         "examples/custom",
 			pods:        []string{"getting-started"},
->>>>>>> 3edcf534
 		},
 	}
 	for _, test := range tests {
