[prune]
  unused-packages = true
  non-go = true
  go-tests = true

[[constraint]]
  name = "github.com/pkg/errors"
  version = "0.8.0"

[[constraint]]
  name = "github.com/sirupsen/logrus"
  version = "1.0.5"

[[constraint]]
  name = "github.com/spf13/cobra"
  version = "0.0.2"

[[override]]
  name = "github.com/xeipuuv/gojsonschema"
  revision = "0c8571ac0ce161a5feb57375a9cdf148c98c0f70"

[[constraint]]
  name = "github.com/docker/distribution"
  revision = "83389a148052d74ac602f5f1d62f86ff2f3c4aa5"

[[constraint]]
  name = "k8s.io/apimachinery"
  version = "kubernetes-1.11.0"

[[constraint]]
  name = "k8s.io/client-go"
  version = "kubernetes-1.11.0"

[[constraint]]
  name = "k8s.io/api"
  version = "kubernetes-1.11.0"

[[override]]
  name = "github.com/Azure/go-autorest"
  version = "v10.6.2"

[[constraint]]
  name = "cloud.google.com/go"
  version = "0.17.0"

[[constraint]]
  name = "google.golang.org/api"
  revision = "ff7b961889714494dc1feb2e8359298cbd20e5e3"

[[constraint]]
  name = "gopkg.in/src-d/go-git.v4"
  revision = "v4.4.0"

[[constraint]]
  name = "github.com/google/go-github"
  version = "18.2.0"

[[constraint]]
  name = "gopkg.in/AlecAivazis/survey.v1"
  revision = "17861e192dc11fd2f5081df1932c94cce262fa1e"

[[override]]
  name = "github.com/docker/docker"
  revision = "71cd53e4a197b303c6ba086bd584ffd67a884281"

[[constraint]]
  name = "github.com/bmatcuk/doublestar"
  revision = "v1.1.1"

[[constraint]]
<<<<<<< HEAD
  name = "github.com/imdario/mergo"
  version = "0.3.6"
=======
  name = "github.com/rjeczalik/notify"
  version = "0.9.2"
>>>>>>> 3232a193
<|MERGE_RESOLUTION|>--- conflicted
+++ resolved
@@ -68,10 +68,9 @@
   revision = "v1.1.1"
 
 [[constraint]]
-<<<<<<< HEAD
   name = "github.com/imdario/mergo"
   version = "0.3.6"
-=======
+
+[[constraint]]
   name = "github.com/rjeczalik/notify"
-  version = "0.9.2"
->>>>>>> 3232a193
+  version = "0.9.2"