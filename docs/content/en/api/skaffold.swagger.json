{
  "swagger": "2.0",
  "info": {
    "version": "version not set",
    "description": "v1/skaffold.proto"
  },
  "consumes": [
    "application/json"
  ],
  "produces": [
    "application/json"
  ],
  "paths": {
    "/v1/build/auto_execute": {
      "put": {
        "summary": "Allows for enabling or disabling automatic build trigger",
        "operationId": "SkaffoldService_AutoBuild",
        "responses": {
          "200": {
            "description": "A successful response.",
            "schema": {
              "properties": {}
            }
          },
          "default": {
            "description": "An unexpected error response.",
            "schema": {
              "$ref": "#/definitions/runtimeError"
            }
          }
        },
        "parameters": [
          {
            "name": "body",
            "in": "body",
            "required": true,
            "schema": {
              "$ref": "#/definitions/protoTriggerState"
            }
          }
        ],
        "tags": [
          "SkaffoldService"
        ]
      }
    },
    "/v1/deploy/auto_execute": {
      "put": {
        "summary": "Allows for enabling or disabling automatic deploy trigger",
        "operationId": "SkaffoldService_AutoDeploy",
        "responses": {
          "200": {
            "description": "A successful response.",
            "schema": {
              "properties": {}
            }
          },
          "default": {
            "description": "An unexpected error response.",
            "schema": {
              "$ref": "#/definitions/runtimeError"
            }
          }
        },
        "parameters": [
          {
            "name": "body",
            "in": "body",
            "required": true,
            "schema": {
              "$ref": "#/definitions/protoTriggerState"
            }
          }
        ],
        "tags": [
          "SkaffoldService"
        ]
      }
    },
    "/v1/event_log": {
      "get": {
        "summary": "DEPRECATED. Events should be used instead.\nTODO remove (https://github.com/GoogleContainerTools/skaffold/issues/3168)",
        "operationId": "SkaffoldService_EventLog",
        "responses": {
          "200": {
            "description": "A successful response.(streaming responses)",
            "schema": {
              "type": "object",
              "properties": {
                "result": {
                  "$ref": "#/definitions/protoLogEntry"
                },
                "error": {
                  "$ref": "#/definitions/runtimeStreamError"
                }
              },
              "description": "Stream result of protoLogEntry"
            }
          },
          "default": {
            "description": "An unexpected error response.",
            "schema": {
              "$ref": "#/definitions/runtimeError"
            }
          }
        },
        "parameters": [
          {
            "name": "timestamp",
            "in": "query",
            "required": false,
            "type": "string",
            "format": "date-time"
          },
          {
            "name": "event.metaEvent.entry",
            "description": "entry, for example: `\"Starting Skaffold: {Version:v0.39.0-16-g5bb7c9e0 ConfigVersion:skaffold/v1 GitVersion: GitCommit:5bb7c9e078e4d522a5ffc42a2f1274fd17d75902 GitTreeState:dirty BuildDate01:29Z GoVersion:go1.13rc1 Compiler:gc Platform:linux/amd64}\"`.",
            "in": "query",
            "required": false,
            "type": "string"
          },
          {
            "name": "event.metaEvent.metadata.build.numberOfArtifacts",
            "in": "query",
            "required": false,
            "type": "integer",
            "format": "int32"
          },
          {
            "name": "event.metaEvent.metadata.build.type",
            "description": " - UNKNOWN_BUILD_TYPE: Could not determine Build Type\n - CLUSTER: Cluster Build\n - GCB: GCB Build\n - LOCAL: Local Build",
            "in": "query",
            "required": false,
            "type": "string",
            "enum": [
              "UNKNOWN_BUILD_TYPE",
              "CLUSTER",
              "GCB",
              "LOCAL"
            ],
            "default": "UNKNOWN_BUILD_TYPE"
          },
          {
            "name": "event.metaEvent.metadata.deploy.cluster",
            "description": " - UNKNOWN_CLUSTER_TYPE: Could not determine Cluster Type\n - MINIKUBE: Minikube Cluster\n - GKE: GKE cluster\n - OTHER: All Cluster except Minikube and GKE",
            "in": "query",
            "required": false,
            "type": "string",
            "enum": [
              "UNKNOWN_CLUSTER_TYPE",
              "MINIKUBE",
              "GKE",
              "OTHER"
            ],
            "default": "UNKNOWN_CLUSTER_TYPE"
          },
          {
            "name": "event.buildEvent.artifact",
            "in": "query",
            "required": false,
            "type": "string"
          },
          {
            "name": "event.buildEvent.status",
            "in": "query",
            "required": false,
            "type": "string"
          },
          {
            "name": "event.buildEvent.err",
            "in": "query",
            "required": false,
            "type": "string"
          },
          {
            "name": "event.buildEvent.errCode",
            "description": " - OK: A default status code for events that do not have an associated phase.\nTypically seen with the DevEndEvent event on success.\n - STATUSCHECK_SUCCESS: Status Check Success\n - BUILD_SUCCESS: Build Success\n - DEPLOY_SUCCESS: Deploy Success\n - TEST_SUCCESS: Test Success\n - BUILD_PUSH_ACCESS_DENIED: Build error due to push access denied\n - BUILD_PROJECT_NOT_FOUND: Build error due to GCP project not found.\n - BUILD_DOCKER_DAEMON_NOT_RUNNING: Docker build error due to docker daemon not running\n - BUILD_USER_ERROR: Build error due to user application code, e.g. compilation error, dockerfile error etc\n - BUILD_DOCKER_UNAVAILABLE: Build error due to docker not available\n - BUILD_DOCKER_UNAUTHORIZED: Docker build error due to user not authorized to perform the action\n - BUILD_DOCKER_SYSTEM_ERR: Docker system build error\n - BUILD_DOCKER_NOT_MODIFIED_ERR: Docker build error due to Docker build container is already in the desired state\n - BUILD_DOCKER_NOT_IMPLEMENTED_ERR: Docker build error indicating a feature not supported\n - BUILD_DOCKER_DATA_LOSS_ERR: Docker build error indicates that for given build, data was lost or there is data corruption\n - BUILD_DOCKER_FORBIDDEN_ERR: Docker build error indicates user is forbidden to perform the build or step/action.\n - BUILD_DOCKER_CONFLICT_ERR: Docker build error due to some internal error and docker container state conflicts with the requested action and can't be performed\n - BUILD_DOCKER_ERROR_NOT_FOUND: Docker build error indicates the requested object does not exist\n - BUILD_DOCKER_INVALID_PARAM_ERR: Docker build error indication invalid parameter sent to docker command\n - BUILD_DOCKERFILE_NOT_FOUND: Docker build failed due to dockerfile not found\n - BUILD_DOCKER_CACHE_FROM_PULL_ERR: Docker build failed due `cacheFrom` user config error\n - BUILD_DOCKER_GET_DIGEST_ERR: Build error due to digest for built artifact could not be retrieved from docker daemon.\n - BUILD_REGISTRY_GET_DIGEST_ERR: Build error due to digest for built artifact could not be retrieved from registry.\n - BUILD_UNKNOWN_JIB_PLUGIN_TYPE: Build error indicating unknown Jib plugin type. Should be one of [maven, gradle]\n - BUILD_JIB_GRADLE_DEP_ERR: Build error determining dependency for jib gradle project.\n - BUILD_JIB_MAVEN_DEP_ERR: Build error determining dependency for jib gradle project.\n - INIT_DOCKER_NETWORK_LISTING_CONTAINERS: Docker build error when listing containers.\n - INIT_DOCKER_NETWORK_INVALID_CONTAINER_NAME: Docker build error indicating an invalid container name (or id).\n - INIT_DOCKER_NETWORK_CONTAINER_DOES_NOT_EXIST: Docker build error indicating the container referenced does not exists in the docker context used.\n - STATUSCHECK_IMAGE_PULL_ERR: Container image pull error\n - STATUSCHECK_CONTAINER_CREATING: Container creating error\n - STATUSCHECK_RUN_CONTAINER_ERR: Container run error\n - STATUSCHECK_CONTAINER_TERMINATED: Container is already terminated\n - STATUSCHECK_DEPLOYMENT_ROLLOUT_PENDING: Deployment waiting for rollout\n - STATUSCHECK_CONTAINER_RESTARTING: Container restarting error\n - STATUSCHECK_UNHEALTHY: Readiness probe failed\n - STATUSCHECK_NODE_MEMORY_PRESSURE: Node memory pressure error\n - STATUSCHECK_NODE_DISK_PRESSURE: Node disk pressure error\n - STATUSCHECK_NODE_NETWORK_UNAVAILABLE: Node network unavailable error\n - STATUSCHECK_NODE_PID_PRESSURE: Node PID pressure error\n - STATUSCHECK_NODE_UNSCHEDULABLE: Node unschedulable error\n - STATUSCHECK_NODE_UNREACHABLE: Node unreachable error\n - STATUSCHECK_NODE_NOT_READY: Node not ready error\n - STATUSCHECK_FAILED_SCHEDULING: Scheduler failure error\n - STATUSCHECK_KUBECTL_CONNECTION_ERR: Kubectl connection error\n - STATUSCHECK_KUBECTL_PID_KILLED: Kubectl process killed error\n - STATUSCHECK_KUBECTL_CLIENT_FETCH_ERR: Kubectl client fetch err\n - STATUSCHECK_POD_INITIALIZING: Pod Initializing\n - UNKNOWN_ERROR: Could not determine error and phase\n - STATUSCHECK_UNKNOWN: Status Check error unknown\n - STATUSCHECK_UNKNOWN_UNSCHEDULABLE: Container is unschedulable due to unknown reasons\n - STATUSCHECK_CONTAINER_WAITING_UNKNOWN: Container is waiting due to unknown reason\n - STATUSCHECK_UNKNOWN_EVENT: Container event reason unknown\n - DEPLOY_UNKNOWN: Deploy failed due to unknown reason\n - SYNC_UNKNOWN: SYNC failed due to known reason\n - BUILD_UNKNOWN: Build failed due to unknown reason\n - DEVINIT_UNKNOWN: Dev Init failed due to unknown reason\n - CLEANUP_UNKNOWN: Cleanup failed due to unknown reason\n - INIT_UNKNOWN: Initialization of the Skaffold session failed due to unknown reason(s)\n - BUILD_DOCKER_UNKNOWN: Build failed due to docker unknown error\n - TEST_UNKNOWN: Test failed due to unknown reason\n - SYNC_INIT_ERROR: File Sync Initialize failure\n - DEVINIT_REGISTER_BUILD_DEPS: Failed to configure watcher for build dependencies in dev loop\n - DEVINIT_REGISTER_TEST_DEPS: Failed to configure watcher for test dependencies in dev loop\n - DEVINIT_REGISTER_DEPLOY_DEPS: Failed to configure watcher for deploy dependencies in dev loop\n - DEVINIT_REGISTER_CONFIG_DEP: Failed to configure watcher for Skaffold configuration file.\n - DEVINIT_UNSUPPORTED_V1_MANIFEST: Failed to configure watcher for build dependencies for a base image with v1 manifest.\n - STATUSCHECK_USER_CANCELLED: User cancelled the skaffold dev run\n - STATUSCHECK_DEADLINE_EXCEEDED: Deadline for status check exceeded\n - BUILD_CANCELLED: Build Cancelled\n - DEPLOY_CANCELLED: Deploy cancelled due to user cancellation or one or more deployers failed.\n - BUILD_DOCKER_CANCELLED: Docker build cancelled.\n - BUILD_DOCKER_DEADLINE: Build error due to docker deadline was reached before the docker action completed\n - INIT_CREATE_TAGGER_ERROR: Skaffold was unable to create the configured tagger\n - INIT_MINIKUBE_PAUSED_ERROR: Skaffold was unable to start as Minikube appears to be paused\n - INIT_MINIKUBE_NOT_RUNNING_ERROR: Skaffold was unable to start as Minikube appears to be stopped\n - INIT_CREATE_BUILDER_ERROR: Skaffold was unable to create a configured image builder\n - INIT_CREATE_DEPLOYER_ERROR: Skaffold was unable to create a configured deployer\n - INIT_CREATE_TEST_DEP_ERROR: Skaffold was unable to create a configured test\n - INIT_CACHE_ERROR: Skaffold encountered an error validating the artifact cache\n - INIT_CREATE_WATCH_TRIGGER_ERROR: Skaffold encountered an error when configuring file watching\n - INIT_CREATE_ARTIFACT_DEP_ERROR: Skaffold encountered an error when evaluating artifact dependencies\n - DEPLOY_CLUSTER_CONNECTION_ERR: Unable to connect to cluster\n - DEPLOY_DEBUG_HELPER_RETRIEVE_ERR: Could not retrieve debug helpers.\n - DEPLOY_CLEANUP_ERR: Deploy clean up error\n - DEPLOY_HELM_APPLY_LABELS: Unable to apply helm labels.\n - DEPLOY_HELM_USER_ERR: Deploy error due to user deploy config for helm deployer\n - DEPLOY_NO_MATCHING_BUILD: Helm error when no build result is found of value  specified in helm `artifactOverrides`\n - DEPLOY_HELM_VERSION_ERR: Unable to get helm client version\n - DEPLOY_HELM_MIN_VERSION_ERR: Helm version not supported.\n - DEPLOY_KUBECTL_VERSION_ERR: Unable to retrieve kubectl version\n - DEPLOY_KUBECTL_OFFLINE_MODE_ERR: User specified offline mode for rendering but remote manifests presents.\n - DEPLOY_ERR_WAITING_FOR_DELETION: Error waiting for previous version deletion before next version is active.\n - DEPLOY_READ_MANIFEST_ERR: Error reading manifests\n - DEPLOY_READ_REMOTE_MANIFEST_ERR: Error reading remote manifests\n - DEPLOY_LIST_MANIFEST_ERR: Errors listing manifests\n - DEPLOY_KUBECTL_USER_ERR: Deploy error due to user deploy config for kubectl deployer\n - DEPLOY_KUSTOMIZE_USER_ERR: Deploy error due to user deploy config for kustomize deployer\n - DEPLOY_REPLACE_IMAGE_ERR: Error replacing a built artifact in the manifests\n - DEPLOY_TRANSFORM_MANIFEST_ERR: Error transforming a manifest during skaffold debug\n - DEPLOY_SET_LABEL_ERR: Error setting user specified additional labels.\n - DEPLOY_MANIFEST_WRITE_ERR: Error writing hydrated kubernetes manifests.\n - DEPLOY_PARSE_MANIFEST_IMAGES_ERR: Error getting images from a kubernetes manifest.\n - DEPLOY_HELM_CREATE_NS_NOT_AVAILABLE: Helm config `createNamespace` not available\n - TEST_USER_CONFIG_ERR: Error expanding paths\n - TEST_CST_USER_ERR: Error running container-structure-test\n - TEST_IMG_PULL_ERR: Unable to docker pull image\n - CONFIG_FILE_PARSING_ERR: Catch-all configuration file parsing error\n - CONFIG_FILE_NOT_FOUND_ERR: Main configuration file not found\n - CONFIG_DEPENDENCY_NOT_FOUND_ERR: Dependency configuration file not found\n - CONFIG_DUPLICATE_NAMES_SAME_FILE_ERR: Duplicate config names in the same configuration file\n - CONFIG_DUPLICATE_NAMES_ACROSS_FILES_ERR: Duplicate config names in two configuration files\n - CONFIG_BAD_FILTER_ERR: No configs matching configs filter\n - CONFIG_ZERO_FOUND_ERR: No configs parsed from current file\n - CONFIG_APPLY_PROFILES_ERR: Failed to apply profiles to config\n - CONFIG_DEFAULT_VALUES_ERR: Failed to set default config values\n - CONFIG_FILE_PATHS_SUBSTITUTION_ERR: Failed to substitute absolute file paths in config\n - CONFIG_MULTI_IMPORT_PROFILE_CONFLICT_ERR: Same config imported at least twice with different set of profiles",
            "in": "query",
            "required": false,
            "type": "string",
            "enum": [
              "OK",
              "STATUSCHECK_SUCCESS",
              "BUILD_SUCCESS",
              "DEPLOY_SUCCESS",
              "TEST_SUCCESS",
              "BUILD_PUSH_ACCESS_DENIED",
              "BUILD_PROJECT_NOT_FOUND",
              "BUILD_DOCKER_DAEMON_NOT_RUNNING",
              "BUILD_USER_ERROR",
              "BUILD_DOCKER_UNAVAILABLE",
              "BUILD_DOCKER_UNAUTHORIZED",
              "BUILD_DOCKER_SYSTEM_ERR",
              "BUILD_DOCKER_NOT_MODIFIED_ERR",
              "BUILD_DOCKER_NOT_IMPLEMENTED_ERR",
              "BUILD_DOCKER_DATA_LOSS_ERR",
              "BUILD_DOCKER_FORBIDDEN_ERR",
              "BUILD_DOCKER_CONFLICT_ERR",
              "BUILD_DOCKER_ERROR_NOT_FOUND",
              "BUILD_DOCKER_INVALID_PARAM_ERR",
              "BUILD_DOCKERFILE_NOT_FOUND",
              "BUILD_DOCKER_CACHE_FROM_PULL_ERR",
              "BUILD_DOCKER_GET_DIGEST_ERR",
              "BUILD_REGISTRY_GET_DIGEST_ERR",
              "BUILD_UNKNOWN_JIB_PLUGIN_TYPE",
              "BUILD_JIB_GRADLE_DEP_ERR",
              "BUILD_JIB_MAVEN_DEP_ERR",
              "INIT_DOCKER_NETWORK_LISTING_CONTAINERS",
              "INIT_DOCKER_NETWORK_INVALID_CONTAINER_NAME",
              "INIT_DOCKER_NETWORK_CONTAINER_DOES_NOT_EXIST",
              "STATUSCHECK_IMAGE_PULL_ERR",
              "STATUSCHECK_CONTAINER_CREATING",
              "STATUSCHECK_RUN_CONTAINER_ERR",
              "STATUSCHECK_CONTAINER_TERMINATED",
              "STATUSCHECK_DEPLOYMENT_ROLLOUT_PENDING",
              "STATUSCHECK_CONTAINER_RESTARTING",
              "STATUSCHECK_UNHEALTHY",
              "STATUSCHECK_NODE_MEMORY_PRESSURE",
              "STATUSCHECK_NODE_DISK_PRESSURE",
              "STATUSCHECK_NODE_NETWORK_UNAVAILABLE",
              "STATUSCHECK_NODE_PID_PRESSURE",
              "STATUSCHECK_NODE_UNSCHEDULABLE",
              "STATUSCHECK_NODE_UNREACHABLE",
              "STATUSCHECK_NODE_NOT_READY",
              "STATUSCHECK_FAILED_SCHEDULING",
              "STATUSCHECK_KUBECTL_CONNECTION_ERR",
              "STATUSCHECK_KUBECTL_PID_KILLED",
              "STATUSCHECK_KUBECTL_CLIENT_FETCH_ERR",
              "STATUSCHECK_DEPLOYMENT_FETCH_ERR",
              "STATUSCHECK_POD_INITIALIZING",
              "UNKNOWN_ERROR",
              "STATUSCHECK_UNKNOWN",
              "STATUSCHECK_UNKNOWN_UNSCHEDULABLE",
              "STATUSCHECK_CONTAINER_WAITING_UNKNOWN",
              "STATUSCHECK_UNKNOWN_EVENT",
              "DEPLOY_UNKNOWN",
              "SYNC_UNKNOWN",
              "BUILD_UNKNOWN",
              "DEVINIT_UNKNOWN",
              "CLEANUP_UNKNOWN",
              "INIT_UNKNOWN",
              "BUILD_DOCKER_UNKNOWN",
              "TEST_UNKNOWN",
              "SYNC_INIT_ERROR",
              "DEVINIT_REGISTER_BUILD_DEPS",
              "DEVINIT_REGISTER_TEST_DEPS",
              "DEVINIT_REGISTER_DEPLOY_DEPS",
              "DEVINIT_REGISTER_CONFIG_DEP",
              "DEVINIT_UNSUPPORTED_V1_MANIFEST",
              "STATUSCHECK_USER_CANCELLED",
              "STATUSCHECK_DEADLINE_EXCEEDED",
              "BUILD_CANCELLED",
              "DEPLOY_CANCELLED",
              "BUILD_DOCKER_CANCELLED",
              "BUILD_DOCKER_DEADLINE",
              "INIT_CREATE_TAGGER_ERROR",
              "INIT_MINIKUBE_PAUSED_ERROR",
              "INIT_MINIKUBE_NOT_RUNNING_ERROR",
              "INIT_CREATE_BUILDER_ERROR",
              "INIT_CREATE_DEPLOYER_ERROR",
              "INIT_CREATE_TEST_DEP_ERROR",
              "INIT_CACHE_ERROR",
              "INIT_CREATE_WATCH_TRIGGER_ERROR",
              "INIT_CREATE_ARTIFACT_DEP_ERROR",
              "DEPLOY_CLUSTER_CONNECTION_ERR",
              "DEPLOY_DEBUG_HELPER_RETRIEVE_ERR",
              "DEPLOY_CLEANUP_ERR",
              "DEPLOY_HELM_APPLY_LABELS",
              "DEPLOY_HELM_USER_ERR",
              "DEPLOY_NO_MATCHING_BUILD",
              "DEPLOY_HELM_VERSION_ERR",
              "DEPLOY_HELM_MIN_VERSION_ERR",
              "DEPLOY_KUBECTL_VERSION_ERR",
              "DEPLOY_KUBECTL_OFFLINE_MODE_ERR",
              "DEPLOY_ERR_WAITING_FOR_DELETION",
              "DEPLOY_READ_MANIFEST_ERR",
              "DEPLOY_READ_REMOTE_MANIFEST_ERR",
              "DEPLOY_LIST_MANIFEST_ERR",
              "DEPLOY_KUBECTL_USER_ERR",
              "DEPLOY_KUSTOMIZE_USER_ERR",
              "DEPLOY_REPLACE_IMAGE_ERR",
              "DEPLOY_TRANSFORM_MANIFEST_ERR",
              "DEPLOY_SET_LABEL_ERR",
              "DEPLOY_MANIFEST_WRITE_ERR",
              "DEPLOY_PARSE_MANIFEST_IMAGES_ERR",
              "DEPLOY_HELM_CREATE_NS_NOT_AVAILABLE",
              "TEST_USER_CONFIG_ERR",
              "TEST_CST_USER_ERR",
              "TEST_IMG_PULL_ERR",
              "CONFIG_FILE_PARSING_ERR",
              "CONFIG_FILE_NOT_FOUND_ERR",
              "CONFIG_DEPENDENCY_NOT_FOUND_ERR",
              "CONFIG_DUPLICATE_NAMES_SAME_FILE_ERR",
              "CONFIG_DUPLICATE_NAMES_ACROSS_FILES_ERR",
              "CONFIG_BAD_FILTER_ERR",
              "CONFIG_ZERO_FOUND_ERR",
              "CONFIG_APPLY_PROFILES_ERR",
              "CONFIG_DEFAULT_VALUES_ERR",
              "CONFIG_FILE_PATHS_SUBSTITUTION_ERR",
              "CONFIG_MULTI_IMPORT_PROFILE_CONFLICT_ERR"
            ],
            "default": "OK"
          },
          {
            "name": "event.buildEvent.actionableErr.errCode",
            "description": " - OK: A default status code for events that do not have an associated phase.\nTypically seen with the DevEndEvent event on success.\n - STATUSCHECK_SUCCESS: Status Check Success\n - BUILD_SUCCESS: Build Success\n - DEPLOY_SUCCESS: Deploy Success\n - TEST_SUCCESS: Test Success\n - BUILD_PUSH_ACCESS_DENIED: Build error due to push access denied\n - BUILD_PROJECT_NOT_FOUND: Build error due to GCP project not found.\n - BUILD_DOCKER_DAEMON_NOT_RUNNING: Docker build error due to docker daemon not running\n - BUILD_USER_ERROR: Build error due to user application code, e.g. compilation error, dockerfile error etc\n - BUILD_DOCKER_UNAVAILABLE: Build error due to docker not available\n - BUILD_DOCKER_UNAUTHORIZED: Docker build error due to user not authorized to perform the action\n - BUILD_DOCKER_SYSTEM_ERR: Docker system build error\n - BUILD_DOCKER_NOT_MODIFIED_ERR: Docker build error due to Docker build container is already in the desired state\n - BUILD_DOCKER_NOT_IMPLEMENTED_ERR: Docker build error indicating a feature not supported\n - BUILD_DOCKER_DATA_LOSS_ERR: Docker build error indicates that for given build, data was lost or there is data corruption\n - BUILD_DOCKER_FORBIDDEN_ERR: Docker build error indicates user is forbidden to perform the build or step/action.\n - BUILD_DOCKER_CONFLICT_ERR: Docker build error due to some internal error and docker container state conflicts with the requested action and can't be performed\n - BUILD_DOCKER_ERROR_NOT_FOUND: Docker build error indicates the requested object does not exist\n - BUILD_DOCKER_INVALID_PARAM_ERR: Docker build error indication invalid parameter sent to docker command\n - BUILD_DOCKERFILE_NOT_FOUND: Docker build failed due to dockerfile not found\n - BUILD_DOCKER_CACHE_FROM_PULL_ERR: Docker build failed due `cacheFrom` user config error\n - BUILD_DOCKER_GET_DIGEST_ERR: Build error due to digest for built artifact could not be retrieved from docker daemon.\n - BUILD_REGISTRY_GET_DIGEST_ERR: Build error due to digest for built artifact could not be retrieved from registry.\n - BUILD_UNKNOWN_JIB_PLUGIN_TYPE: Build error indicating unknown Jib plugin type. Should be one of [maven, gradle]\n - BUILD_JIB_GRADLE_DEP_ERR: Build error determining dependency for jib gradle project.\n - BUILD_JIB_MAVEN_DEP_ERR: Build error determining dependency for jib gradle project.\n - INIT_DOCKER_NETWORK_LISTING_CONTAINERS: Docker build error when listing containers.\n - INIT_DOCKER_NETWORK_INVALID_CONTAINER_NAME: Docker build error indicating an invalid container name (or id).\n - INIT_DOCKER_NETWORK_CONTAINER_DOES_NOT_EXIST: Docker build error indicating the container referenced does not exists in the docker context used.\n - STATUSCHECK_IMAGE_PULL_ERR: Container image pull error\n - STATUSCHECK_CONTAINER_CREATING: Container creating error\n - STATUSCHECK_RUN_CONTAINER_ERR: Container run error\n - STATUSCHECK_CONTAINER_TERMINATED: Container is already terminated\n - STATUSCHECK_DEPLOYMENT_ROLLOUT_PENDING: Deployment waiting for rollout\n - STATUSCHECK_CONTAINER_RESTARTING: Container restarting error\n - STATUSCHECK_UNHEALTHY: Readiness probe failed\n - STATUSCHECK_NODE_MEMORY_PRESSURE: Node memory pressure error\n - STATUSCHECK_NODE_DISK_PRESSURE: Node disk pressure error\n - STATUSCHECK_NODE_NETWORK_UNAVAILABLE: Node network unavailable error\n - STATUSCHECK_NODE_PID_PRESSURE: Node PID pressure error\n - STATUSCHECK_NODE_UNSCHEDULABLE: Node unschedulable error\n - STATUSCHECK_NODE_UNREACHABLE: Node unreachable error\n - STATUSCHECK_NODE_NOT_READY: Node not ready error\n - STATUSCHECK_FAILED_SCHEDULING: Scheduler failure error\n - STATUSCHECK_KUBECTL_CONNECTION_ERR: Kubectl connection error\n - STATUSCHECK_KUBECTL_PID_KILLED: Kubectl process killed error\n - STATUSCHECK_KUBECTL_CLIENT_FETCH_ERR: Kubectl client fetch err\n - STATUSCHECK_POD_INITIALIZING: Pod Initializing\n - UNKNOWN_ERROR: Could not determine error and phase\n - STATUSCHECK_UNKNOWN: Status Check error unknown\n - STATUSCHECK_UNKNOWN_UNSCHEDULABLE: Container is unschedulable due to unknown reasons\n - STATUSCHECK_CONTAINER_WAITING_UNKNOWN: Container is waiting due to unknown reason\n - STATUSCHECK_UNKNOWN_EVENT: Container event reason unknown\n - DEPLOY_UNKNOWN: Deploy failed due to unknown reason\n - SYNC_UNKNOWN: SYNC failed due to known reason\n - BUILD_UNKNOWN: Build failed due to unknown reason\n - DEVINIT_UNKNOWN: Dev Init failed due to unknown reason\n - CLEANUP_UNKNOWN: Cleanup failed due to unknown reason\n - INIT_UNKNOWN: Initialization of the Skaffold session failed due to unknown reason(s)\n - BUILD_DOCKER_UNKNOWN: Build failed due to docker unknown error\n - TEST_UNKNOWN: Test failed due to unknown reason\n - SYNC_INIT_ERROR: File Sync Initialize failure\n - DEVINIT_REGISTER_BUILD_DEPS: Failed to configure watcher for build dependencies in dev loop\n - DEVINIT_REGISTER_TEST_DEPS: Failed to configure watcher for test dependencies in dev loop\n - DEVINIT_REGISTER_DEPLOY_DEPS: Failed to configure watcher for deploy dependencies in dev loop\n - DEVINIT_REGISTER_CONFIG_DEP: Failed to configure watcher for Skaffold configuration file.\n - DEVINIT_UNSUPPORTED_V1_MANIFEST: Failed to configure watcher for build dependencies for a base image with v1 manifest.\n - STATUSCHECK_USER_CANCELLED: User cancelled the skaffold dev run\n - STATUSCHECK_DEADLINE_EXCEEDED: Deadline for status check exceeded\n - BUILD_CANCELLED: Build Cancelled\n - DEPLOY_CANCELLED: Deploy cancelled due to user cancellation or one or more deployers failed.\n - BUILD_DOCKER_CANCELLED: Docker build cancelled.\n - BUILD_DOCKER_DEADLINE: Build error due to docker deadline was reached before the docker action completed\n - INIT_CREATE_TAGGER_ERROR: Skaffold was unable to create the configured tagger\n - INIT_MINIKUBE_PAUSED_ERROR: Skaffold was unable to start as Minikube appears to be paused\n - INIT_MINIKUBE_NOT_RUNNING_ERROR: Skaffold was unable to start as Minikube appears to be stopped\n - INIT_CREATE_BUILDER_ERROR: Skaffold was unable to create a configured image builder\n - INIT_CREATE_DEPLOYER_ERROR: Skaffold was unable to create a configured deployer\n - INIT_CREATE_TEST_DEP_ERROR: Skaffold was unable to create a configured test\n - INIT_CACHE_ERROR: Skaffold encountered an error validating the artifact cache\n - INIT_CREATE_WATCH_TRIGGER_ERROR: Skaffold encountered an error when configuring file watching\n - INIT_CREATE_ARTIFACT_DEP_ERROR: Skaffold encountered an error when evaluating artifact dependencies\n - DEPLOY_CLUSTER_CONNECTION_ERR: Unable to connect to cluster\n - DEPLOY_DEBUG_HELPER_RETRIEVE_ERR: Could not retrieve debug helpers.\n - DEPLOY_CLEANUP_ERR: Deploy clean up error\n - DEPLOY_HELM_APPLY_LABELS: Unable to apply helm labels.\n - DEPLOY_HELM_USER_ERR: Deploy error due to user deploy config for helm deployer\n - DEPLOY_NO_MATCHING_BUILD: Helm error when no build result is found of value  specified in helm `artifactOverrides`\n - DEPLOY_HELM_VERSION_ERR: Unable to get helm client version\n - DEPLOY_HELM_MIN_VERSION_ERR: Helm version not supported.\n - DEPLOY_KUBECTL_VERSION_ERR: Unable to retrieve kubectl version\n - DEPLOY_KUBECTL_OFFLINE_MODE_ERR: User specified offline mode for rendering but remote manifests presents.\n - DEPLOY_ERR_WAITING_FOR_DELETION: Error waiting for previous version deletion before next version is active.\n - DEPLOY_READ_MANIFEST_ERR: Error reading manifests\n - DEPLOY_READ_REMOTE_MANIFEST_ERR: Error reading remote manifests\n - DEPLOY_LIST_MANIFEST_ERR: Errors listing manifests\n - DEPLOY_KUBECTL_USER_ERR: Deploy error due to user deploy config for kubectl deployer\n - DEPLOY_KUSTOMIZE_USER_ERR: Deploy error due to user deploy config for kustomize deployer\n - DEPLOY_REPLACE_IMAGE_ERR: Error replacing a built artifact in the manifests\n - DEPLOY_TRANSFORM_MANIFEST_ERR: Error transforming a manifest during skaffold debug\n - DEPLOY_SET_LABEL_ERR: Error setting user specified additional labels.\n - DEPLOY_MANIFEST_WRITE_ERR: Error writing hydrated kubernetes manifests.\n - DEPLOY_PARSE_MANIFEST_IMAGES_ERR: Error getting images from a kubernetes manifest.\n - DEPLOY_HELM_CREATE_NS_NOT_AVAILABLE: Helm config `createNamespace` not available\n - TEST_USER_CONFIG_ERR: Error expanding paths\n - TEST_CST_USER_ERR: Error running container-structure-test\n - TEST_IMG_PULL_ERR: Unable to docker pull image\n - CONFIG_FILE_PARSING_ERR: Catch-all configuration file parsing error\n - CONFIG_FILE_NOT_FOUND_ERR: Main configuration file not found\n - CONFIG_DEPENDENCY_NOT_FOUND_ERR: Dependency configuration file not found\n - CONFIG_DUPLICATE_NAMES_SAME_FILE_ERR: Duplicate config names in the same configuration file\n - CONFIG_DUPLICATE_NAMES_ACROSS_FILES_ERR: Duplicate config names in two configuration files\n - CONFIG_BAD_FILTER_ERR: No configs matching configs filter\n - CONFIG_ZERO_FOUND_ERR: No configs parsed from current file\n - CONFIG_APPLY_PROFILES_ERR: Failed to apply profiles to config\n - CONFIG_DEFAULT_VALUES_ERR: Failed to set default config values\n - CONFIG_FILE_PATHS_SUBSTITUTION_ERR: Failed to substitute absolute file paths in config\n - CONFIG_MULTI_IMPORT_PROFILE_CONFLICT_ERR: Same config imported at least twice with different set of profiles",
            "in": "query",
            "required": false,
            "type": "string",
            "enum": [
              "OK",
              "STATUSCHECK_SUCCESS",
              "BUILD_SUCCESS",
              "DEPLOY_SUCCESS",
              "TEST_SUCCESS",
              "BUILD_PUSH_ACCESS_DENIED",
              "BUILD_PROJECT_NOT_FOUND",
              "BUILD_DOCKER_DAEMON_NOT_RUNNING",
              "BUILD_USER_ERROR",
              "BUILD_DOCKER_UNAVAILABLE",
              "BUILD_DOCKER_UNAUTHORIZED",
              "BUILD_DOCKER_SYSTEM_ERR",
              "BUILD_DOCKER_NOT_MODIFIED_ERR",
              "BUILD_DOCKER_NOT_IMPLEMENTED_ERR",
              "BUILD_DOCKER_DATA_LOSS_ERR",
              "BUILD_DOCKER_FORBIDDEN_ERR",
              "BUILD_DOCKER_CONFLICT_ERR",
              "BUILD_DOCKER_ERROR_NOT_FOUND",
              "BUILD_DOCKER_INVALID_PARAM_ERR",
              "BUILD_DOCKERFILE_NOT_FOUND",
              "BUILD_DOCKER_CACHE_FROM_PULL_ERR",
              "BUILD_DOCKER_GET_DIGEST_ERR",
              "BUILD_REGISTRY_GET_DIGEST_ERR",
              "BUILD_UNKNOWN_JIB_PLUGIN_TYPE",
              "BUILD_JIB_GRADLE_DEP_ERR",
              "BUILD_JIB_MAVEN_DEP_ERR",
              "INIT_DOCKER_NETWORK_LISTING_CONTAINERS",
              "INIT_DOCKER_NETWORK_INVALID_CONTAINER_NAME",
              "INIT_DOCKER_NETWORK_CONTAINER_DOES_NOT_EXIST",
              "STATUSCHECK_IMAGE_PULL_ERR",
              "STATUSCHECK_CONTAINER_CREATING",
              "STATUSCHECK_RUN_CONTAINER_ERR",
              "STATUSCHECK_CONTAINER_TERMINATED",
              "STATUSCHECK_DEPLOYMENT_ROLLOUT_PENDING",
              "STATUSCHECK_CONTAINER_RESTARTING",
              "STATUSCHECK_UNHEALTHY",
              "STATUSCHECK_NODE_MEMORY_PRESSURE",
              "STATUSCHECK_NODE_DISK_PRESSURE",
              "STATUSCHECK_NODE_NETWORK_UNAVAILABLE",
              "STATUSCHECK_NODE_PID_PRESSURE",
              "STATUSCHECK_NODE_UNSCHEDULABLE",
              "STATUSCHECK_NODE_UNREACHABLE",
              "STATUSCHECK_NODE_NOT_READY",
              "STATUSCHECK_FAILED_SCHEDULING",
              "STATUSCHECK_KUBECTL_CONNECTION_ERR",
              "STATUSCHECK_KUBECTL_PID_KILLED",
              "STATUSCHECK_KUBECTL_CLIENT_FETCH_ERR",
              "STATUSCHECK_DEPLOYMENT_FETCH_ERR",
              "STATUSCHECK_POD_INITIALIZING",
              "UNKNOWN_ERROR",
              "STATUSCHECK_UNKNOWN",
              "STATUSCHECK_UNKNOWN_UNSCHEDULABLE",
              "STATUSCHECK_CONTAINER_WAITING_UNKNOWN",
              "STATUSCHECK_UNKNOWN_EVENT",
              "DEPLOY_UNKNOWN",
              "SYNC_UNKNOWN",
              "BUILD_UNKNOWN",
              "DEVINIT_UNKNOWN",
              "CLEANUP_UNKNOWN",
              "INIT_UNKNOWN",
              "BUILD_DOCKER_UNKNOWN",
              "TEST_UNKNOWN",
              "SYNC_INIT_ERROR",
              "DEVINIT_REGISTER_BUILD_DEPS",
              "DEVINIT_REGISTER_TEST_DEPS",
              "DEVINIT_REGISTER_DEPLOY_DEPS",
              "DEVINIT_REGISTER_CONFIG_DEP",
              "DEVINIT_UNSUPPORTED_V1_MANIFEST",
              "STATUSCHECK_USER_CANCELLED",
              "STATUSCHECK_DEADLINE_EXCEEDED",
              "BUILD_CANCELLED",
              "DEPLOY_CANCELLED",
              "BUILD_DOCKER_CANCELLED",
              "BUILD_DOCKER_DEADLINE",
              "INIT_CREATE_TAGGER_ERROR",
              "INIT_MINIKUBE_PAUSED_ERROR",
              "INIT_MINIKUBE_NOT_RUNNING_ERROR",
              "INIT_CREATE_BUILDER_ERROR",
              "INIT_CREATE_DEPLOYER_ERROR",
              "INIT_CREATE_TEST_DEP_ERROR",
              "INIT_CACHE_ERROR",
              "INIT_CREATE_WATCH_TRIGGER_ERROR",
              "INIT_CREATE_ARTIFACT_DEP_ERROR",
              "DEPLOY_CLUSTER_CONNECTION_ERR",
              "DEPLOY_DEBUG_HELPER_RETRIEVE_ERR",
              "DEPLOY_CLEANUP_ERR",
              "DEPLOY_HELM_APPLY_LABELS",
              "DEPLOY_HELM_USER_ERR",
              "DEPLOY_NO_MATCHING_BUILD",
              "DEPLOY_HELM_VERSION_ERR",
              "DEPLOY_HELM_MIN_VERSION_ERR",
              "DEPLOY_KUBECTL_VERSION_ERR",
              "DEPLOY_KUBECTL_OFFLINE_MODE_ERR",
              "DEPLOY_ERR_WAITING_FOR_DELETION",
              "DEPLOY_READ_MANIFEST_ERR",
              "DEPLOY_READ_REMOTE_MANIFEST_ERR",
              "DEPLOY_LIST_MANIFEST_ERR",
              "DEPLOY_KUBECTL_USER_ERR",
              "DEPLOY_KUSTOMIZE_USER_ERR",
              "DEPLOY_REPLACE_IMAGE_ERR",
              "DEPLOY_TRANSFORM_MANIFEST_ERR",
              "DEPLOY_SET_LABEL_ERR",
              "DEPLOY_MANIFEST_WRITE_ERR",
              "DEPLOY_PARSE_MANIFEST_IMAGES_ERR",
              "DEPLOY_HELM_CREATE_NS_NOT_AVAILABLE",
              "TEST_USER_CONFIG_ERR",
              "TEST_CST_USER_ERR",
              "TEST_IMG_PULL_ERR",
              "CONFIG_FILE_PARSING_ERR",
              "CONFIG_FILE_NOT_FOUND_ERR",
              "CONFIG_DEPENDENCY_NOT_FOUND_ERR",
              "CONFIG_DUPLICATE_NAMES_SAME_FILE_ERR",
              "CONFIG_DUPLICATE_NAMES_ACROSS_FILES_ERR",
              "CONFIG_BAD_FILTER_ERR",
              "CONFIG_ZERO_FOUND_ERR",
              "CONFIG_APPLY_PROFILES_ERR",
              "CONFIG_DEFAULT_VALUES_ERR",
              "CONFIG_FILE_PATHS_SUBSTITUTION_ERR",
              "CONFIG_MULTI_IMPORT_PROFILE_CONFLICT_ERR"
            ],
            "default": "OK"
          },
          {
            "name": "event.buildEvent.actionableErr.message",
            "in": "query",
            "required": false,
            "type": "string"
          },
          {
            "name": "event.deployEvent.status",
            "in": "query",
            "required": false,
            "type": "string"
          },
          {
            "name": "event.deployEvent.err",
            "in": "query",
            "required": false,
            "type": "string"
          },
          {
            "name": "event.deployEvent.errCode",
            "description": " - OK: A default status code for events that do not have an associated phase.\nTypically seen with the DevEndEvent event on success.\n - STATUSCHECK_SUCCESS: Status Check Success\n - BUILD_SUCCESS: Build Success\n - DEPLOY_SUCCESS: Deploy Success\n - TEST_SUCCESS: Test Success\n - BUILD_PUSH_ACCESS_DENIED: Build error due to push access denied\n - BUILD_PROJECT_NOT_FOUND: Build error due to GCP project not found.\n - BUILD_DOCKER_DAEMON_NOT_RUNNING: Docker build error due to docker daemon not running\n - BUILD_USER_ERROR: Build error due to user application code, e.g. compilation error, dockerfile error etc\n - BUILD_DOCKER_UNAVAILABLE: Build error due to docker not available\n - BUILD_DOCKER_UNAUTHORIZED: Docker build error due to user not authorized to perform the action\n - BUILD_DOCKER_SYSTEM_ERR: Docker system build error\n - BUILD_DOCKER_NOT_MODIFIED_ERR: Docker build error due to Docker build container is already in the desired state\n - BUILD_DOCKER_NOT_IMPLEMENTED_ERR: Docker build error indicating a feature not supported\n - BUILD_DOCKER_DATA_LOSS_ERR: Docker build error indicates that for given build, data was lost or there is data corruption\n - BUILD_DOCKER_FORBIDDEN_ERR: Docker build error indicates user is forbidden to perform the build or step/action.\n - BUILD_DOCKER_CONFLICT_ERR: Docker build error due to some internal error and docker container state conflicts with the requested action and can't be performed\n - BUILD_DOCKER_ERROR_NOT_FOUND: Docker build error indicates the requested object does not exist\n - BUILD_DOCKER_INVALID_PARAM_ERR: Docker build error indication invalid parameter sent to docker command\n - BUILD_DOCKERFILE_NOT_FOUND: Docker build failed due to dockerfile not found\n - BUILD_DOCKER_CACHE_FROM_PULL_ERR: Docker build failed due `cacheFrom` user config error\n - BUILD_DOCKER_GET_DIGEST_ERR: Build error due to digest for built artifact could not be retrieved from docker daemon.\n - BUILD_REGISTRY_GET_DIGEST_ERR: Build error due to digest for built artifact could not be retrieved from registry.\n - BUILD_UNKNOWN_JIB_PLUGIN_TYPE: Build error indicating unknown Jib plugin type. Should be one of [maven, gradle]\n - BUILD_JIB_GRADLE_DEP_ERR: Build error determining dependency for jib gradle project.\n - BUILD_JIB_MAVEN_DEP_ERR: Build error determining dependency for jib gradle project.\n - INIT_DOCKER_NETWORK_LISTING_CONTAINERS: Docker build error when listing containers.\n - INIT_DOCKER_NETWORK_INVALID_CONTAINER_NAME: Docker build error indicating an invalid container name (or id).\n - INIT_DOCKER_NETWORK_CONTAINER_DOES_NOT_EXIST: Docker build error indicating the container referenced does not exists in the docker context used.\n - STATUSCHECK_IMAGE_PULL_ERR: Container image pull error\n - STATUSCHECK_CONTAINER_CREATING: Container creating error\n - STATUSCHECK_RUN_CONTAINER_ERR: Container run error\n - STATUSCHECK_CONTAINER_TERMINATED: Container is already terminated\n - STATUSCHECK_DEPLOYMENT_ROLLOUT_PENDING: Deployment waiting for rollout\n - STATUSCHECK_CONTAINER_RESTARTING: Container restarting error\n - STATUSCHECK_UNHEALTHY: Readiness probe failed\n - STATUSCHECK_NODE_MEMORY_PRESSURE: Node memory pressure error\n - STATUSCHECK_NODE_DISK_PRESSURE: Node disk pressure error\n - STATUSCHECK_NODE_NETWORK_UNAVAILABLE: Node network unavailable error\n - STATUSCHECK_NODE_PID_PRESSURE: Node PID pressure error\n - STATUSCHECK_NODE_UNSCHEDULABLE: Node unschedulable error\n - STATUSCHECK_NODE_UNREACHABLE: Node unreachable error\n - STATUSCHECK_NODE_NOT_READY: Node not ready error\n - STATUSCHECK_FAILED_SCHEDULING: Scheduler failure error\n - STATUSCHECK_KUBECTL_CONNECTION_ERR: Kubectl connection error\n - STATUSCHECK_KUBECTL_PID_KILLED: Kubectl process killed error\n - STATUSCHECK_KUBECTL_CLIENT_FETCH_ERR: Kubectl client fetch err\n - STATUSCHECK_POD_INITIALIZING: Pod Initializing\n - UNKNOWN_ERROR: Could not determine error and phase\n - STATUSCHECK_UNKNOWN: Status Check error unknown\n - STATUSCHECK_UNKNOWN_UNSCHEDULABLE: Container is unschedulable due to unknown reasons\n - STATUSCHECK_CONTAINER_WAITING_UNKNOWN: Container is waiting due to unknown reason\n - STATUSCHECK_UNKNOWN_EVENT: Container event reason unknown\n - DEPLOY_UNKNOWN: Deploy failed due to unknown reason\n - SYNC_UNKNOWN: SYNC failed due to known reason\n - BUILD_UNKNOWN: Build failed due to unknown reason\n - DEVINIT_UNKNOWN: Dev Init failed due to unknown reason\n - CLEANUP_UNKNOWN: Cleanup failed due to unknown reason\n - INIT_UNKNOWN: Initialization of the Skaffold session failed due to unknown reason(s)\n - BUILD_DOCKER_UNKNOWN: Build failed due to docker unknown error\n - TEST_UNKNOWN: Test failed due to unknown reason\n - SYNC_INIT_ERROR: File Sync Initialize failure\n - DEVINIT_REGISTER_BUILD_DEPS: Failed to configure watcher for build dependencies in dev loop\n - DEVINIT_REGISTER_TEST_DEPS: Failed to configure watcher for test dependencies in dev loop\n - DEVINIT_REGISTER_DEPLOY_DEPS: Failed to configure watcher for deploy dependencies in dev loop\n - DEVINIT_REGISTER_CONFIG_DEP: Failed to configure watcher for Skaffold configuration file.\n - DEVINIT_UNSUPPORTED_V1_MANIFEST: Failed to configure watcher for build dependencies for a base image with v1 manifest.\n - STATUSCHECK_USER_CANCELLED: User cancelled the skaffold dev run\n - STATUSCHECK_DEADLINE_EXCEEDED: Deadline for status check exceeded\n - BUILD_CANCELLED: Build Cancelled\n - DEPLOY_CANCELLED: Deploy cancelled due to user cancellation or one or more deployers failed.\n - BUILD_DOCKER_CANCELLED: Docker build cancelled.\n - BUILD_DOCKER_DEADLINE: Build error due to docker deadline was reached before the docker action completed\n - INIT_CREATE_TAGGER_ERROR: Skaffold was unable to create the configured tagger\n - INIT_MINIKUBE_PAUSED_ERROR: Skaffold was unable to start as Minikube appears to be paused\n - INIT_MINIKUBE_NOT_RUNNING_ERROR: Skaffold was unable to start as Minikube appears to be stopped\n - INIT_CREATE_BUILDER_ERROR: Skaffold was unable to create a configured image builder\n - INIT_CREATE_DEPLOYER_ERROR: Skaffold was unable to create a configured deployer\n - INIT_CREATE_TEST_DEP_ERROR: Skaffold was unable to create a configured test\n - INIT_CACHE_ERROR: Skaffold encountered an error validating the artifact cache\n - INIT_CREATE_WATCH_TRIGGER_ERROR: Skaffold encountered an error when configuring file watching\n - INIT_CREATE_ARTIFACT_DEP_ERROR: Skaffold encountered an error when evaluating artifact dependencies\n - DEPLOY_CLUSTER_CONNECTION_ERR: Unable to connect to cluster\n - DEPLOY_DEBUG_HELPER_RETRIEVE_ERR: Could not retrieve debug helpers.\n - DEPLOY_CLEANUP_ERR: Deploy clean up error\n - DEPLOY_HELM_APPLY_LABELS: Unable to apply helm labels.\n - DEPLOY_HELM_USER_ERR: Deploy error due to user deploy config for helm deployer\n - DEPLOY_NO_MATCHING_BUILD: Helm error when no build result is found of value  specified in helm `artifactOverrides`\n - DEPLOY_HELM_VERSION_ERR: Unable to get helm client version\n - DEPLOY_HELM_MIN_VERSION_ERR: Helm version not supported.\n - DEPLOY_KUBECTL_VERSION_ERR: Unable to retrieve kubectl version\n - DEPLOY_KUBECTL_OFFLINE_MODE_ERR: User specified offline mode for rendering but remote manifests presents.\n - DEPLOY_ERR_WAITING_FOR_DELETION: Error waiting for previous version deletion before next version is active.\n - DEPLOY_READ_MANIFEST_ERR: Error reading manifests\n - DEPLOY_READ_REMOTE_MANIFEST_ERR: Error reading remote manifests\n - DEPLOY_LIST_MANIFEST_ERR: Errors listing manifests\n - DEPLOY_KUBECTL_USER_ERR: Deploy error due to user deploy config for kubectl deployer\n - DEPLOY_KUSTOMIZE_USER_ERR: Deploy error due to user deploy config for kustomize deployer\n - DEPLOY_REPLACE_IMAGE_ERR: Error replacing a built artifact in the manifests\n - DEPLOY_TRANSFORM_MANIFEST_ERR: Error transforming a manifest during skaffold debug\n - DEPLOY_SET_LABEL_ERR: Error setting user specified additional labels.\n - DEPLOY_MANIFEST_WRITE_ERR: Error writing hydrated kubernetes manifests.\n - DEPLOY_PARSE_MANIFEST_IMAGES_ERR: Error getting images from a kubernetes manifest.\n - DEPLOY_HELM_CREATE_NS_NOT_AVAILABLE: Helm config `createNamespace` not available\n - TEST_USER_CONFIG_ERR: Error expanding paths\n - TEST_CST_USER_ERR: Error running container-structure-test\n - TEST_IMG_PULL_ERR: Unable to docker pull image\n - CONFIG_FILE_PARSING_ERR: Catch-all configuration file parsing error\n - CONFIG_FILE_NOT_FOUND_ERR: Main configuration file not found\n - CONFIG_DEPENDENCY_NOT_FOUND_ERR: Dependency configuration file not found\n - CONFIG_DUPLICATE_NAMES_SAME_FILE_ERR: Duplicate config names in the same configuration file\n - CONFIG_DUPLICATE_NAMES_ACROSS_FILES_ERR: Duplicate config names in two configuration files\n - CONFIG_BAD_FILTER_ERR: No configs matching configs filter\n - CONFIG_ZERO_FOUND_ERR: No configs parsed from current file\n - CONFIG_APPLY_PROFILES_ERR: Failed to apply profiles to config\n - CONFIG_DEFAULT_VALUES_ERR: Failed to set default config values\n - CONFIG_FILE_PATHS_SUBSTITUTION_ERR: Failed to substitute absolute file paths in config\n - CONFIG_MULTI_IMPORT_PROFILE_CONFLICT_ERR: Same config imported at least twice with different set of profiles",
            "in": "query",
            "required": false,
            "type": "string",
            "enum": [
              "OK",
              "STATUSCHECK_SUCCESS",
              "BUILD_SUCCESS",
              "DEPLOY_SUCCESS",
              "TEST_SUCCESS",
              "BUILD_PUSH_ACCESS_DENIED",
              "BUILD_PROJECT_NOT_FOUND",
              "BUILD_DOCKER_DAEMON_NOT_RUNNING",
              "BUILD_USER_ERROR",
              "BUILD_DOCKER_UNAVAILABLE",
              "BUILD_DOCKER_UNAUTHORIZED",
              "BUILD_DOCKER_SYSTEM_ERR",
              "BUILD_DOCKER_NOT_MODIFIED_ERR",
              "BUILD_DOCKER_NOT_IMPLEMENTED_ERR",
              "BUILD_DOCKER_DATA_LOSS_ERR",
              "BUILD_DOCKER_FORBIDDEN_ERR",
              "BUILD_DOCKER_CONFLICT_ERR",
              "BUILD_DOCKER_ERROR_NOT_FOUND",
              "BUILD_DOCKER_INVALID_PARAM_ERR",
              "BUILD_DOCKERFILE_NOT_FOUND",
              "BUILD_DOCKER_CACHE_FROM_PULL_ERR",
              "BUILD_DOCKER_GET_DIGEST_ERR",
              "BUILD_REGISTRY_GET_DIGEST_ERR",
              "BUILD_UNKNOWN_JIB_PLUGIN_TYPE",
              "BUILD_JIB_GRADLE_DEP_ERR",
              "BUILD_JIB_MAVEN_DEP_ERR",
              "INIT_DOCKER_NETWORK_LISTING_CONTAINERS",
              "INIT_DOCKER_NETWORK_INVALID_CONTAINER_NAME",
              "INIT_DOCKER_NETWORK_CONTAINER_DOES_NOT_EXIST",
              "STATUSCHECK_IMAGE_PULL_ERR",
              "STATUSCHECK_CONTAINER_CREATING",
              "STATUSCHECK_RUN_CONTAINER_ERR",
              "STATUSCHECK_CONTAINER_TERMINATED",
              "STATUSCHECK_DEPLOYMENT_ROLLOUT_PENDING",
              "STATUSCHECK_CONTAINER_RESTARTING",
              "STATUSCHECK_UNHEALTHY",
              "STATUSCHECK_NODE_MEMORY_PRESSURE",
              "STATUSCHECK_NODE_DISK_PRESSURE",
              "STATUSCHECK_NODE_NETWORK_UNAVAILABLE",
              "STATUSCHECK_NODE_PID_PRESSURE",
              "STATUSCHECK_NODE_UNSCHEDULABLE",
              "STATUSCHECK_NODE_UNREACHABLE",
              "STATUSCHECK_NODE_NOT_READY",
              "STATUSCHECK_FAILED_SCHEDULING",
              "STATUSCHECK_KUBECTL_CONNECTION_ERR",
              "STATUSCHECK_KUBECTL_PID_KILLED",
              "STATUSCHECK_KUBECTL_CLIENT_FETCH_ERR",
              "STATUSCHECK_DEPLOYMENT_FETCH_ERR",
              "STATUSCHECK_POD_INITIALIZING",
              "UNKNOWN_ERROR",
              "STATUSCHECK_UNKNOWN",
              "STATUSCHECK_UNKNOWN_UNSCHEDULABLE",
              "STATUSCHECK_CONTAINER_WAITING_UNKNOWN",
              "STATUSCHECK_UNKNOWN_EVENT",
              "DEPLOY_UNKNOWN",
              "SYNC_UNKNOWN",
              "BUILD_UNKNOWN",
              "DEVINIT_UNKNOWN",
              "CLEANUP_UNKNOWN",
              "INIT_UNKNOWN",
              "BUILD_DOCKER_UNKNOWN",
              "TEST_UNKNOWN",
              "SYNC_INIT_ERROR",
              "DEVINIT_REGISTER_BUILD_DEPS",
              "DEVINIT_REGISTER_TEST_DEPS",
              "DEVINIT_REGISTER_DEPLOY_DEPS",
              "DEVINIT_REGISTER_CONFIG_DEP",
              "DEVINIT_UNSUPPORTED_V1_MANIFEST",
              "STATUSCHECK_USER_CANCELLED",
              "STATUSCHECK_DEADLINE_EXCEEDED",
              "BUILD_CANCELLED",
              "DEPLOY_CANCELLED",
              "BUILD_DOCKER_CANCELLED",
              "BUILD_DOCKER_DEADLINE",
              "INIT_CREATE_TAGGER_ERROR",
              "INIT_MINIKUBE_PAUSED_ERROR",
              "INIT_MINIKUBE_NOT_RUNNING_ERROR",
              "INIT_CREATE_BUILDER_ERROR",
              "INIT_CREATE_DEPLOYER_ERROR",
              "INIT_CREATE_TEST_DEP_ERROR",
              "INIT_CACHE_ERROR",
              "INIT_CREATE_WATCH_TRIGGER_ERROR",
              "INIT_CREATE_ARTIFACT_DEP_ERROR",
              "DEPLOY_CLUSTER_CONNECTION_ERR",
              "DEPLOY_DEBUG_HELPER_RETRIEVE_ERR",
              "DEPLOY_CLEANUP_ERR",
              "DEPLOY_HELM_APPLY_LABELS",
              "DEPLOY_HELM_USER_ERR",
              "DEPLOY_NO_MATCHING_BUILD",
              "DEPLOY_HELM_VERSION_ERR",
              "DEPLOY_HELM_MIN_VERSION_ERR",
              "DEPLOY_KUBECTL_VERSION_ERR",
              "DEPLOY_KUBECTL_OFFLINE_MODE_ERR",
              "DEPLOY_ERR_WAITING_FOR_DELETION",
              "DEPLOY_READ_MANIFEST_ERR",
              "DEPLOY_READ_REMOTE_MANIFEST_ERR",
              "DEPLOY_LIST_MANIFEST_ERR",
              "DEPLOY_KUBECTL_USER_ERR",
              "DEPLOY_KUSTOMIZE_USER_ERR",
              "DEPLOY_REPLACE_IMAGE_ERR",
              "DEPLOY_TRANSFORM_MANIFEST_ERR",
              "DEPLOY_SET_LABEL_ERR",
              "DEPLOY_MANIFEST_WRITE_ERR",
              "DEPLOY_PARSE_MANIFEST_IMAGES_ERR",
              "DEPLOY_HELM_CREATE_NS_NOT_AVAILABLE",
              "TEST_USER_CONFIG_ERR",
              "TEST_CST_USER_ERR",
              "TEST_IMG_PULL_ERR",
              "CONFIG_FILE_PARSING_ERR",
              "CONFIG_FILE_NOT_FOUND_ERR",
              "CONFIG_DEPENDENCY_NOT_FOUND_ERR",
              "CONFIG_DUPLICATE_NAMES_SAME_FILE_ERR",
              "CONFIG_DUPLICATE_NAMES_ACROSS_FILES_ERR",
              "CONFIG_BAD_FILTER_ERR",
              "CONFIG_ZERO_FOUND_ERR",
              "CONFIG_APPLY_PROFILES_ERR",
              "CONFIG_DEFAULT_VALUES_ERR",
              "CONFIG_FILE_PATHS_SUBSTITUTION_ERR",
              "CONFIG_MULTI_IMPORT_PROFILE_CONFLICT_ERR"
            ],
            "default": "OK"
          },
          {
            "name": "event.deployEvent.actionableErr.errCode",
            "description": " - OK: A default status code for events that do not have an associated phase.\nTypically seen with the DevEndEvent event on success.\n - STATUSCHECK_SUCCESS: Status Check Success\n - BUILD_SUCCESS: Build Success\n - DEPLOY_SUCCESS: Deploy Success\n - TEST_SUCCESS: Test Success\n - BUILD_PUSH_ACCESS_DENIED: Build error due to push access denied\n - BUILD_PROJECT_NOT_FOUND: Build error due to GCP project not found.\n - BUILD_DOCKER_DAEMON_NOT_RUNNING: Docker build error due to docker daemon not running\n - BUILD_USER_ERROR: Build error due to user application code, e.g. compilation error, dockerfile error etc\n - BUILD_DOCKER_UNAVAILABLE: Build error due to docker not available\n - BUILD_DOCKER_UNAUTHORIZED: Docker build error due to user not authorized to perform the action\n - BUILD_DOCKER_SYSTEM_ERR: Docker system build error\n - BUILD_DOCKER_NOT_MODIFIED_ERR: Docker build error due to Docker build container is already in the desired state\n - BUILD_DOCKER_NOT_IMPLEMENTED_ERR: Docker build error indicating a feature not supported\n - BUILD_DOCKER_DATA_LOSS_ERR: Docker build error indicates that for given build, data was lost or there is data corruption\n - BUILD_DOCKER_FORBIDDEN_ERR: Docker build error indicates user is forbidden to perform the build or step/action.\n - BUILD_DOCKER_CONFLICT_ERR: Docker build error due to some internal error and docker container state conflicts with the requested action and can't be performed\n - BUILD_DOCKER_ERROR_NOT_FOUND: Docker build error indicates the requested object does not exist\n - BUILD_DOCKER_INVALID_PARAM_ERR: Docker build error indication invalid parameter sent to docker command\n - BUILD_DOCKERFILE_NOT_FOUND: Docker build failed due to dockerfile not found\n - BUILD_DOCKER_CACHE_FROM_PULL_ERR: Docker build failed due `cacheFrom` user config error\n - BUILD_DOCKER_GET_DIGEST_ERR: Build error due to digest for built artifact could not be retrieved from docker daemon.\n - BUILD_REGISTRY_GET_DIGEST_ERR: Build error due to digest for built artifact could not be retrieved from registry.\n - BUILD_UNKNOWN_JIB_PLUGIN_TYPE: Build error indicating unknown Jib plugin type. Should be one of [maven, gradle]\n - BUILD_JIB_GRADLE_DEP_ERR: Build error determining dependency for jib gradle project.\n - BUILD_JIB_MAVEN_DEP_ERR: Build error determining dependency for jib gradle project.\n - INIT_DOCKER_NETWORK_LISTING_CONTAINERS: Docker build error when listing containers.\n - INIT_DOCKER_NETWORK_INVALID_CONTAINER_NAME: Docker build error indicating an invalid container name (or id).\n - INIT_DOCKER_NETWORK_CONTAINER_DOES_NOT_EXIST: Docker build error indicating the container referenced does not exists in the docker context used.\n - STATUSCHECK_IMAGE_PULL_ERR: Container image pull error\n - STATUSCHECK_CONTAINER_CREATING: Container creating error\n - STATUSCHECK_RUN_CONTAINER_ERR: Container run error\n - STATUSCHECK_CONTAINER_TERMINATED: Container is already terminated\n - STATUSCHECK_DEPLOYMENT_ROLLOUT_PENDING: Deployment waiting for rollout\n - STATUSCHECK_CONTAINER_RESTARTING: Container restarting error\n - STATUSCHECK_UNHEALTHY: Readiness probe failed\n - STATUSCHECK_NODE_MEMORY_PRESSURE: Node memory pressure error\n - STATUSCHECK_NODE_DISK_PRESSURE: Node disk pressure error\n - STATUSCHECK_NODE_NETWORK_UNAVAILABLE: Node network unavailable error\n - STATUSCHECK_NODE_PID_PRESSURE: Node PID pressure error\n - STATUSCHECK_NODE_UNSCHEDULABLE: Node unschedulable error\n - STATUSCHECK_NODE_UNREACHABLE: Node unreachable error\n - STATUSCHECK_NODE_NOT_READY: Node not ready error\n - STATUSCHECK_FAILED_SCHEDULING: Scheduler failure error\n - STATUSCHECK_KUBECTL_CONNECTION_ERR: Kubectl connection error\n - STATUSCHECK_KUBECTL_PID_KILLED: Kubectl process killed error\n - STATUSCHECK_KUBECTL_CLIENT_FETCH_ERR: Kubectl client fetch err\n - STATUSCHECK_POD_INITIALIZING: Pod Initializing\n - UNKNOWN_ERROR: Could not determine error and phase\n - STATUSCHECK_UNKNOWN: Status Check error unknown\n - STATUSCHECK_UNKNOWN_UNSCHEDULABLE: Container is unschedulable due to unknown reasons\n - STATUSCHECK_CONTAINER_WAITING_UNKNOWN: Container is waiting due to unknown reason\n - STATUSCHECK_UNKNOWN_EVENT: Container event reason unknown\n - DEPLOY_UNKNOWN: Deploy failed due to unknown reason\n - SYNC_UNKNOWN: SYNC failed due to known reason\n - BUILD_UNKNOWN: Build failed due to unknown reason\n - DEVINIT_UNKNOWN: Dev Init failed due to unknown reason\n - CLEANUP_UNKNOWN: Cleanup failed due to unknown reason\n - INIT_UNKNOWN: Initialization of the Skaffold session failed due to unknown reason(s)\n - BUILD_DOCKER_UNKNOWN: Build failed due to docker unknown error\n - TEST_UNKNOWN: Test failed due to unknown reason\n - SYNC_INIT_ERROR: File Sync Initialize failure\n - DEVINIT_REGISTER_BUILD_DEPS: Failed to configure watcher for build dependencies in dev loop\n - DEVINIT_REGISTER_TEST_DEPS: Failed to configure watcher for test dependencies in dev loop\n - DEVINIT_REGISTER_DEPLOY_DEPS: Failed to configure watcher for deploy dependencies in dev loop\n - DEVINIT_REGISTER_CONFIG_DEP: Failed to configure watcher for Skaffold configuration file.\n - DEVINIT_UNSUPPORTED_V1_MANIFEST: Failed to configure watcher for build dependencies for a base image with v1 manifest.\n - STATUSCHECK_USER_CANCELLED: User cancelled the skaffold dev run\n - STATUSCHECK_DEADLINE_EXCEEDED: Deadline for status check exceeded\n - BUILD_CANCELLED: Build Cancelled\n - DEPLOY_CANCELLED: Deploy cancelled due to user cancellation or one or more deployers failed.\n - BUILD_DOCKER_CANCELLED: Docker build cancelled.\n - BUILD_DOCKER_DEADLINE: Build error due to docker deadline was reached before the docker action completed\n - INIT_CREATE_TAGGER_ERROR: Skaffold was unable to create the configured tagger\n - INIT_MINIKUBE_PAUSED_ERROR: Skaffold was unable to start as Minikube appears to be paused\n - INIT_MINIKUBE_NOT_RUNNING_ERROR: Skaffold was unable to start as Minikube appears to be stopped\n - INIT_CREATE_BUILDER_ERROR: Skaffold was unable to create a configured image builder\n - INIT_CREATE_DEPLOYER_ERROR: Skaffold was unable to create a configured deployer\n - INIT_CREATE_TEST_DEP_ERROR: Skaffold was unable to create a configured test\n - INIT_CACHE_ERROR: Skaffold encountered an error validating the artifact cache\n - INIT_CREATE_WATCH_TRIGGER_ERROR: Skaffold encountered an error when configuring file watching\n - INIT_CREATE_ARTIFACT_DEP_ERROR: Skaffold encountered an error when evaluating artifact dependencies\n - DEPLOY_CLUSTER_CONNECTION_ERR: Unable to connect to cluster\n - DEPLOY_DEBUG_HELPER_RETRIEVE_ERR: Could not retrieve debug helpers.\n - DEPLOY_CLEANUP_ERR: Deploy clean up error\n - DEPLOY_HELM_APPLY_LABELS: Unable to apply helm labels.\n - DEPLOY_HELM_USER_ERR: Deploy error due to user deploy config for helm deployer\n - DEPLOY_NO_MATCHING_BUILD: Helm error when no build result is found of value  specified in helm `artifactOverrides`\n - DEPLOY_HELM_VERSION_ERR: Unable to get helm client version\n - DEPLOY_HELM_MIN_VERSION_ERR: Helm version not supported.\n - DEPLOY_KUBECTL_VERSION_ERR: Unable to retrieve kubectl version\n - DEPLOY_KUBECTL_OFFLINE_MODE_ERR: User specified offline mode for rendering but remote manifests presents.\n - DEPLOY_ERR_WAITING_FOR_DELETION: Error waiting for previous version deletion before next version is active.\n - DEPLOY_READ_MANIFEST_ERR: Error reading manifests\n - DEPLOY_READ_REMOTE_MANIFEST_ERR: Error reading remote manifests\n - DEPLOY_LIST_MANIFEST_ERR: Errors listing manifests\n - DEPLOY_KUBECTL_USER_ERR: Deploy error due to user deploy config for kubectl deployer\n - DEPLOY_KUSTOMIZE_USER_ERR: Deploy error due to user deploy config for kustomize deployer\n - DEPLOY_REPLACE_IMAGE_ERR: Error replacing a built artifact in the manifests\n - DEPLOY_TRANSFORM_MANIFEST_ERR: Error transforming a manifest during skaffold debug\n - DEPLOY_SET_LABEL_ERR: Error setting user specified additional labels.\n - DEPLOY_MANIFEST_WRITE_ERR: Error writing hydrated kubernetes manifests.\n - DEPLOY_PARSE_MANIFEST_IMAGES_ERR: Error getting images from a kubernetes manifest.\n - DEPLOY_HELM_CREATE_NS_NOT_AVAILABLE: Helm config `createNamespace` not available\n - TEST_USER_CONFIG_ERR: Error expanding paths\n - TEST_CST_USER_ERR: Error running container-structure-test\n - TEST_IMG_PULL_ERR: Unable to docker pull image\n - CONFIG_FILE_PARSING_ERR: Catch-all configuration file parsing error\n - CONFIG_FILE_NOT_FOUND_ERR: Main configuration file not found\n - CONFIG_DEPENDENCY_NOT_FOUND_ERR: Dependency configuration file not found\n - CONFIG_DUPLICATE_NAMES_SAME_FILE_ERR: Duplicate config names in the same configuration file\n - CONFIG_DUPLICATE_NAMES_ACROSS_FILES_ERR: Duplicate config names in two configuration files\n - CONFIG_BAD_FILTER_ERR: No configs matching configs filter\n - CONFIG_ZERO_FOUND_ERR: No configs parsed from current file\n - CONFIG_APPLY_PROFILES_ERR: Failed to apply profiles to config\n - CONFIG_DEFAULT_VALUES_ERR: Failed to set default config values\n - CONFIG_FILE_PATHS_SUBSTITUTION_ERR: Failed to substitute absolute file paths in config\n - CONFIG_MULTI_IMPORT_PROFILE_CONFLICT_ERR: Same config imported at least twice with different set of profiles",
            "in": "query",
            "required": false,
            "type": "string",
            "enum": [
              "OK",
              "STATUSCHECK_SUCCESS",
              "BUILD_SUCCESS",
              "DEPLOY_SUCCESS",
              "TEST_SUCCESS",
              "BUILD_PUSH_ACCESS_DENIED",
              "BUILD_PROJECT_NOT_FOUND",
              "BUILD_DOCKER_DAEMON_NOT_RUNNING",
              "BUILD_USER_ERROR",
              "BUILD_DOCKER_UNAVAILABLE",
              "BUILD_DOCKER_UNAUTHORIZED",
              "BUILD_DOCKER_SYSTEM_ERR",
              "BUILD_DOCKER_NOT_MODIFIED_ERR",
              "BUILD_DOCKER_NOT_IMPLEMENTED_ERR",
              "BUILD_DOCKER_DATA_LOSS_ERR",
              "BUILD_DOCKER_FORBIDDEN_ERR",
              "BUILD_DOCKER_CONFLICT_ERR",
              "BUILD_DOCKER_ERROR_NOT_FOUND",
              "BUILD_DOCKER_INVALID_PARAM_ERR",
              "BUILD_DOCKERFILE_NOT_FOUND",
              "BUILD_DOCKER_CACHE_FROM_PULL_ERR",
              "BUILD_DOCKER_GET_DIGEST_ERR",
              "BUILD_REGISTRY_GET_DIGEST_ERR",
              "BUILD_UNKNOWN_JIB_PLUGIN_TYPE",
              "BUILD_JIB_GRADLE_DEP_ERR",
              "BUILD_JIB_MAVEN_DEP_ERR",
              "INIT_DOCKER_NETWORK_LISTING_CONTAINERS",
              "INIT_DOCKER_NETWORK_INVALID_CONTAINER_NAME",
              "INIT_DOCKER_NETWORK_CONTAINER_DOES_NOT_EXIST",
              "STATUSCHECK_IMAGE_PULL_ERR",
              "STATUSCHECK_CONTAINER_CREATING",
              "STATUSCHECK_RUN_CONTAINER_ERR",
              "STATUSCHECK_CONTAINER_TERMINATED",
              "STATUSCHECK_DEPLOYMENT_ROLLOUT_PENDING",
              "STATUSCHECK_CONTAINER_RESTARTING",
              "STATUSCHECK_UNHEALTHY",
              "STATUSCHECK_NODE_MEMORY_PRESSURE",
              "STATUSCHECK_NODE_DISK_PRESSURE",
              "STATUSCHECK_NODE_NETWORK_UNAVAILABLE",
              "STATUSCHECK_NODE_PID_PRESSURE",
              "STATUSCHECK_NODE_UNSCHEDULABLE",
              "STATUSCHECK_NODE_UNREACHABLE",
              "STATUSCHECK_NODE_NOT_READY",
              "STATUSCHECK_FAILED_SCHEDULING",
              "STATUSCHECK_KUBECTL_CONNECTION_ERR",
              "STATUSCHECK_KUBECTL_PID_KILLED",
              "STATUSCHECK_KUBECTL_CLIENT_FETCH_ERR",
              "STATUSCHECK_DEPLOYMENT_FETCH_ERR",
              "STATUSCHECK_POD_INITIALIZING",
              "UNKNOWN_ERROR",
              "STATUSCHECK_UNKNOWN",
              "STATUSCHECK_UNKNOWN_UNSCHEDULABLE",
              "STATUSCHECK_CONTAINER_WAITING_UNKNOWN",
              "STATUSCHECK_UNKNOWN_EVENT",
              "DEPLOY_UNKNOWN",
              "SYNC_UNKNOWN",
              "BUILD_UNKNOWN",
              "DEVINIT_UNKNOWN",
              "CLEANUP_UNKNOWN",
              "INIT_UNKNOWN",
              "BUILD_DOCKER_UNKNOWN",
              "TEST_UNKNOWN",
              "SYNC_INIT_ERROR",
              "DEVINIT_REGISTER_BUILD_DEPS",
              "DEVINIT_REGISTER_TEST_DEPS",
              "DEVINIT_REGISTER_DEPLOY_DEPS",
              "DEVINIT_REGISTER_CONFIG_DEP",
              "DEVINIT_UNSUPPORTED_V1_MANIFEST",
              "STATUSCHECK_USER_CANCELLED",
              "STATUSCHECK_DEADLINE_EXCEEDED",
              "BUILD_CANCELLED",
              "DEPLOY_CANCELLED",
              "BUILD_DOCKER_CANCELLED",
              "BUILD_DOCKER_DEADLINE",
              "INIT_CREATE_TAGGER_ERROR",
              "INIT_MINIKUBE_PAUSED_ERROR",
              "INIT_MINIKUBE_NOT_RUNNING_ERROR",
              "INIT_CREATE_BUILDER_ERROR",
              "INIT_CREATE_DEPLOYER_ERROR",
              "INIT_CREATE_TEST_DEP_ERROR",
              "INIT_CACHE_ERROR",
              "INIT_CREATE_WATCH_TRIGGER_ERROR",
              "INIT_CREATE_ARTIFACT_DEP_ERROR",
              "DEPLOY_CLUSTER_CONNECTION_ERR",
              "DEPLOY_DEBUG_HELPER_RETRIEVE_ERR",
              "DEPLOY_CLEANUP_ERR",
              "DEPLOY_HELM_APPLY_LABELS",
              "DEPLOY_HELM_USER_ERR",
              "DEPLOY_NO_MATCHING_BUILD",
              "DEPLOY_HELM_VERSION_ERR",
              "DEPLOY_HELM_MIN_VERSION_ERR",
              "DEPLOY_KUBECTL_VERSION_ERR",
              "DEPLOY_KUBECTL_OFFLINE_MODE_ERR",
              "DEPLOY_ERR_WAITING_FOR_DELETION",
              "DEPLOY_READ_MANIFEST_ERR",
              "DEPLOY_READ_REMOTE_MANIFEST_ERR",
              "DEPLOY_LIST_MANIFEST_ERR",
              "DEPLOY_KUBECTL_USER_ERR",
              "DEPLOY_KUSTOMIZE_USER_ERR",
              "DEPLOY_REPLACE_IMAGE_ERR",
              "DEPLOY_TRANSFORM_MANIFEST_ERR",
              "DEPLOY_SET_LABEL_ERR",
              "DEPLOY_MANIFEST_WRITE_ERR",
              "DEPLOY_PARSE_MANIFEST_IMAGES_ERR",
              "DEPLOY_HELM_CREATE_NS_NOT_AVAILABLE",
              "TEST_USER_CONFIG_ERR",
              "TEST_CST_USER_ERR",
              "TEST_IMG_PULL_ERR",
              "CONFIG_FILE_PARSING_ERR",
              "CONFIG_FILE_NOT_FOUND_ERR",
              "CONFIG_DEPENDENCY_NOT_FOUND_ERR",
              "CONFIG_DUPLICATE_NAMES_SAME_FILE_ERR",
              "CONFIG_DUPLICATE_NAMES_ACROSS_FILES_ERR",
              "CONFIG_BAD_FILTER_ERR",
              "CONFIG_ZERO_FOUND_ERR",
              "CONFIG_APPLY_PROFILES_ERR",
              "CONFIG_DEFAULT_VALUES_ERR",
              "CONFIG_FILE_PATHS_SUBSTITUTION_ERR",
              "CONFIG_MULTI_IMPORT_PROFILE_CONFLICT_ERR"
            ],
            "default": "OK"
          },
          {
            "name": "event.deployEvent.actionableErr.message",
            "in": "query",
            "required": false,
            "type": "string"
          },
          {
            "name": "event.portEvent.localPort",
            "in": "query",
            "required": false,
            "type": "integer",
            "format": "int32"
          },
          {
            "name": "event.portEvent.remotePort",
            "in": "query",
            "required": false,
            "type": "integer",
            "format": "int32"
          },
          {
            "name": "event.portEvent.podName",
            "in": "query",
            "required": false,
            "type": "string"
          },
          {
            "name": "event.portEvent.containerName",
            "in": "query",
            "required": false,
            "type": "string"
          },
          {
            "name": "event.portEvent.namespace",
            "in": "query",
            "required": false,
            "type": "string"
          },
          {
            "name": "event.portEvent.portName",
            "in": "query",
            "required": false,
            "type": "string"
          },
          {
            "name": "event.portEvent.resourceType",
            "in": "query",
            "required": false,
            "type": "string"
          },
          {
            "name": "event.portEvent.resourceName",
            "in": "query",
            "required": false,
            "type": "string"
          },
          {
            "name": "event.portEvent.address",
            "in": "query",
            "required": false,
            "type": "string"
          },
          {
            "name": "event.portEvent.targetPort.type",
            "in": "query",
            "required": false,
            "type": "integer",
            "format": "int32"
          },
          {
            "name": "event.portEvent.targetPort.intVal",
            "in": "query",
            "required": false,
            "type": "integer",
            "format": "int32"
          },
          {
            "name": "event.portEvent.targetPort.strVal",
            "in": "query",
            "required": false,
            "type": "string"
          },
          {
            "name": "event.statusCheckEvent.status",
            "in": "query",
            "required": false,
            "type": "string"
          },
          {
            "name": "event.statusCheckEvent.message",
            "in": "query",
            "required": false,
            "type": "string"
          },
          {
            "name": "event.statusCheckEvent.err",
            "in": "query",
            "required": false,
            "type": "string"
          },
          {
            "name": "event.statusCheckEvent.errCode",
            "description": " - OK: A default status code for events that do not have an associated phase.\nTypically seen with the DevEndEvent event on success.\n - STATUSCHECK_SUCCESS: Status Check Success\n - BUILD_SUCCESS: Build Success\n - DEPLOY_SUCCESS: Deploy Success\n - TEST_SUCCESS: Test Success\n - BUILD_PUSH_ACCESS_DENIED: Build error due to push access denied\n - BUILD_PROJECT_NOT_FOUND: Build error due to GCP project not found.\n - BUILD_DOCKER_DAEMON_NOT_RUNNING: Docker build error due to docker daemon not running\n - BUILD_USER_ERROR: Build error due to user application code, e.g. compilation error, dockerfile error etc\n - BUILD_DOCKER_UNAVAILABLE: Build error due to docker not available\n - BUILD_DOCKER_UNAUTHORIZED: Docker build error due to user not authorized to perform the action\n - BUILD_DOCKER_SYSTEM_ERR: Docker system build error\n - BUILD_DOCKER_NOT_MODIFIED_ERR: Docker build error due to Docker build container is already in the desired state\n - BUILD_DOCKER_NOT_IMPLEMENTED_ERR: Docker build error indicating a feature not supported\n - BUILD_DOCKER_DATA_LOSS_ERR: Docker build error indicates that for given build, data was lost or there is data corruption\n - BUILD_DOCKER_FORBIDDEN_ERR: Docker build error indicates user is forbidden to perform the build or step/action.\n - BUILD_DOCKER_CONFLICT_ERR: Docker build error due to some internal error and docker container state conflicts with the requested action and can't be performed\n - BUILD_DOCKER_ERROR_NOT_FOUND: Docker build error indicates the requested object does not exist\n - BUILD_DOCKER_INVALID_PARAM_ERR: Docker build error indication invalid parameter sent to docker command\n - BUILD_DOCKERFILE_NOT_FOUND: Docker build failed due to dockerfile not found\n - BUILD_DOCKER_CACHE_FROM_PULL_ERR: Docker build failed due `cacheFrom` user config error\n - BUILD_DOCKER_GET_DIGEST_ERR: Build error due to digest for built artifact could not be retrieved from docker daemon.\n - BUILD_REGISTRY_GET_DIGEST_ERR: Build error due to digest for built artifact could not be retrieved from registry.\n - BUILD_UNKNOWN_JIB_PLUGIN_TYPE: Build error indicating unknown Jib plugin type. Should be one of [maven, gradle]\n - BUILD_JIB_GRADLE_DEP_ERR: Build error determining dependency for jib gradle project.\n - BUILD_JIB_MAVEN_DEP_ERR: Build error determining dependency for jib gradle project.\n - INIT_DOCKER_NETWORK_LISTING_CONTAINERS: Docker build error when listing containers.\n - INIT_DOCKER_NETWORK_INVALID_CONTAINER_NAME: Docker build error indicating an invalid container name (or id).\n - INIT_DOCKER_NETWORK_CONTAINER_DOES_NOT_EXIST: Docker build error indicating the container referenced does not exists in the docker context used.\n - STATUSCHECK_IMAGE_PULL_ERR: Container image pull error\n - STATUSCHECK_CONTAINER_CREATING: Container creating error\n - STATUSCHECK_RUN_CONTAINER_ERR: Container run error\n - STATUSCHECK_CONTAINER_TERMINATED: Container is already terminated\n - STATUSCHECK_DEPLOYMENT_ROLLOUT_PENDING: Deployment waiting for rollout\n - STATUSCHECK_CONTAINER_RESTARTING: Container restarting error\n - STATUSCHECK_UNHEALTHY: Readiness probe failed\n - STATUSCHECK_NODE_MEMORY_PRESSURE: Node memory pressure error\n - STATUSCHECK_NODE_DISK_PRESSURE: Node disk pressure error\n - STATUSCHECK_NODE_NETWORK_UNAVAILABLE: Node network unavailable error\n - STATUSCHECK_NODE_PID_PRESSURE: Node PID pressure error\n - STATUSCHECK_NODE_UNSCHEDULABLE: Node unschedulable error\n - STATUSCHECK_NODE_UNREACHABLE: Node unreachable error\n - STATUSCHECK_NODE_NOT_READY: Node not ready error\n - STATUSCHECK_FAILED_SCHEDULING: Scheduler failure error\n - STATUSCHECK_KUBECTL_CONNECTION_ERR: Kubectl connection error\n - STATUSCHECK_KUBECTL_PID_KILLED: Kubectl process killed error\n - STATUSCHECK_KUBECTL_CLIENT_FETCH_ERR: Kubectl client fetch err\n - STATUSCHECK_POD_INITIALIZING: Pod Initializing\n - UNKNOWN_ERROR: Could not determine error and phase\n - STATUSCHECK_UNKNOWN: Status Check error unknown\n - STATUSCHECK_UNKNOWN_UNSCHEDULABLE: Container is unschedulable due to unknown reasons\n - STATUSCHECK_CONTAINER_WAITING_UNKNOWN: Container is waiting due to unknown reason\n - STATUSCHECK_UNKNOWN_EVENT: Container event reason unknown\n - DEPLOY_UNKNOWN: Deploy failed due to unknown reason\n - SYNC_UNKNOWN: SYNC failed due to known reason\n - BUILD_UNKNOWN: Build failed due to unknown reason\n - DEVINIT_UNKNOWN: Dev Init failed due to unknown reason\n - CLEANUP_UNKNOWN: Cleanup failed due to unknown reason\n - INIT_UNKNOWN: Initialization of the Skaffold session failed due to unknown reason(s)\n - BUILD_DOCKER_UNKNOWN: Build failed due to docker unknown error\n - TEST_UNKNOWN: Test failed due to unknown reason\n - SYNC_INIT_ERROR: File Sync Initialize failure\n - DEVINIT_REGISTER_BUILD_DEPS: Failed to configure watcher for build dependencies in dev loop\n - DEVINIT_REGISTER_TEST_DEPS: Failed to configure watcher for test dependencies in dev loop\n - DEVINIT_REGISTER_DEPLOY_DEPS: Failed to configure watcher for deploy dependencies in dev loop\n - DEVINIT_REGISTER_CONFIG_DEP: Failed to configure watcher for Skaffold configuration file.\n - DEVINIT_UNSUPPORTED_V1_MANIFEST: Failed to configure watcher for build dependencies for a base image with v1 manifest.\n - STATUSCHECK_USER_CANCELLED: User cancelled the skaffold dev run\n - STATUSCHECK_DEADLINE_EXCEEDED: Deadline for status check exceeded\n - BUILD_CANCELLED: Build Cancelled\n - DEPLOY_CANCELLED: Deploy cancelled due to user cancellation or one or more deployers failed.\n - BUILD_DOCKER_CANCELLED: Docker build cancelled.\n - BUILD_DOCKER_DEADLINE: Build error due to docker deadline was reached before the docker action completed\n - INIT_CREATE_TAGGER_ERROR: Skaffold was unable to create the configured tagger\n - INIT_MINIKUBE_PAUSED_ERROR: Skaffold was unable to start as Minikube appears to be paused\n - INIT_MINIKUBE_NOT_RUNNING_ERROR: Skaffold was unable to start as Minikube appears to be stopped\n - INIT_CREATE_BUILDER_ERROR: Skaffold was unable to create a configured image builder\n - INIT_CREATE_DEPLOYER_ERROR: Skaffold was unable to create a configured deployer\n - INIT_CREATE_TEST_DEP_ERROR: Skaffold was unable to create a configured test\n - INIT_CACHE_ERROR: Skaffold encountered an error validating the artifact cache\n - INIT_CREATE_WATCH_TRIGGER_ERROR: Skaffold encountered an error when configuring file watching\n - INIT_CREATE_ARTIFACT_DEP_ERROR: Skaffold encountered an error when evaluating artifact dependencies\n - DEPLOY_CLUSTER_CONNECTION_ERR: Unable to connect to cluster\n - DEPLOY_DEBUG_HELPER_RETRIEVE_ERR: Could not retrieve debug helpers.\n - DEPLOY_CLEANUP_ERR: Deploy clean up error\n - DEPLOY_HELM_APPLY_LABELS: Unable to apply helm labels.\n - DEPLOY_HELM_USER_ERR: Deploy error due to user deploy config for helm deployer\n - DEPLOY_NO_MATCHING_BUILD: Helm error when no build result is found of value  specified in helm `artifactOverrides`\n - DEPLOY_HELM_VERSION_ERR: Unable to get helm client version\n - DEPLOY_HELM_MIN_VERSION_ERR: Helm version not supported.\n - DEPLOY_KUBECTL_VERSION_ERR: Unable to retrieve kubectl version\n - DEPLOY_KUBECTL_OFFLINE_MODE_ERR: User specified offline mode for rendering but remote manifests presents.\n - DEPLOY_ERR_WAITING_FOR_DELETION: Error waiting for previous version deletion before next version is active.\n - DEPLOY_READ_MANIFEST_ERR: Error reading manifests\n - DEPLOY_READ_REMOTE_MANIFEST_ERR: Error reading remote manifests\n - DEPLOY_LIST_MANIFEST_ERR: Errors listing manifests\n - DEPLOY_KUBECTL_USER_ERR: Deploy error due to user deploy config for kubectl deployer\n - DEPLOY_KUSTOMIZE_USER_ERR: Deploy error due to user deploy config for kustomize deployer\n - DEPLOY_REPLACE_IMAGE_ERR: Error replacing a built artifact in the manifests\n - DEPLOY_TRANSFORM_MANIFEST_ERR: Error transforming a manifest during skaffold debug\n - DEPLOY_SET_LABEL_ERR: Error setting user specified additional labels.\n - DEPLOY_MANIFEST_WRITE_ERR: Error writing hydrated kubernetes manifests.\n - DEPLOY_PARSE_MANIFEST_IMAGES_ERR: Error getting images from a kubernetes manifest.\n - DEPLOY_HELM_CREATE_NS_NOT_AVAILABLE: Helm config `createNamespace` not available\n - TEST_USER_CONFIG_ERR: Error expanding paths\n - TEST_CST_USER_ERR: Error running container-structure-test\n - TEST_IMG_PULL_ERR: Unable to docker pull image\n - CONFIG_FILE_PARSING_ERR: Catch-all configuration file parsing error\n - CONFIG_FILE_NOT_FOUND_ERR: Main configuration file not found\n - CONFIG_DEPENDENCY_NOT_FOUND_ERR: Dependency configuration file not found\n - CONFIG_DUPLICATE_NAMES_SAME_FILE_ERR: Duplicate config names in the same configuration file\n - CONFIG_DUPLICATE_NAMES_ACROSS_FILES_ERR: Duplicate config names in two configuration files\n - CONFIG_BAD_FILTER_ERR: No configs matching configs filter\n - CONFIG_ZERO_FOUND_ERR: No configs parsed from current file\n - CONFIG_APPLY_PROFILES_ERR: Failed to apply profiles to config\n - CONFIG_DEFAULT_VALUES_ERR: Failed to set default config values\n - CONFIG_FILE_PATHS_SUBSTITUTION_ERR: Failed to substitute absolute file paths in config\n - CONFIG_MULTI_IMPORT_PROFILE_CONFLICT_ERR: Same config imported at least twice with different set of profiles",
            "in": "query",
            "required": false,
            "type": "string",
            "enum": [
              "OK",
              "STATUSCHECK_SUCCESS",
              "BUILD_SUCCESS",
              "DEPLOY_SUCCESS",
              "TEST_SUCCESS",
              "BUILD_PUSH_ACCESS_DENIED",
              "BUILD_PROJECT_NOT_FOUND",
              "BUILD_DOCKER_DAEMON_NOT_RUNNING",
              "BUILD_USER_ERROR",
              "BUILD_DOCKER_UNAVAILABLE",
              "BUILD_DOCKER_UNAUTHORIZED",
              "BUILD_DOCKER_SYSTEM_ERR",
              "BUILD_DOCKER_NOT_MODIFIED_ERR",
              "BUILD_DOCKER_NOT_IMPLEMENTED_ERR",
              "BUILD_DOCKER_DATA_LOSS_ERR",
              "BUILD_DOCKER_FORBIDDEN_ERR",
              "BUILD_DOCKER_CONFLICT_ERR",
              "BUILD_DOCKER_ERROR_NOT_FOUND",
              "BUILD_DOCKER_INVALID_PARAM_ERR",
              "BUILD_DOCKERFILE_NOT_FOUND",
              "BUILD_DOCKER_CACHE_FROM_PULL_ERR",
              "BUILD_DOCKER_GET_DIGEST_ERR",
              "BUILD_REGISTRY_GET_DIGEST_ERR",
              "BUILD_UNKNOWN_JIB_PLUGIN_TYPE",
              "BUILD_JIB_GRADLE_DEP_ERR",
              "BUILD_JIB_MAVEN_DEP_ERR",
              "INIT_DOCKER_NETWORK_LISTING_CONTAINERS",
              "INIT_DOCKER_NETWORK_INVALID_CONTAINER_NAME",
              "INIT_DOCKER_NETWORK_CONTAINER_DOES_NOT_EXIST",
              "STATUSCHECK_IMAGE_PULL_ERR",
              "STATUSCHECK_CONTAINER_CREATING",
              "STATUSCHECK_RUN_CONTAINER_ERR",
              "STATUSCHECK_CONTAINER_TERMINATED",
              "STATUSCHECK_DEPLOYMENT_ROLLOUT_PENDING",
              "STATUSCHECK_CONTAINER_RESTARTING",
              "STATUSCHECK_UNHEALTHY",
              "STATUSCHECK_NODE_MEMORY_PRESSURE",
              "STATUSCHECK_NODE_DISK_PRESSURE",
              "STATUSCHECK_NODE_NETWORK_UNAVAILABLE",
              "STATUSCHECK_NODE_PID_PRESSURE",
              "STATUSCHECK_NODE_UNSCHEDULABLE",
              "STATUSCHECK_NODE_UNREACHABLE",
              "STATUSCHECK_NODE_NOT_READY",
              "STATUSCHECK_FAILED_SCHEDULING",
              "STATUSCHECK_KUBECTL_CONNECTION_ERR",
              "STATUSCHECK_KUBECTL_PID_KILLED",
              "STATUSCHECK_KUBECTL_CLIENT_FETCH_ERR",
              "STATUSCHECK_DEPLOYMENT_FETCH_ERR",
              "STATUSCHECK_POD_INITIALIZING",
              "UNKNOWN_ERROR",
              "STATUSCHECK_UNKNOWN",
              "STATUSCHECK_UNKNOWN_UNSCHEDULABLE",
              "STATUSCHECK_CONTAINER_WAITING_UNKNOWN",
              "STATUSCHECK_UNKNOWN_EVENT",
              "DEPLOY_UNKNOWN",
              "SYNC_UNKNOWN",
              "BUILD_UNKNOWN",
              "DEVINIT_UNKNOWN",
              "CLEANUP_UNKNOWN",
              "INIT_UNKNOWN",
              "BUILD_DOCKER_UNKNOWN",
              "TEST_UNKNOWN",
              "SYNC_INIT_ERROR",
              "DEVINIT_REGISTER_BUILD_DEPS",
              "DEVINIT_REGISTER_TEST_DEPS",
              "DEVINIT_REGISTER_DEPLOY_DEPS",
              "DEVINIT_REGISTER_CONFIG_DEP",
              "DEVINIT_UNSUPPORTED_V1_MANIFEST",
              "STATUSCHECK_USER_CANCELLED",
              "STATUSCHECK_DEADLINE_EXCEEDED",
              "BUILD_CANCELLED",
              "DEPLOY_CANCELLED",
              "BUILD_DOCKER_CANCELLED",
              "BUILD_DOCKER_DEADLINE",
              "INIT_CREATE_TAGGER_ERROR",
              "INIT_MINIKUBE_PAUSED_ERROR",
              "INIT_MINIKUBE_NOT_RUNNING_ERROR",
              "INIT_CREATE_BUILDER_ERROR",
              "INIT_CREATE_DEPLOYER_ERROR",
              "INIT_CREATE_TEST_DEP_ERROR",
              "INIT_CACHE_ERROR",
              "INIT_CREATE_WATCH_TRIGGER_ERROR",
              "INIT_CREATE_ARTIFACT_DEP_ERROR",
              "DEPLOY_CLUSTER_CONNECTION_ERR",
              "DEPLOY_DEBUG_HELPER_RETRIEVE_ERR",
              "DEPLOY_CLEANUP_ERR",
              "DEPLOY_HELM_APPLY_LABELS",
              "DEPLOY_HELM_USER_ERR",
              "DEPLOY_NO_MATCHING_BUILD",
              "DEPLOY_HELM_VERSION_ERR",
              "DEPLOY_HELM_MIN_VERSION_ERR",
              "DEPLOY_KUBECTL_VERSION_ERR",
              "DEPLOY_KUBECTL_OFFLINE_MODE_ERR",
              "DEPLOY_ERR_WAITING_FOR_DELETION",
              "DEPLOY_READ_MANIFEST_ERR",
              "DEPLOY_READ_REMOTE_MANIFEST_ERR",
              "DEPLOY_LIST_MANIFEST_ERR",
              "DEPLOY_KUBECTL_USER_ERR",
              "DEPLOY_KUSTOMIZE_USER_ERR",
              "DEPLOY_REPLACE_IMAGE_ERR",
              "DEPLOY_TRANSFORM_MANIFEST_ERR",
              "DEPLOY_SET_LABEL_ERR",
              "DEPLOY_MANIFEST_WRITE_ERR",
              "DEPLOY_PARSE_MANIFEST_IMAGES_ERR",
              "DEPLOY_HELM_CREATE_NS_NOT_AVAILABLE",
              "TEST_USER_CONFIG_ERR",
              "TEST_CST_USER_ERR",
              "TEST_IMG_PULL_ERR",
              "CONFIG_FILE_PARSING_ERR",
              "CONFIG_FILE_NOT_FOUND_ERR",
              "CONFIG_DEPENDENCY_NOT_FOUND_ERR",
              "CONFIG_DUPLICATE_NAMES_SAME_FILE_ERR",
              "CONFIG_DUPLICATE_NAMES_ACROSS_FILES_ERR",
              "CONFIG_BAD_FILTER_ERR",
              "CONFIG_ZERO_FOUND_ERR",
              "CONFIG_APPLY_PROFILES_ERR",
              "CONFIG_DEFAULT_VALUES_ERR",
              "CONFIG_FILE_PATHS_SUBSTITUTION_ERR",
              "CONFIG_MULTI_IMPORT_PROFILE_CONFLICT_ERR"
            ],
            "default": "OK"
          },
          {
            "name": "event.statusCheckEvent.actionableErr.errCode",
            "description": " - OK: A default status code for events that do not have an associated phase.\nTypically seen with the DevEndEvent event on success.\n - STATUSCHECK_SUCCESS: Status Check Success\n - BUILD_SUCCESS: Build Success\n - DEPLOY_SUCCESS: Deploy Success\n - TEST_SUCCESS: Test Success\n - BUILD_PUSH_ACCESS_DENIED: Build error due to push access denied\n - BUILD_PROJECT_NOT_FOUND: Build error due to GCP project not found.\n - BUILD_DOCKER_DAEMON_NOT_RUNNING: Docker build error due to docker daemon not running\n - BUILD_USER_ERROR: Build error due to user application code, e.g. compilation error, dockerfile error etc\n - BUILD_DOCKER_UNAVAILABLE: Build error due to docker not available\n - BUILD_DOCKER_UNAUTHORIZED: Docker build error due to user not authorized to perform the action\n - BUILD_DOCKER_SYSTEM_ERR: Docker system build error\n - BUILD_DOCKER_NOT_MODIFIED_ERR: Docker build error due to Docker build container is already in the desired state\n - BUILD_DOCKER_NOT_IMPLEMENTED_ERR: Docker build error indicating a feature not supported\n - BUILD_DOCKER_DATA_LOSS_ERR: Docker build error indicates that for given build, data was lost or there is data corruption\n - BUILD_DOCKER_FORBIDDEN_ERR: Docker build error indicates user is forbidden to perform the build or step/action.\n - BUILD_DOCKER_CONFLICT_ERR: Docker build error due to some internal error and docker container state conflicts with the requested action and can't be performed\n - BUILD_DOCKER_ERROR_NOT_FOUND: Docker build error indicates the requested object does not exist\n - BUILD_DOCKER_INVALID_PARAM_ERR: Docker build error indication invalid parameter sent to docker command\n - BUILD_DOCKERFILE_NOT_FOUND: Docker build failed due to dockerfile not found\n - BUILD_DOCKER_CACHE_FROM_PULL_ERR: Docker build failed due `cacheFrom` user config error\n - BUILD_DOCKER_GET_DIGEST_ERR: Build error due to digest for built artifact could not be retrieved from docker daemon.\n - BUILD_REGISTRY_GET_DIGEST_ERR: Build error due to digest for built artifact could not be retrieved from registry.\n - BUILD_UNKNOWN_JIB_PLUGIN_TYPE: Build error indicating unknown Jib plugin type. Should be one of [maven, gradle]\n - BUILD_JIB_GRADLE_DEP_ERR: Build error determining dependency for jib gradle project.\n - BUILD_JIB_MAVEN_DEP_ERR: Build error determining dependency for jib gradle project.\n - INIT_DOCKER_NETWORK_LISTING_CONTAINERS: Docker build error when listing containers.\n - INIT_DOCKER_NETWORK_INVALID_CONTAINER_NAME: Docker build error indicating an invalid container name (or id).\n - INIT_DOCKER_NETWORK_CONTAINER_DOES_NOT_EXIST: Docker build error indicating the container referenced does not exists in the docker context used.\n - STATUSCHECK_IMAGE_PULL_ERR: Container image pull error\n - STATUSCHECK_CONTAINER_CREATING: Container creating error\n - STATUSCHECK_RUN_CONTAINER_ERR: Container run error\n - STATUSCHECK_CONTAINER_TERMINATED: Container is already terminated\n - STATUSCHECK_DEPLOYMENT_ROLLOUT_PENDING: Deployment waiting for rollout\n - STATUSCHECK_CONTAINER_RESTARTING: Container restarting error\n - STATUSCHECK_UNHEALTHY: Readiness probe failed\n - STATUSCHECK_NODE_MEMORY_PRESSURE: Node memory pressure error\n - STATUSCHECK_NODE_DISK_PRESSURE: Node disk pressure error\n - STATUSCHECK_NODE_NETWORK_UNAVAILABLE: Node network unavailable error\n - STATUSCHECK_NODE_PID_PRESSURE: Node PID pressure error\n - STATUSCHECK_NODE_UNSCHEDULABLE: Node unschedulable error\n - STATUSCHECK_NODE_UNREACHABLE: Node unreachable error\n - STATUSCHECK_NODE_NOT_READY: Node not ready error\n - STATUSCHECK_FAILED_SCHEDULING: Scheduler failure error\n - STATUSCHECK_KUBECTL_CONNECTION_ERR: Kubectl connection error\n - STATUSCHECK_KUBECTL_PID_KILLED: Kubectl process killed error\n - STATUSCHECK_KUBECTL_CLIENT_FETCH_ERR: Kubectl client fetch err\n - STATUSCHECK_POD_INITIALIZING: Pod Initializing\n - UNKNOWN_ERROR: Could not determine error and phase\n - STATUSCHECK_UNKNOWN: Status Check error unknown\n - STATUSCHECK_UNKNOWN_UNSCHEDULABLE: Container is unschedulable due to unknown reasons\n - STATUSCHECK_CONTAINER_WAITING_UNKNOWN: Container is waiting due to unknown reason\n - STATUSCHECK_UNKNOWN_EVENT: Container event reason unknown\n - DEPLOY_UNKNOWN: Deploy failed due to unknown reason\n - SYNC_UNKNOWN: SYNC failed due to known reason\n - BUILD_UNKNOWN: Build failed due to unknown reason\n - DEVINIT_UNKNOWN: Dev Init failed due to unknown reason\n - CLEANUP_UNKNOWN: Cleanup failed due to unknown reason\n - INIT_UNKNOWN: Initialization of the Skaffold session failed due to unknown reason(s)\n - BUILD_DOCKER_UNKNOWN: Build failed due to docker unknown error\n - TEST_UNKNOWN: Test failed due to unknown reason\n - SYNC_INIT_ERROR: File Sync Initialize failure\n - DEVINIT_REGISTER_BUILD_DEPS: Failed to configure watcher for build dependencies in dev loop\n - DEVINIT_REGISTER_TEST_DEPS: Failed to configure watcher for test dependencies in dev loop\n - DEVINIT_REGISTER_DEPLOY_DEPS: Failed to configure watcher for deploy dependencies in dev loop\n - DEVINIT_REGISTER_CONFIG_DEP: Failed to configure watcher for Skaffold configuration file.\n - DEVINIT_UNSUPPORTED_V1_MANIFEST: Failed to configure watcher for build dependencies for a base image with v1 manifest.\n - STATUSCHECK_USER_CANCELLED: User cancelled the skaffold dev run\n - STATUSCHECK_DEADLINE_EXCEEDED: Deadline for status check exceeded\n - BUILD_CANCELLED: Build Cancelled\n - DEPLOY_CANCELLED: Deploy cancelled due to user cancellation or one or more deployers failed.\n - BUILD_DOCKER_CANCELLED: Docker build cancelled.\n - BUILD_DOCKER_DEADLINE: Build error due to docker deadline was reached before the docker action completed\n - INIT_CREATE_TAGGER_ERROR: Skaffold was unable to create the configured tagger\n - INIT_MINIKUBE_PAUSED_ERROR: Skaffold was unable to start as Minikube appears to be paused\n - INIT_MINIKUBE_NOT_RUNNING_ERROR: Skaffold was unable to start as Minikube appears to be stopped\n - INIT_CREATE_BUILDER_ERROR: Skaffold was unable to create a configured image builder\n - INIT_CREATE_DEPLOYER_ERROR: Skaffold was unable to create a configured deployer\n - INIT_CREATE_TEST_DEP_ERROR: Skaffold was unable to create a configured test\n - INIT_CACHE_ERROR: Skaffold encountered an error validating the artifact cache\n - INIT_CREATE_WATCH_TRIGGER_ERROR: Skaffold encountered an error when configuring file watching\n - INIT_CREATE_ARTIFACT_DEP_ERROR: Skaffold encountered an error when evaluating artifact dependencies\n - DEPLOY_CLUSTER_CONNECTION_ERR: Unable to connect to cluster\n - DEPLOY_DEBUG_HELPER_RETRIEVE_ERR: Could not retrieve debug helpers.\n - DEPLOY_CLEANUP_ERR: Deploy clean up error\n - DEPLOY_HELM_APPLY_LABELS: Unable to apply helm labels.\n - DEPLOY_HELM_USER_ERR: Deploy error due to user deploy config for helm deployer\n - DEPLOY_NO_MATCHING_BUILD: Helm error when no build result is found of value  specified in helm `artifactOverrides`\n - DEPLOY_HELM_VERSION_ERR: Unable to get helm client version\n - DEPLOY_HELM_MIN_VERSION_ERR: Helm version not supported.\n - DEPLOY_KUBECTL_VERSION_ERR: Unable to retrieve kubectl version\n - DEPLOY_KUBECTL_OFFLINE_MODE_ERR: User specified offline mode for rendering but remote manifests presents.\n - DEPLOY_ERR_WAITING_FOR_DELETION: Error waiting for previous version deletion before next version is active.\n - DEPLOY_READ_MANIFEST_ERR: Error reading manifests\n - DEPLOY_READ_REMOTE_MANIFEST_ERR: Error reading remote manifests\n - DEPLOY_LIST_MANIFEST_ERR: Errors listing manifests\n - DEPLOY_KUBECTL_USER_ERR: Deploy error due to user deploy config for kubectl deployer\n - DEPLOY_KUSTOMIZE_USER_ERR: Deploy error due to user deploy config for kustomize deployer\n - DEPLOY_REPLACE_IMAGE_ERR: Error replacing a built artifact in the manifests\n - DEPLOY_TRANSFORM_MANIFEST_ERR: Error transforming a manifest during skaffold debug\n - DEPLOY_SET_LABEL_ERR: Error setting user specified additional labels.\n - DEPLOY_MANIFEST_WRITE_ERR: Error writing hydrated kubernetes manifests.\n - DEPLOY_PARSE_MANIFEST_IMAGES_ERR: Error getting images from a kubernetes manifest.\n - DEPLOY_HELM_CREATE_NS_NOT_AVAILABLE: Helm config `createNamespace` not available\n - TEST_USER_CONFIG_ERR: Error expanding paths\n - TEST_CST_USER_ERR: Error running container-structure-test\n - TEST_IMG_PULL_ERR: Unable to docker pull image\n - CONFIG_FILE_PARSING_ERR: Catch-all configuration file parsing error\n - CONFIG_FILE_NOT_FOUND_ERR: Main configuration file not found\n - CONFIG_DEPENDENCY_NOT_FOUND_ERR: Dependency configuration file not found\n - CONFIG_DUPLICATE_NAMES_SAME_FILE_ERR: Duplicate config names in the same configuration file\n - CONFIG_DUPLICATE_NAMES_ACROSS_FILES_ERR: Duplicate config names in two configuration files\n - CONFIG_BAD_FILTER_ERR: No configs matching configs filter\n - CONFIG_ZERO_FOUND_ERR: No configs parsed from current file\n - CONFIG_APPLY_PROFILES_ERR: Failed to apply profiles to config\n - CONFIG_DEFAULT_VALUES_ERR: Failed to set default config values\n - CONFIG_FILE_PATHS_SUBSTITUTION_ERR: Failed to substitute absolute file paths in config\n - CONFIG_MULTI_IMPORT_PROFILE_CONFLICT_ERR: Same config imported at least twice with different set of profiles",
            "in": "query",
            "required": false,
            "type": "string",
            "enum": [
              "OK",
              "STATUSCHECK_SUCCESS",
              "BUILD_SUCCESS",
              "DEPLOY_SUCCESS",
              "TEST_SUCCESS",
              "BUILD_PUSH_ACCESS_DENIED",
              "BUILD_PROJECT_NOT_FOUND",
              "BUILD_DOCKER_DAEMON_NOT_RUNNING",
              "BUILD_USER_ERROR",
              "BUILD_DOCKER_UNAVAILABLE",
              "BUILD_DOCKER_UNAUTHORIZED",
              "BUILD_DOCKER_SYSTEM_ERR",
              "BUILD_DOCKER_NOT_MODIFIED_ERR",
              "BUILD_DOCKER_NOT_IMPLEMENTED_ERR",
              "BUILD_DOCKER_DATA_LOSS_ERR",
              "BUILD_DOCKER_FORBIDDEN_ERR",
              "BUILD_DOCKER_CONFLICT_ERR",
              "BUILD_DOCKER_ERROR_NOT_FOUND",
              "BUILD_DOCKER_INVALID_PARAM_ERR",
              "BUILD_DOCKERFILE_NOT_FOUND",
              "BUILD_DOCKER_CACHE_FROM_PULL_ERR",
              "BUILD_DOCKER_GET_DIGEST_ERR",
              "BUILD_REGISTRY_GET_DIGEST_ERR",
              "BUILD_UNKNOWN_JIB_PLUGIN_TYPE",
              "BUILD_JIB_GRADLE_DEP_ERR",
              "BUILD_JIB_MAVEN_DEP_ERR",
              "INIT_DOCKER_NETWORK_LISTING_CONTAINERS",
              "INIT_DOCKER_NETWORK_INVALID_CONTAINER_NAME",
              "INIT_DOCKER_NETWORK_CONTAINER_DOES_NOT_EXIST",
              "STATUSCHECK_IMAGE_PULL_ERR",
              "STATUSCHECK_CONTAINER_CREATING",
              "STATUSCHECK_RUN_CONTAINER_ERR",
              "STATUSCHECK_CONTAINER_TERMINATED",
              "STATUSCHECK_DEPLOYMENT_ROLLOUT_PENDING",
              "STATUSCHECK_CONTAINER_RESTARTING",
              "STATUSCHECK_UNHEALTHY",
              "STATUSCHECK_NODE_MEMORY_PRESSURE",
              "STATUSCHECK_NODE_DISK_PRESSURE",
              "STATUSCHECK_NODE_NETWORK_UNAVAILABLE",
              "STATUSCHECK_NODE_PID_PRESSURE",
              "STATUSCHECK_NODE_UNSCHEDULABLE",
              "STATUSCHECK_NODE_UNREACHABLE",
              "STATUSCHECK_NODE_NOT_READY",
              "STATUSCHECK_FAILED_SCHEDULING",
              "STATUSCHECK_KUBECTL_CONNECTION_ERR",
              "STATUSCHECK_KUBECTL_PID_KILLED",
              "STATUSCHECK_KUBECTL_CLIENT_FETCH_ERR",
              "STATUSCHECK_DEPLOYMENT_FETCH_ERR",
              "STATUSCHECK_POD_INITIALIZING",
              "UNKNOWN_ERROR",
              "STATUSCHECK_UNKNOWN",
              "STATUSCHECK_UNKNOWN_UNSCHEDULABLE",
              "STATUSCHECK_CONTAINER_WAITING_UNKNOWN",
              "STATUSCHECK_UNKNOWN_EVENT",
              "DEPLOY_UNKNOWN",
              "SYNC_UNKNOWN",
              "BUILD_UNKNOWN",
              "DEVINIT_UNKNOWN",
              "CLEANUP_UNKNOWN",
              "INIT_UNKNOWN",
              "BUILD_DOCKER_UNKNOWN",
              "TEST_UNKNOWN",
              "SYNC_INIT_ERROR",
              "DEVINIT_REGISTER_BUILD_DEPS",
              "DEVINIT_REGISTER_TEST_DEPS",
              "DEVINIT_REGISTER_DEPLOY_DEPS",
              "DEVINIT_REGISTER_CONFIG_DEP",
              "DEVINIT_UNSUPPORTED_V1_MANIFEST",
              "STATUSCHECK_USER_CANCELLED",
              "STATUSCHECK_DEADLINE_EXCEEDED",
              "BUILD_CANCELLED",
              "DEPLOY_CANCELLED",
              "BUILD_DOCKER_CANCELLED",
              "BUILD_DOCKER_DEADLINE",
              "INIT_CREATE_TAGGER_ERROR",
              "INIT_MINIKUBE_PAUSED_ERROR",
              "INIT_MINIKUBE_NOT_RUNNING_ERROR",
              "INIT_CREATE_BUILDER_ERROR",
              "INIT_CREATE_DEPLOYER_ERROR",
              "INIT_CREATE_TEST_DEP_ERROR",
              "INIT_CACHE_ERROR",
              "INIT_CREATE_WATCH_TRIGGER_ERROR",
              "INIT_CREATE_ARTIFACT_DEP_ERROR",
              "DEPLOY_CLUSTER_CONNECTION_ERR",
              "DEPLOY_DEBUG_HELPER_RETRIEVE_ERR",
              "DEPLOY_CLEANUP_ERR",
              "DEPLOY_HELM_APPLY_LABELS",
              "DEPLOY_HELM_USER_ERR",
              "DEPLOY_NO_MATCHING_BUILD",
              "DEPLOY_HELM_VERSION_ERR",
              "DEPLOY_HELM_MIN_VERSION_ERR",
              "DEPLOY_KUBECTL_VERSION_ERR",
              "DEPLOY_KUBECTL_OFFLINE_MODE_ERR",
              "DEPLOY_ERR_WAITING_FOR_DELETION",
              "DEPLOY_READ_MANIFEST_ERR",
              "DEPLOY_READ_REMOTE_MANIFEST_ERR",
              "DEPLOY_LIST_MANIFEST_ERR",
              "DEPLOY_KUBECTL_USER_ERR",
              "DEPLOY_KUSTOMIZE_USER_ERR",
              "DEPLOY_REPLACE_IMAGE_ERR",
              "DEPLOY_TRANSFORM_MANIFEST_ERR",
              "DEPLOY_SET_LABEL_ERR",
              "DEPLOY_MANIFEST_WRITE_ERR",
              "DEPLOY_PARSE_MANIFEST_IMAGES_ERR",
              "DEPLOY_HELM_CREATE_NS_NOT_AVAILABLE",
              "TEST_USER_CONFIG_ERR",
              "TEST_CST_USER_ERR",
              "TEST_IMG_PULL_ERR",
              "CONFIG_FILE_PARSING_ERR",
              "CONFIG_FILE_NOT_FOUND_ERR",
              "CONFIG_DEPENDENCY_NOT_FOUND_ERR",
              "CONFIG_DUPLICATE_NAMES_SAME_FILE_ERR",
              "CONFIG_DUPLICATE_NAMES_ACROSS_FILES_ERR",
              "CONFIG_BAD_FILTER_ERR",
              "CONFIG_ZERO_FOUND_ERR",
              "CONFIG_APPLY_PROFILES_ERR",
              "CONFIG_DEFAULT_VALUES_ERR",
              "CONFIG_FILE_PATHS_SUBSTITUTION_ERR",
              "CONFIG_MULTI_IMPORT_PROFILE_CONFLICT_ERR"
            ],
            "default": "OK"
          },
          {
            "name": "event.statusCheckEvent.actionableErr.message",
            "in": "query",
            "required": false,
            "type": "string"
          },
          {
            "name": "event.resourceStatusCheckEvent.resource",
            "in": "query",
            "required": false,
            "type": "string"
          },
          {
            "name": "event.resourceStatusCheckEvent.status",
            "in": "query",
            "required": false,
            "type": "string"
          },
          {
            "name": "event.resourceStatusCheckEvent.message",
            "in": "query",
            "required": false,
            "type": "string"
          },
          {
            "name": "event.resourceStatusCheckEvent.err",
            "in": "query",
            "required": false,
            "type": "string"
          },
          {
            "name": "event.resourceStatusCheckEvent.statusCode",
            "description": " - OK: A default status code for events that do not have an associated phase.\nTypically seen with the DevEndEvent event on success.\n - STATUSCHECK_SUCCESS: Status Check Success\n - BUILD_SUCCESS: Build Success\n - DEPLOY_SUCCESS: Deploy Success\n - TEST_SUCCESS: Test Success\n - BUILD_PUSH_ACCESS_DENIED: Build error due to push access denied\n - BUILD_PROJECT_NOT_FOUND: Build error due to GCP project not found.\n - BUILD_DOCKER_DAEMON_NOT_RUNNING: Docker build error due to docker daemon not running\n - BUILD_USER_ERROR: Build error due to user application code, e.g. compilation error, dockerfile error etc\n - BUILD_DOCKER_UNAVAILABLE: Build error due to docker not available\n - BUILD_DOCKER_UNAUTHORIZED: Docker build error due to user not authorized to perform the action\n - BUILD_DOCKER_SYSTEM_ERR: Docker system build error\n - BUILD_DOCKER_NOT_MODIFIED_ERR: Docker build error due to Docker build container is already in the desired state\n - BUILD_DOCKER_NOT_IMPLEMENTED_ERR: Docker build error indicating a feature not supported\n - BUILD_DOCKER_DATA_LOSS_ERR: Docker build error indicates that for given build, data was lost or there is data corruption\n - BUILD_DOCKER_FORBIDDEN_ERR: Docker build error indicates user is forbidden to perform the build or step/action.\n - BUILD_DOCKER_CONFLICT_ERR: Docker build error due to some internal error and docker container state conflicts with the requested action and can't be performed\n - BUILD_DOCKER_ERROR_NOT_FOUND: Docker build error indicates the requested object does not exist\n - BUILD_DOCKER_INVALID_PARAM_ERR: Docker build error indication invalid parameter sent to docker command\n - BUILD_DOCKERFILE_NOT_FOUND: Docker build failed due to dockerfile not found\n - BUILD_DOCKER_CACHE_FROM_PULL_ERR: Docker build failed due `cacheFrom` user config error\n - BUILD_DOCKER_GET_DIGEST_ERR: Build error due to digest for built artifact could not be retrieved from docker daemon.\n - BUILD_REGISTRY_GET_DIGEST_ERR: Build error due to digest for built artifact could not be retrieved from registry.\n - BUILD_UNKNOWN_JIB_PLUGIN_TYPE: Build error indicating unknown Jib plugin type. Should be one of [maven, gradle]\n - BUILD_JIB_GRADLE_DEP_ERR: Build error determining dependency for jib gradle project.\n - BUILD_JIB_MAVEN_DEP_ERR: Build error determining dependency for jib gradle project.\n - INIT_DOCKER_NETWORK_LISTING_CONTAINERS: Docker build error when listing containers.\n - INIT_DOCKER_NETWORK_INVALID_CONTAINER_NAME: Docker build error indicating an invalid container name (or id).\n - INIT_DOCKER_NETWORK_CONTAINER_DOES_NOT_EXIST: Docker build error indicating the container referenced does not exists in the docker context used.\n - STATUSCHECK_IMAGE_PULL_ERR: Container image pull error\n - STATUSCHECK_CONTAINER_CREATING: Container creating error\n - STATUSCHECK_RUN_CONTAINER_ERR: Container run error\n - STATUSCHECK_CONTAINER_TERMINATED: Container is already terminated\n - STATUSCHECK_DEPLOYMENT_ROLLOUT_PENDING: Deployment waiting for rollout\n - STATUSCHECK_CONTAINER_RESTARTING: Container restarting error\n - STATUSCHECK_UNHEALTHY: Readiness probe failed\n - STATUSCHECK_NODE_MEMORY_PRESSURE: Node memory pressure error\n - STATUSCHECK_NODE_DISK_PRESSURE: Node disk pressure error\n - STATUSCHECK_NODE_NETWORK_UNAVAILABLE: Node network unavailable error\n - STATUSCHECK_NODE_PID_PRESSURE: Node PID pressure error\n - STATUSCHECK_NODE_UNSCHEDULABLE: Node unschedulable error\n - STATUSCHECK_NODE_UNREACHABLE: Node unreachable error\n - STATUSCHECK_NODE_NOT_READY: Node not ready error\n - STATUSCHECK_FAILED_SCHEDULING: Scheduler failure error\n - STATUSCHECK_KUBECTL_CONNECTION_ERR: Kubectl connection error\n - STATUSCHECK_KUBECTL_PID_KILLED: Kubectl process killed error\n - STATUSCHECK_KUBECTL_CLIENT_FETCH_ERR: Kubectl client fetch err\n - STATUSCHECK_POD_INITIALIZING: Pod Initializing\n - UNKNOWN_ERROR: Could not determine error and phase\n - STATUSCHECK_UNKNOWN: Status Check error unknown\n - STATUSCHECK_UNKNOWN_UNSCHEDULABLE: Container is unschedulable due to unknown reasons\n - STATUSCHECK_CONTAINER_WAITING_UNKNOWN: Container is waiting due to unknown reason\n - STATUSCHECK_UNKNOWN_EVENT: Container event reason unknown\n - DEPLOY_UNKNOWN: Deploy failed due to unknown reason\n - SYNC_UNKNOWN: SYNC failed due to known reason\n - BUILD_UNKNOWN: Build failed due to unknown reason\n - DEVINIT_UNKNOWN: Dev Init failed due to unknown reason\n - CLEANUP_UNKNOWN: Cleanup failed due to unknown reason\n - INIT_UNKNOWN: Initialization of the Skaffold session failed due to unknown reason(s)\n - BUILD_DOCKER_UNKNOWN: Build failed due to docker unknown error\n - TEST_UNKNOWN: Test failed due to unknown reason\n - SYNC_INIT_ERROR: File Sync Initialize failure\n - DEVINIT_REGISTER_BUILD_DEPS: Failed to configure watcher for build dependencies in dev loop\n - DEVINIT_REGISTER_TEST_DEPS: Failed to configure watcher for test dependencies in dev loop\n - DEVINIT_REGISTER_DEPLOY_DEPS: Failed to configure watcher for deploy dependencies in dev loop\n - DEVINIT_REGISTER_CONFIG_DEP: Failed to configure watcher for Skaffold configuration file.\n - DEVINIT_UNSUPPORTED_V1_MANIFEST: Failed to configure watcher for build dependencies for a base image with v1 manifest.\n - STATUSCHECK_USER_CANCELLED: User cancelled the skaffold dev run\n - STATUSCHECK_DEADLINE_EXCEEDED: Deadline for status check exceeded\n - BUILD_CANCELLED: Build Cancelled\n - DEPLOY_CANCELLED: Deploy cancelled due to user cancellation or one or more deployers failed.\n - BUILD_DOCKER_CANCELLED: Docker build cancelled.\n - BUILD_DOCKER_DEADLINE: Build error due to docker deadline was reached before the docker action completed\n - INIT_CREATE_TAGGER_ERROR: Skaffold was unable to create the configured tagger\n - INIT_MINIKUBE_PAUSED_ERROR: Skaffold was unable to start as Minikube appears to be paused\n - INIT_MINIKUBE_NOT_RUNNING_ERROR: Skaffold was unable to start as Minikube appears to be stopped\n - INIT_CREATE_BUILDER_ERROR: Skaffold was unable to create a configured image builder\n - INIT_CREATE_DEPLOYER_ERROR: Skaffold was unable to create a configured deployer\n - INIT_CREATE_TEST_DEP_ERROR: Skaffold was unable to create a configured test\n - INIT_CACHE_ERROR: Skaffold encountered an error validating the artifact cache\n - INIT_CREATE_WATCH_TRIGGER_ERROR: Skaffold encountered an error when configuring file watching\n - INIT_CREATE_ARTIFACT_DEP_ERROR: Skaffold encountered an error when evaluating artifact dependencies\n - DEPLOY_CLUSTER_CONNECTION_ERR: Unable to connect to cluster\n - DEPLOY_DEBUG_HELPER_RETRIEVE_ERR: Could not retrieve debug helpers.\n - DEPLOY_CLEANUP_ERR: Deploy clean up error\n - DEPLOY_HELM_APPLY_LABELS: Unable to apply helm labels.\n - DEPLOY_HELM_USER_ERR: Deploy error due to user deploy config for helm deployer\n - DEPLOY_NO_MATCHING_BUILD: Helm error when no build result is found of value  specified in helm `artifactOverrides`\n - DEPLOY_HELM_VERSION_ERR: Unable to get helm client version\n - DEPLOY_HELM_MIN_VERSION_ERR: Helm version not supported.\n - DEPLOY_KUBECTL_VERSION_ERR: Unable to retrieve kubectl version\n - DEPLOY_KUBECTL_OFFLINE_MODE_ERR: User specified offline mode for rendering but remote manifests presents.\n - DEPLOY_ERR_WAITING_FOR_DELETION: Error waiting for previous version deletion before next version is active.\n - DEPLOY_READ_MANIFEST_ERR: Error reading manifests\n - DEPLOY_READ_REMOTE_MANIFEST_ERR: Error reading remote manifests\n - DEPLOY_LIST_MANIFEST_ERR: Errors listing manifests\n - DEPLOY_KUBECTL_USER_ERR: Deploy error due to user deploy config for kubectl deployer\n - DEPLOY_KUSTOMIZE_USER_ERR: Deploy error due to user deploy config for kustomize deployer\n - DEPLOY_REPLACE_IMAGE_ERR: Error replacing a built artifact in the manifests\n - DEPLOY_TRANSFORM_MANIFEST_ERR: Error transforming a manifest during skaffold debug\n - DEPLOY_SET_LABEL_ERR: Error setting user specified additional labels.\n - DEPLOY_MANIFEST_WRITE_ERR: Error writing hydrated kubernetes manifests.\n - DEPLOY_PARSE_MANIFEST_IMAGES_ERR: Error getting images from a kubernetes manifest.\n - DEPLOY_HELM_CREATE_NS_NOT_AVAILABLE: Helm config `createNamespace` not available\n - TEST_USER_CONFIG_ERR: Error expanding paths\n - TEST_CST_USER_ERR: Error running container-structure-test\n - TEST_IMG_PULL_ERR: Unable to docker pull image\n - CONFIG_FILE_PARSING_ERR: Catch-all configuration file parsing error\n - CONFIG_FILE_NOT_FOUND_ERR: Main configuration file not found\n - CONFIG_DEPENDENCY_NOT_FOUND_ERR: Dependency configuration file not found\n - CONFIG_DUPLICATE_NAMES_SAME_FILE_ERR: Duplicate config names in the same configuration file\n - CONFIG_DUPLICATE_NAMES_ACROSS_FILES_ERR: Duplicate config names in two configuration files\n - CONFIG_BAD_FILTER_ERR: No configs matching configs filter\n - CONFIG_ZERO_FOUND_ERR: No configs parsed from current file\n - CONFIG_APPLY_PROFILES_ERR: Failed to apply profiles to config\n - CONFIG_DEFAULT_VALUES_ERR: Failed to set default config values\n - CONFIG_FILE_PATHS_SUBSTITUTION_ERR: Failed to substitute absolute file paths in config\n - CONFIG_MULTI_IMPORT_PROFILE_CONFLICT_ERR: Same config imported at least twice with different set of profiles",
            "in": "query",
            "required": false,
            "type": "string",
            "enum": [
              "OK",
              "STATUSCHECK_SUCCESS",
              "BUILD_SUCCESS",
              "DEPLOY_SUCCESS",
              "TEST_SUCCESS",
              "BUILD_PUSH_ACCESS_DENIED",
              "BUILD_PROJECT_NOT_FOUND",
              "BUILD_DOCKER_DAEMON_NOT_RUNNING",
              "BUILD_USER_ERROR",
              "BUILD_DOCKER_UNAVAILABLE",
              "BUILD_DOCKER_UNAUTHORIZED",
              "BUILD_DOCKER_SYSTEM_ERR",
              "BUILD_DOCKER_NOT_MODIFIED_ERR",
              "BUILD_DOCKER_NOT_IMPLEMENTED_ERR",
              "BUILD_DOCKER_DATA_LOSS_ERR",
              "BUILD_DOCKER_FORBIDDEN_ERR",
              "BUILD_DOCKER_CONFLICT_ERR",
              "BUILD_DOCKER_ERROR_NOT_FOUND",
              "BUILD_DOCKER_INVALID_PARAM_ERR",
              "BUILD_DOCKERFILE_NOT_FOUND",
              "BUILD_DOCKER_CACHE_FROM_PULL_ERR",
              "BUILD_DOCKER_GET_DIGEST_ERR",
              "BUILD_REGISTRY_GET_DIGEST_ERR",
              "BUILD_UNKNOWN_JIB_PLUGIN_TYPE",
              "BUILD_JIB_GRADLE_DEP_ERR",
              "BUILD_JIB_MAVEN_DEP_ERR",
              "INIT_DOCKER_NETWORK_LISTING_CONTAINERS",
              "INIT_DOCKER_NETWORK_INVALID_CONTAINER_NAME",
              "INIT_DOCKER_NETWORK_CONTAINER_DOES_NOT_EXIST",
              "STATUSCHECK_IMAGE_PULL_ERR",
              "STATUSCHECK_CONTAINER_CREATING",
              "STATUSCHECK_RUN_CONTAINER_ERR",
              "STATUSCHECK_CONTAINER_TERMINATED",
              "STATUSCHECK_DEPLOYMENT_ROLLOUT_PENDING",
              "STATUSCHECK_CONTAINER_RESTARTING",
              "STATUSCHECK_UNHEALTHY",
              "STATUSCHECK_NODE_MEMORY_PRESSURE",
              "STATUSCHECK_NODE_DISK_PRESSURE",
              "STATUSCHECK_NODE_NETWORK_UNAVAILABLE",
              "STATUSCHECK_NODE_PID_PRESSURE",
              "STATUSCHECK_NODE_UNSCHEDULABLE",
              "STATUSCHECK_NODE_UNREACHABLE",
              "STATUSCHECK_NODE_NOT_READY",
              "STATUSCHECK_FAILED_SCHEDULING",
              "STATUSCHECK_KUBECTL_CONNECTION_ERR",
              "STATUSCHECK_KUBECTL_PID_KILLED",
              "STATUSCHECK_KUBECTL_CLIENT_FETCH_ERR",
              "STATUSCHECK_DEPLOYMENT_FETCH_ERR",
              "STATUSCHECK_POD_INITIALIZING",
              "UNKNOWN_ERROR",
              "STATUSCHECK_UNKNOWN",
              "STATUSCHECK_UNKNOWN_UNSCHEDULABLE",
              "STATUSCHECK_CONTAINER_WAITING_UNKNOWN",
              "STATUSCHECK_UNKNOWN_EVENT",
              "DEPLOY_UNKNOWN",
              "SYNC_UNKNOWN",
              "BUILD_UNKNOWN",
              "DEVINIT_UNKNOWN",
              "CLEANUP_UNKNOWN",
              "INIT_UNKNOWN",
              "BUILD_DOCKER_UNKNOWN",
              "TEST_UNKNOWN",
              "SYNC_INIT_ERROR",
              "DEVINIT_REGISTER_BUILD_DEPS",
              "DEVINIT_REGISTER_TEST_DEPS",
              "DEVINIT_REGISTER_DEPLOY_DEPS",
              "DEVINIT_REGISTER_CONFIG_DEP",
              "DEVINIT_UNSUPPORTED_V1_MANIFEST",
              "STATUSCHECK_USER_CANCELLED",
              "STATUSCHECK_DEADLINE_EXCEEDED",
              "BUILD_CANCELLED",
              "DEPLOY_CANCELLED",
              "BUILD_DOCKER_CANCELLED",
              "BUILD_DOCKER_DEADLINE",
              "INIT_CREATE_TAGGER_ERROR",
              "INIT_MINIKUBE_PAUSED_ERROR",
              "INIT_MINIKUBE_NOT_RUNNING_ERROR",
              "INIT_CREATE_BUILDER_ERROR",
              "INIT_CREATE_DEPLOYER_ERROR",
              "INIT_CREATE_TEST_DEP_ERROR",
              "INIT_CACHE_ERROR",
              "INIT_CREATE_WATCH_TRIGGER_ERROR",
              "INIT_CREATE_ARTIFACT_DEP_ERROR",
              "DEPLOY_CLUSTER_CONNECTION_ERR",
              "DEPLOY_DEBUG_HELPER_RETRIEVE_ERR",
              "DEPLOY_CLEANUP_ERR",
              "DEPLOY_HELM_APPLY_LABELS",
              "DEPLOY_HELM_USER_ERR",
              "DEPLOY_NO_MATCHING_BUILD",
              "DEPLOY_HELM_VERSION_ERR",
              "DEPLOY_HELM_MIN_VERSION_ERR",
              "DEPLOY_KUBECTL_VERSION_ERR",
              "DEPLOY_KUBECTL_OFFLINE_MODE_ERR",
              "DEPLOY_ERR_WAITING_FOR_DELETION",
              "DEPLOY_READ_MANIFEST_ERR",
              "DEPLOY_READ_REMOTE_MANIFEST_ERR",
              "DEPLOY_LIST_MANIFEST_ERR",
              "DEPLOY_KUBECTL_USER_ERR",
              "DEPLOY_KUSTOMIZE_USER_ERR",
              "DEPLOY_REPLACE_IMAGE_ERR",
              "DEPLOY_TRANSFORM_MANIFEST_ERR",
              "DEPLOY_SET_LABEL_ERR",
              "DEPLOY_MANIFEST_WRITE_ERR",
              "DEPLOY_PARSE_MANIFEST_IMAGES_ERR",
              "DEPLOY_HELM_CREATE_NS_NOT_AVAILABLE",
              "TEST_USER_CONFIG_ERR",
              "TEST_CST_USER_ERR",
              "TEST_IMG_PULL_ERR",
              "CONFIG_FILE_PARSING_ERR",
              "CONFIG_FILE_NOT_FOUND_ERR",
              "CONFIG_DEPENDENCY_NOT_FOUND_ERR",
              "CONFIG_DUPLICATE_NAMES_SAME_FILE_ERR",
              "CONFIG_DUPLICATE_NAMES_ACROSS_FILES_ERR",
              "CONFIG_BAD_FILTER_ERR",
              "CONFIG_ZERO_FOUND_ERR",
              "CONFIG_APPLY_PROFILES_ERR",
              "CONFIG_DEFAULT_VALUES_ERR",
              "CONFIG_FILE_PATHS_SUBSTITUTION_ERR",
              "CONFIG_MULTI_IMPORT_PROFILE_CONFLICT_ERR"
            ],
            "default": "OK"
          },
          {
            "name": "event.resourceStatusCheckEvent.actionableErr.errCode",
            "description": " - OK: A default status code for events that do not have an associated phase.\nTypically seen with the DevEndEvent event on success.\n - STATUSCHECK_SUCCESS: Status Check Success\n - BUILD_SUCCESS: Build Success\n - DEPLOY_SUCCESS: Deploy Success\n - TEST_SUCCESS: Test Success\n - BUILD_PUSH_ACCESS_DENIED: Build error due to push access denied\n - BUILD_PROJECT_NOT_FOUND: Build error due to GCP project not found.\n - BUILD_DOCKER_DAEMON_NOT_RUNNING: Docker build error due to docker daemon not running\n - BUILD_USER_ERROR: Build error due to user application code, e.g. compilation error, dockerfile error etc\n - BUILD_DOCKER_UNAVAILABLE: Build error due to docker not available\n - BUILD_DOCKER_UNAUTHORIZED: Docker build error due to user not authorized to perform the action\n - BUILD_DOCKER_SYSTEM_ERR: Docker system build error\n - BUILD_DOCKER_NOT_MODIFIED_ERR: Docker build error due to Docker build container is already in the desired state\n - BUILD_DOCKER_NOT_IMPLEMENTED_ERR: Docker build error indicating a feature not supported\n - BUILD_DOCKER_DATA_LOSS_ERR: Docker build error indicates that for given build, data was lost or there is data corruption\n - BUILD_DOCKER_FORBIDDEN_ERR: Docker build error indicates user is forbidden to perform the build or step/action.\n - BUILD_DOCKER_CONFLICT_ERR: Docker build error due to some internal error and docker container state conflicts with the requested action and can't be performed\n - BUILD_DOCKER_ERROR_NOT_FOUND: Docker build error indicates the requested object does not exist\n - BUILD_DOCKER_INVALID_PARAM_ERR: Docker build error indication invalid parameter sent to docker command\n - BUILD_DOCKERFILE_NOT_FOUND: Docker build failed due to dockerfile not found\n - BUILD_DOCKER_CACHE_FROM_PULL_ERR: Docker build failed due `cacheFrom` user config error\n - BUILD_DOCKER_GET_DIGEST_ERR: Build error due to digest for built artifact could not be retrieved from docker daemon.\n - BUILD_REGISTRY_GET_DIGEST_ERR: Build error due to digest for built artifact could not be retrieved from registry.\n - BUILD_UNKNOWN_JIB_PLUGIN_TYPE: Build error indicating unknown Jib plugin type. Should be one of [maven, gradle]\n - BUILD_JIB_GRADLE_DEP_ERR: Build error determining dependency for jib gradle project.\n - BUILD_JIB_MAVEN_DEP_ERR: Build error determining dependency for jib gradle project.\n - INIT_DOCKER_NETWORK_LISTING_CONTAINERS: Docker build error when listing containers.\n - INIT_DOCKER_NETWORK_INVALID_CONTAINER_NAME: Docker build error indicating an invalid container name (or id).\n - INIT_DOCKER_NETWORK_CONTAINER_DOES_NOT_EXIST: Docker build error indicating the container referenced does not exists in the docker context used.\n - STATUSCHECK_IMAGE_PULL_ERR: Container image pull error\n - STATUSCHECK_CONTAINER_CREATING: Container creating error\n - STATUSCHECK_RUN_CONTAINER_ERR: Container run error\n - STATUSCHECK_CONTAINER_TERMINATED: Container is already terminated\n - STATUSCHECK_DEPLOYMENT_ROLLOUT_PENDING: Deployment waiting for rollout\n - STATUSCHECK_CONTAINER_RESTARTING: Container restarting error\n - STATUSCHECK_UNHEALTHY: Readiness probe failed\n - STATUSCHECK_NODE_MEMORY_PRESSURE: Node memory pressure error\n - STATUSCHECK_NODE_DISK_PRESSURE: Node disk pressure error\n - STATUSCHECK_NODE_NETWORK_UNAVAILABLE: Node network unavailable error\n - STATUSCHECK_NODE_PID_PRESSURE: Node PID pressure error\n - STATUSCHECK_NODE_UNSCHEDULABLE: Node unschedulable error\n - STATUSCHECK_NODE_UNREACHABLE: Node unreachable error\n - STATUSCHECK_NODE_NOT_READY: Node not ready error\n - STATUSCHECK_FAILED_SCHEDULING: Scheduler failure error\n - STATUSCHECK_KUBECTL_CONNECTION_ERR: Kubectl connection error\n - STATUSCHECK_KUBECTL_PID_KILLED: Kubectl process killed error\n - STATUSCHECK_KUBECTL_CLIENT_FETCH_ERR: Kubectl client fetch err\n - STATUSCHECK_POD_INITIALIZING: Pod Initializing\n - UNKNOWN_ERROR: Could not determine error and phase\n - STATUSCHECK_UNKNOWN: Status Check error unknown\n - STATUSCHECK_UNKNOWN_UNSCHEDULABLE: Container is unschedulable due to unknown reasons\n - STATUSCHECK_CONTAINER_WAITING_UNKNOWN: Container is waiting due to unknown reason\n - STATUSCHECK_UNKNOWN_EVENT: Container event reason unknown\n - DEPLOY_UNKNOWN: Deploy failed due to unknown reason\n - SYNC_UNKNOWN: SYNC failed due to known reason\n - BUILD_UNKNOWN: Build failed due to unknown reason\n - DEVINIT_UNKNOWN: Dev Init failed due to unknown reason\n - CLEANUP_UNKNOWN: Cleanup failed due to unknown reason\n - INIT_UNKNOWN: Initialization of the Skaffold session failed due to unknown reason(s)\n - BUILD_DOCKER_UNKNOWN: Build failed due to docker unknown error\n - TEST_UNKNOWN: Test failed due to unknown reason\n - SYNC_INIT_ERROR: File Sync Initialize failure\n - DEVINIT_REGISTER_BUILD_DEPS: Failed to configure watcher for build dependencies in dev loop\n - DEVINIT_REGISTER_TEST_DEPS: Failed to configure watcher for test dependencies in dev loop\n - DEVINIT_REGISTER_DEPLOY_DEPS: Failed to configure watcher for deploy dependencies in dev loop\n - DEVINIT_REGISTER_CONFIG_DEP: Failed to configure watcher for Skaffold configuration file.\n - DEVINIT_UNSUPPORTED_V1_MANIFEST: Failed to configure watcher for build dependencies for a base image with v1 manifest.\n - STATUSCHECK_USER_CANCELLED: User cancelled the skaffold dev run\n - STATUSCHECK_DEADLINE_EXCEEDED: Deadline for status check exceeded\n - BUILD_CANCELLED: Build Cancelled\n - DEPLOY_CANCELLED: Deploy cancelled due to user cancellation or one or more deployers failed.\n - BUILD_DOCKER_CANCELLED: Docker build cancelled.\n - BUILD_DOCKER_DEADLINE: Build error due to docker deadline was reached before the docker action completed\n - INIT_CREATE_TAGGER_ERROR: Skaffold was unable to create the configured tagger\n - INIT_MINIKUBE_PAUSED_ERROR: Skaffold was unable to start as Minikube appears to be paused\n - INIT_MINIKUBE_NOT_RUNNING_ERROR: Skaffold was unable to start as Minikube appears to be stopped\n - INIT_CREATE_BUILDER_ERROR: Skaffold was unable to create a configured image builder\n - INIT_CREATE_DEPLOYER_ERROR: Skaffold was unable to create a configured deployer\n - INIT_CREATE_TEST_DEP_ERROR: Skaffold was unable to create a configured test\n - INIT_CACHE_ERROR: Skaffold encountered an error validating the artifact cache\n - INIT_CREATE_WATCH_TRIGGER_ERROR: Skaffold encountered an error when configuring file watching\n - INIT_CREATE_ARTIFACT_DEP_ERROR: Skaffold encountered an error when evaluating artifact dependencies\n - DEPLOY_CLUSTER_CONNECTION_ERR: Unable to connect to cluster\n - DEPLOY_DEBUG_HELPER_RETRIEVE_ERR: Could not retrieve debug helpers.\n - DEPLOY_CLEANUP_ERR: Deploy clean up error\n - DEPLOY_HELM_APPLY_LABELS: Unable to apply helm labels.\n - DEPLOY_HELM_USER_ERR: Deploy error due to user deploy config for helm deployer\n - DEPLOY_NO_MATCHING_BUILD: Helm error when no build result is found of value  specified in helm `artifactOverrides`\n - DEPLOY_HELM_VERSION_ERR: Unable to get helm client version\n - DEPLOY_HELM_MIN_VERSION_ERR: Helm version not supported.\n - DEPLOY_KUBECTL_VERSION_ERR: Unable to retrieve kubectl version\n - DEPLOY_KUBECTL_OFFLINE_MODE_ERR: User specified offline mode for rendering but remote manifests presents.\n - DEPLOY_ERR_WAITING_FOR_DELETION: Error waiting for previous version deletion before next version is active.\n - DEPLOY_READ_MANIFEST_ERR: Error reading manifests\n - DEPLOY_READ_REMOTE_MANIFEST_ERR: Error reading remote manifests\n - DEPLOY_LIST_MANIFEST_ERR: Errors listing manifests\n - DEPLOY_KUBECTL_USER_ERR: Deploy error due to user deploy config for kubectl deployer\n - DEPLOY_KUSTOMIZE_USER_ERR: Deploy error due to user deploy config for kustomize deployer\n - DEPLOY_REPLACE_IMAGE_ERR: Error replacing a built artifact in the manifests\n - DEPLOY_TRANSFORM_MANIFEST_ERR: Error transforming a manifest during skaffold debug\n - DEPLOY_SET_LABEL_ERR: Error setting user specified additional labels.\n - DEPLOY_MANIFEST_WRITE_ERR: Error writing hydrated kubernetes manifests.\n - DEPLOY_PARSE_MANIFEST_IMAGES_ERR: Error getting images from a kubernetes manifest.\n - DEPLOY_HELM_CREATE_NS_NOT_AVAILABLE: Helm config `createNamespace` not available\n - TEST_USER_CONFIG_ERR: Error expanding paths\n - TEST_CST_USER_ERR: Error running container-structure-test\n - TEST_IMG_PULL_ERR: Unable to docker pull image\n - CONFIG_FILE_PARSING_ERR: Catch-all configuration file parsing error\n - CONFIG_FILE_NOT_FOUND_ERR: Main configuration file not found\n - CONFIG_DEPENDENCY_NOT_FOUND_ERR: Dependency configuration file not found\n - CONFIG_DUPLICATE_NAMES_SAME_FILE_ERR: Duplicate config names in the same configuration file\n - CONFIG_DUPLICATE_NAMES_ACROSS_FILES_ERR: Duplicate config names in two configuration files\n - CONFIG_BAD_FILTER_ERR: No configs matching configs filter\n - CONFIG_ZERO_FOUND_ERR: No configs parsed from current file\n - CONFIG_APPLY_PROFILES_ERR: Failed to apply profiles to config\n - CONFIG_DEFAULT_VALUES_ERR: Failed to set default config values\n - CONFIG_FILE_PATHS_SUBSTITUTION_ERR: Failed to substitute absolute file paths in config\n - CONFIG_MULTI_IMPORT_PROFILE_CONFLICT_ERR: Same config imported at least twice with different set of profiles",
            "in": "query",
            "required": false,
            "type": "string",
            "enum": [
              "OK",
              "STATUSCHECK_SUCCESS",
              "BUILD_SUCCESS",
              "DEPLOY_SUCCESS",
              "TEST_SUCCESS",
              "BUILD_PUSH_ACCESS_DENIED",
              "BUILD_PROJECT_NOT_FOUND",
              "BUILD_DOCKER_DAEMON_NOT_RUNNING",
              "BUILD_USER_ERROR",
              "BUILD_DOCKER_UNAVAILABLE",
              "BUILD_DOCKER_UNAUTHORIZED",
              "BUILD_DOCKER_SYSTEM_ERR",
              "BUILD_DOCKER_NOT_MODIFIED_ERR",
              "BUILD_DOCKER_NOT_IMPLEMENTED_ERR",
              "BUILD_DOCKER_DATA_LOSS_ERR",
              "BUILD_DOCKER_FORBIDDEN_ERR",
              "BUILD_DOCKER_CONFLICT_ERR",
              "BUILD_DOCKER_ERROR_NOT_FOUND",
              "BUILD_DOCKER_INVALID_PARAM_ERR",
              "BUILD_DOCKERFILE_NOT_FOUND",
              "BUILD_DOCKER_CACHE_FROM_PULL_ERR",
              "BUILD_DOCKER_GET_DIGEST_ERR",
              "BUILD_REGISTRY_GET_DIGEST_ERR",
              "BUILD_UNKNOWN_JIB_PLUGIN_TYPE",
              "BUILD_JIB_GRADLE_DEP_ERR",
              "BUILD_JIB_MAVEN_DEP_ERR",
              "INIT_DOCKER_NETWORK_LISTING_CONTAINERS",
              "INIT_DOCKER_NETWORK_INVALID_CONTAINER_NAME",
              "INIT_DOCKER_NETWORK_CONTAINER_DOES_NOT_EXIST",
              "STATUSCHECK_IMAGE_PULL_ERR",
              "STATUSCHECK_CONTAINER_CREATING",
              "STATUSCHECK_RUN_CONTAINER_ERR",
              "STATUSCHECK_CONTAINER_TERMINATED",
              "STATUSCHECK_DEPLOYMENT_ROLLOUT_PENDING",
              "STATUSCHECK_CONTAINER_RESTARTING",
              "STATUSCHECK_UNHEALTHY",
              "STATUSCHECK_NODE_MEMORY_PRESSURE",
              "STATUSCHECK_NODE_DISK_PRESSURE",
              "STATUSCHECK_NODE_NETWORK_UNAVAILABLE",
              "STATUSCHECK_NODE_PID_PRESSURE",
              "STATUSCHECK_NODE_UNSCHEDULABLE",
              "STATUSCHECK_NODE_UNREACHABLE",
              "STATUSCHECK_NODE_NOT_READY",
              "STATUSCHECK_FAILED_SCHEDULING",
              "STATUSCHECK_KUBECTL_CONNECTION_ERR",
              "STATUSCHECK_KUBECTL_PID_KILLED",
              "STATUSCHECK_KUBECTL_CLIENT_FETCH_ERR",
              "STATUSCHECK_DEPLOYMENT_FETCH_ERR",
              "STATUSCHECK_POD_INITIALIZING",
              "UNKNOWN_ERROR",
              "STATUSCHECK_UNKNOWN",
              "STATUSCHECK_UNKNOWN_UNSCHEDULABLE",
              "STATUSCHECK_CONTAINER_WAITING_UNKNOWN",
              "STATUSCHECK_UNKNOWN_EVENT",
              "DEPLOY_UNKNOWN",
              "SYNC_UNKNOWN",
              "BUILD_UNKNOWN",
              "DEVINIT_UNKNOWN",
              "CLEANUP_UNKNOWN",
              "INIT_UNKNOWN",
              "BUILD_DOCKER_UNKNOWN",
              "TEST_UNKNOWN",
              "SYNC_INIT_ERROR",
              "DEVINIT_REGISTER_BUILD_DEPS",
              "DEVINIT_REGISTER_TEST_DEPS",
              "DEVINIT_REGISTER_DEPLOY_DEPS",
              "DEVINIT_REGISTER_CONFIG_DEP",
              "DEVINIT_UNSUPPORTED_V1_MANIFEST",
              "STATUSCHECK_USER_CANCELLED",
              "STATUSCHECK_DEADLINE_EXCEEDED",
              "BUILD_CANCELLED",
              "DEPLOY_CANCELLED",
              "BUILD_DOCKER_CANCELLED",
              "BUILD_DOCKER_DEADLINE",
              "INIT_CREATE_TAGGER_ERROR",
              "INIT_MINIKUBE_PAUSED_ERROR",
              "INIT_MINIKUBE_NOT_RUNNING_ERROR",
              "INIT_CREATE_BUILDER_ERROR",
              "INIT_CREATE_DEPLOYER_ERROR",
              "INIT_CREATE_TEST_DEP_ERROR",
              "INIT_CACHE_ERROR",
              "INIT_CREATE_WATCH_TRIGGER_ERROR",
              "INIT_CREATE_ARTIFACT_DEP_ERROR",
              "DEPLOY_CLUSTER_CONNECTION_ERR",
              "DEPLOY_DEBUG_HELPER_RETRIEVE_ERR",
              "DEPLOY_CLEANUP_ERR",
              "DEPLOY_HELM_APPLY_LABELS",
              "DEPLOY_HELM_USER_ERR",
              "DEPLOY_NO_MATCHING_BUILD",
              "DEPLOY_HELM_VERSION_ERR",
              "DEPLOY_HELM_MIN_VERSION_ERR",
              "DEPLOY_KUBECTL_VERSION_ERR",
              "DEPLOY_KUBECTL_OFFLINE_MODE_ERR",
              "DEPLOY_ERR_WAITING_FOR_DELETION",
              "DEPLOY_READ_MANIFEST_ERR",
              "DEPLOY_READ_REMOTE_MANIFEST_ERR",
              "DEPLOY_LIST_MANIFEST_ERR",
              "DEPLOY_KUBECTL_USER_ERR",
              "DEPLOY_KUSTOMIZE_USER_ERR",
              "DEPLOY_REPLACE_IMAGE_ERR",
              "DEPLOY_TRANSFORM_MANIFEST_ERR",
              "DEPLOY_SET_LABEL_ERR",
              "DEPLOY_MANIFEST_WRITE_ERR",
              "DEPLOY_PARSE_MANIFEST_IMAGES_ERR",
              "DEPLOY_HELM_CREATE_NS_NOT_AVAILABLE",
              "TEST_USER_CONFIG_ERR",
              "TEST_CST_USER_ERR",
              "TEST_IMG_PULL_ERR",
              "CONFIG_FILE_PARSING_ERR",
              "CONFIG_FILE_NOT_FOUND_ERR",
              "CONFIG_DEPENDENCY_NOT_FOUND_ERR",
              "CONFIG_DUPLICATE_NAMES_SAME_FILE_ERR",
              "CONFIG_DUPLICATE_NAMES_ACROSS_FILES_ERR",
              "CONFIG_BAD_FILTER_ERR",
              "CONFIG_ZERO_FOUND_ERR",
              "CONFIG_APPLY_PROFILES_ERR",
              "CONFIG_DEFAULT_VALUES_ERR",
              "CONFIG_FILE_PATHS_SUBSTITUTION_ERR",
              "CONFIG_MULTI_IMPORT_PROFILE_CONFLICT_ERR"
            ],
            "default": "OK"
          },
          {
            "name": "event.resourceStatusCheckEvent.actionableErr.message",
            "in": "query",
            "required": false,
            "type": "string"
          },
          {
            "name": "event.fileSyncEvent.fileCount",
            "in": "query",
            "required": false,
            "type": "integer",
            "format": "int32"
          },
          {
            "name": "event.fileSyncEvent.image",
            "in": "query",
            "required": false,
            "type": "string"
          },
          {
            "name": "event.fileSyncEvent.status",
            "in": "query",
            "required": false,
            "type": "string"
          },
          {
            "name": "event.fileSyncEvent.err",
            "in": "query",
            "required": false,
            "type": "string"
          },
          {
            "name": "event.fileSyncEvent.errCode",
            "description": " - OK: A default status code for events that do not have an associated phase.\nTypically seen with the DevEndEvent event on success.\n - STATUSCHECK_SUCCESS: Status Check Success\n - BUILD_SUCCESS: Build Success\n - DEPLOY_SUCCESS: Deploy Success\n - TEST_SUCCESS: Test Success\n - BUILD_PUSH_ACCESS_DENIED: Build error due to push access denied\n - BUILD_PROJECT_NOT_FOUND: Build error due to GCP project not found.\n - BUILD_DOCKER_DAEMON_NOT_RUNNING: Docker build error due to docker daemon not running\n - BUILD_USER_ERROR: Build error due to user application code, e.g. compilation error, dockerfile error etc\n - BUILD_DOCKER_UNAVAILABLE: Build error due to docker not available\n - BUILD_DOCKER_UNAUTHORIZED: Docker build error due to user not authorized to perform the action\n - BUILD_DOCKER_SYSTEM_ERR: Docker system build error\n - BUILD_DOCKER_NOT_MODIFIED_ERR: Docker build error due to Docker build container is already in the desired state\n - BUILD_DOCKER_NOT_IMPLEMENTED_ERR: Docker build error indicating a feature not supported\n - BUILD_DOCKER_DATA_LOSS_ERR: Docker build error indicates that for given build, data was lost or there is data corruption\n - BUILD_DOCKER_FORBIDDEN_ERR: Docker build error indicates user is forbidden to perform the build or step/action.\n - BUILD_DOCKER_CONFLICT_ERR: Docker build error due to some internal error and docker container state conflicts with the requested action and can't be performed\n - BUILD_DOCKER_ERROR_NOT_FOUND: Docker build error indicates the requested object does not exist\n - BUILD_DOCKER_INVALID_PARAM_ERR: Docker build error indication invalid parameter sent to docker command\n - BUILD_DOCKERFILE_NOT_FOUND: Docker build failed due to dockerfile not found\n - BUILD_DOCKER_CACHE_FROM_PULL_ERR: Docker build failed due `cacheFrom` user config error\n - BUILD_DOCKER_GET_DIGEST_ERR: Build error due to digest for built artifact could not be retrieved from docker daemon.\n - BUILD_REGISTRY_GET_DIGEST_ERR: Build error due to digest for built artifact could not be retrieved from registry.\n - BUILD_UNKNOWN_JIB_PLUGIN_TYPE: Build error indicating unknown Jib plugin type. Should be one of [maven, gradle]\n - BUILD_JIB_GRADLE_DEP_ERR: Build error determining dependency for jib gradle project.\n - BUILD_JIB_MAVEN_DEP_ERR: Build error determining dependency for jib gradle project.\n - INIT_DOCKER_NETWORK_LISTING_CONTAINERS: Docker build error when listing containers.\n - INIT_DOCKER_NETWORK_INVALID_CONTAINER_NAME: Docker build error indicating an invalid container name (or id).\n - INIT_DOCKER_NETWORK_CONTAINER_DOES_NOT_EXIST: Docker build error indicating the container referenced does not exists in the docker context used.\n - STATUSCHECK_IMAGE_PULL_ERR: Container image pull error\n - STATUSCHECK_CONTAINER_CREATING: Container creating error\n - STATUSCHECK_RUN_CONTAINER_ERR: Container run error\n - STATUSCHECK_CONTAINER_TERMINATED: Container is already terminated\n - STATUSCHECK_DEPLOYMENT_ROLLOUT_PENDING: Deployment waiting for rollout\n - STATUSCHECK_CONTAINER_RESTARTING: Container restarting error\n - STATUSCHECK_UNHEALTHY: Readiness probe failed\n - STATUSCHECK_NODE_MEMORY_PRESSURE: Node memory pressure error\n - STATUSCHECK_NODE_DISK_PRESSURE: Node disk pressure error\n - STATUSCHECK_NODE_NETWORK_UNAVAILABLE: Node network unavailable error\n - STATUSCHECK_NODE_PID_PRESSURE: Node PID pressure error\n - STATUSCHECK_NODE_UNSCHEDULABLE: Node unschedulable error\n - STATUSCHECK_NODE_UNREACHABLE: Node unreachable error\n - STATUSCHECK_NODE_NOT_READY: Node not ready error\n - STATUSCHECK_FAILED_SCHEDULING: Scheduler failure error\n - STATUSCHECK_KUBECTL_CONNECTION_ERR: Kubectl connection error\n - STATUSCHECK_KUBECTL_PID_KILLED: Kubectl process killed error\n - STATUSCHECK_KUBECTL_CLIENT_FETCH_ERR: Kubectl client fetch err\n - STATUSCHECK_POD_INITIALIZING: Pod Initializing\n - UNKNOWN_ERROR: Could not determine error and phase\n - STATUSCHECK_UNKNOWN: Status Check error unknown\n - STATUSCHECK_UNKNOWN_UNSCHEDULABLE: Container is unschedulable due to unknown reasons\n - STATUSCHECK_CONTAINER_WAITING_UNKNOWN: Container is waiting due to unknown reason\n - STATUSCHECK_UNKNOWN_EVENT: Container event reason unknown\n - DEPLOY_UNKNOWN: Deploy failed due to unknown reason\n - SYNC_UNKNOWN: SYNC failed due to known reason\n - BUILD_UNKNOWN: Build failed due to unknown reason\n - DEVINIT_UNKNOWN: Dev Init failed due to unknown reason\n - CLEANUP_UNKNOWN: Cleanup failed due to unknown reason\n - INIT_UNKNOWN: Initialization of the Skaffold session failed due to unknown reason(s)\n - BUILD_DOCKER_UNKNOWN: Build failed due to docker unknown error\n - TEST_UNKNOWN: Test failed due to unknown reason\n - SYNC_INIT_ERROR: File Sync Initialize failure\n - DEVINIT_REGISTER_BUILD_DEPS: Failed to configure watcher for build dependencies in dev loop\n - DEVINIT_REGISTER_TEST_DEPS: Failed to configure watcher for test dependencies in dev loop\n - DEVINIT_REGISTER_DEPLOY_DEPS: Failed to configure watcher for deploy dependencies in dev loop\n - DEVINIT_REGISTER_CONFIG_DEP: Failed to configure watcher for Skaffold configuration file.\n - DEVINIT_UNSUPPORTED_V1_MANIFEST: Failed to configure watcher for build dependencies for a base image with v1 manifest.\n - STATUSCHECK_USER_CANCELLED: User cancelled the skaffold dev run\n - STATUSCHECK_DEADLINE_EXCEEDED: Deadline for status check exceeded\n - BUILD_CANCELLED: Build Cancelled\n - DEPLOY_CANCELLED: Deploy cancelled due to user cancellation or one or more deployers failed.\n - BUILD_DOCKER_CANCELLED: Docker build cancelled.\n - BUILD_DOCKER_DEADLINE: Build error due to docker deadline was reached before the docker action completed\n - INIT_CREATE_TAGGER_ERROR: Skaffold was unable to create the configured tagger\n - INIT_MINIKUBE_PAUSED_ERROR: Skaffold was unable to start as Minikube appears to be paused\n - INIT_MINIKUBE_NOT_RUNNING_ERROR: Skaffold was unable to start as Minikube appears to be stopped\n - INIT_CREATE_BUILDER_ERROR: Skaffold was unable to create a configured image builder\n - INIT_CREATE_DEPLOYER_ERROR: Skaffold was unable to create a configured deployer\n - INIT_CREATE_TEST_DEP_ERROR: Skaffold was unable to create a configured test\n - INIT_CACHE_ERROR: Skaffold encountered an error validating the artifact cache\n - INIT_CREATE_WATCH_TRIGGER_ERROR: Skaffold encountered an error when configuring file watching\n - INIT_CREATE_ARTIFACT_DEP_ERROR: Skaffold encountered an error when evaluating artifact dependencies\n - DEPLOY_CLUSTER_CONNECTION_ERR: Unable to connect to cluster\n - DEPLOY_DEBUG_HELPER_RETRIEVE_ERR: Could not retrieve debug helpers.\n - DEPLOY_CLEANUP_ERR: Deploy clean up error\n - DEPLOY_HELM_APPLY_LABELS: Unable to apply helm labels.\n - DEPLOY_HELM_USER_ERR: Deploy error due to user deploy config for helm deployer\n - DEPLOY_NO_MATCHING_BUILD: Helm error when no build result is found of value  specified in helm `artifactOverrides`\n - DEPLOY_HELM_VERSION_ERR: Unable to get helm client version\n - DEPLOY_HELM_MIN_VERSION_ERR: Helm version not supported.\n - DEPLOY_KUBECTL_VERSION_ERR: Unable to retrieve kubectl version\n - DEPLOY_KUBECTL_OFFLINE_MODE_ERR: User specified offline mode for rendering but remote manifests presents.\n - DEPLOY_ERR_WAITING_FOR_DELETION: Error waiting for previous version deletion before next version is active.\n - DEPLOY_READ_MANIFEST_ERR: Error reading manifests\n - DEPLOY_READ_REMOTE_MANIFEST_ERR: Error reading remote manifests\n - DEPLOY_LIST_MANIFEST_ERR: Errors listing manifests\n - DEPLOY_KUBECTL_USER_ERR: Deploy error due to user deploy config for kubectl deployer\n - DEPLOY_KUSTOMIZE_USER_ERR: Deploy error due to user deploy config for kustomize deployer\n - DEPLOY_REPLACE_IMAGE_ERR: Error replacing a built artifact in the manifests\n - DEPLOY_TRANSFORM_MANIFEST_ERR: Error transforming a manifest during skaffold debug\n - DEPLOY_SET_LABEL_ERR: Error setting user specified additional labels.\n - DEPLOY_MANIFEST_WRITE_ERR: Error writing hydrated kubernetes manifests.\n - DEPLOY_PARSE_MANIFEST_IMAGES_ERR: Error getting images from a kubernetes manifest.\n - DEPLOY_HELM_CREATE_NS_NOT_AVAILABLE: Helm config `createNamespace` not available\n - TEST_USER_CONFIG_ERR: Error expanding paths\n - TEST_CST_USER_ERR: Error running container-structure-test\n - TEST_IMG_PULL_ERR: Unable to docker pull image\n - CONFIG_FILE_PARSING_ERR: Catch-all configuration file parsing error\n - CONFIG_FILE_NOT_FOUND_ERR: Main configuration file not found\n - CONFIG_DEPENDENCY_NOT_FOUND_ERR: Dependency configuration file not found\n - CONFIG_DUPLICATE_NAMES_SAME_FILE_ERR: Duplicate config names in the same configuration file\n - CONFIG_DUPLICATE_NAMES_ACROSS_FILES_ERR: Duplicate config names in two configuration files\n - CONFIG_BAD_FILTER_ERR: No configs matching configs filter\n - CONFIG_ZERO_FOUND_ERR: No configs parsed from current file\n - CONFIG_APPLY_PROFILES_ERR: Failed to apply profiles to config\n - CONFIG_DEFAULT_VALUES_ERR: Failed to set default config values\n - CONFIG_FILE_PATHS_SUBSTITUTION_ERR: Failed to substitute absolute file paths in config\n - CONFIG_MULTI_IMPORT_PROFILE_CONFLICT_ERR: Same config imported at least twice with different set of profiles",
            "in": "query",
            "required": false,
            "type": "string",
            "enum": [
              "OK",
              "STATUSCHECK_SUCCESS",
              "BUILD_SUCCESS",
              "DEPLOY_SUCCESS",
              "TEST_SUCCESS",
              "BUILD_PUSH_ACCESS_DENIED",
              "BUILD_PROJECT_NOT_FOUND",
              "BUILD_DOCKER_DAEMON_NOT_RUNNING",
              "BUILD_USER_ERROR",
              "BUILD_DOCKER_UNAVAILABLE",
              "BUILD_DOCKER_UNAUTHORIZED",
              "BUILD_DOCKER_SYSTEM_ERR",
              "BUILD_DOCKER_NOT_MODIFIED_ERR",
              "BUILD_DOCKER_NOT_IMPLEMENTED_ERR",
              "BUILD_DOCKER_DATA_LOSS_ERR",
              "BUILD_DOCKER_FORBIDDEN_ERR",
              "BUILD_DOCKER_CONFLICT_ERR",
              "BUILD_DOCKER_ERROR_NOT_FOUND",
              "BUILD_DOCKER_INVALID_PARAM_ERR",
              "BUILD_DOCKERFILE_NOT_FOUND",
              "BUILD_DOCKER_CACHE_FROM_PULL_ERR",
              "BUILD_DOCKER_GET_DIGEST_ERR",
              "BUILD_REGISTRY_GET_DIGEST_ERR",
              "BUILD_UNKNOWN_JIB_PLUGIN_TYPE",
              "BUILD_JIB_GRADLE_DEP_ERR",
              "BUILD_JIB_MAVEN_DEP_ERR",
              "INIT_DOCKER_NETWORK_LISTING_CONTAINERS",
              "INIT_DOCKER_NETWORK_INVALID_CONTAINER_NAME",
              "INIT_DOCKER_NETWORK_CONTAINER_DOES_NOT_EXIST",
              "STATUSCHECK_IMAGE_PULL_ERR",
              "STATUSCHECK_CONTAINER_CREATING",
              "STATUSCHECK_RUN_CONTAINER_ERR",
              "STATUSCHECK_CONTAINER_TERMINATED",
              "STATUSCHECK_DEPLOYMENT_ROLLOUT_PENDING",
              "STATUSCHECK_CONTAINER_RESTARTING",
              "STATUSCHECK_UNHEALTHY",
              "STATUSCHECK_NODE_MEMORY_PRESSURE",
              "STATUSCHECK_NODE_DISK_PRESSURE",
              "STATUSCHECK_NODE_NETWORK_UNAVAILABLE",
              "STATUSCHECK_NODE_PID_PRESSURE",
              "STATUSCHECK_NODE_UNSCHEDULABLE",
              "STATUSCHECK_NODE_UNREACHABLE",
              "STATUSCHECK_NODE_NOT_READY",
              "STATUSCHECK_FAILED_SCHEDULING",
              "STATUSCHECK_KUBECTL_CONNECTION_ERR",
              "STATUSCHECK_KUBECTL_PID_KILLED",
              "STATUSCHECK_KUBECTL_CLIENT_FETCH_ERR",
              "STATUSCHECK_DEPLOYMENT_FETCH_ERR",
              "STATUSCHECK_POD_INITIALIZING",
              "UNKNOWN_ERROR",
              "STATUSCHECK_UNKNOWN",
              "STATUSCHECK_UNKNOWN_UNSCHEDULABLE",
              "STATUSCHECK_CONTAINER_WAITING_UNKNOWN",
              "STATUSCHECK_UNKNOWN_EVENT",
              "DEPLOY_UNKNOWN",
              "SYNC_UNKNOWN",
              "BUILD_UNKNOWN",
              "DEVINIT_UNKNOWN",
              "CLEANUP_UNKNOWN",
              "INIT_UNKNOWN",
              "BUILD_DOCKER_UNKNOWN",
              "TEST_UNKNOWN",
              "SYNC_INIT_ERROR",
              "DEVINIT_REGISTER_BUILD_DEPS",
              "DEVINIT_REGISTER_TEST_DEPS",
              "DEVINIT_REGISTER_DEPLOY_DEPS",
              "DEVINIT_REGISTER_CONFIG_DEP",
              "DEVINIT_UNSUPPORTED_V1_MANIFEST",
              "STATUSCHECK_USER_CANCELLED",
              "STATUSCHECK_DEADLINE_EXCEEDED",
              "BUILD_CANCELLED",
              "DEPLOY_CANCELLED",
              "BUILD_DOCKER_CANCELLED",
              "BUILD_DOCKER_DEADLINE",
              "INIT_CREATE_TAGGER_ERROR",
              "INIT_MINIKUBE_PAUSED_ERROR",
              "INIT_MINIKUBE_NOT_RUNNING_ERROR",
              "INIT_CREATE_BUILDER_ERROR",
              "INIT_CREATE_DEPLOYER_ERROR",
              "INIT_CREATE_TEST_DEP_ERROR",
              "INIT_CACHE_ERROR",
              "INIT_CREATE_WATCH_TRIGGER_ERROR",
              "INIT_CREATE_ARTIFACT_DEP_ERROR",
              "DEPLOY_CLUSTER_CONNECTION_ERR",
              "DEPLOY_DEBUG_HELPER_RETRIEVE_ERR",
              "DEPLOY_CLEANUP_ERR",
              "DEPLOY_HELM_APPLY_LABELS",
              "DEPLOY_HELM_USER_ERR",
              "DEPLOY_NO_MATCHING_BUILD",
              "DEPLOY_HELM_VERSION_ERR",
              "DEPLOY_HELM_MIN_VERSION_ERR",
              "DEPLOY_KUBECTL_VERSION_ERR",
              "DEPLOY_KUBECTL_OFFLINE_MODE_ERR",
              "DEPLOY_ERR_WAITING_FOR_DELETION",
              "DEPLOY_READ_MANIFEST_ERR",
              "DEPLOY_READ_REMOTE_MANIFEST_ERR",
              "DEPLOY_LIST_MANIFEST_ERR",
              "DEPLOY_KUBECTL_USER_ERR",
              "DEPLOY_KUSTOMIZE_USER_ERR",
              "DEPLOY_REPLACE_IMAGE_ERR",
              "DEPLOY_TRANSFORM_MANIFEST_ERR",
              "DEPLOY_SET_LABEL_ERR",
              "DEPLOY_MANIFEST_WRITE_ERR",
              "DEPLOY_PARSE_MANIFEST_IMAGES_ERR",
              "DEPLOY_HELM_CREATE_NS_NOT_AVAILABLE",
              "TEST_USER_CONFIG_ERR",
              "TEST_CST_USER_ERR",
              "TEST_IMG_PULL_ERR",
              "CONFIG_FILE_PARSING_ERR",
              "CONFIG_FILE_NOT_FOUND_ERR",
              "CONFIG_DEPENDENCY_NOT_FOUND_ERR",
              "CONFIG_DUPLICATE_NAMES_SAME_FILE_ERR",
              "CONFIG_DUPLICATE_NAMES_ACROSS_FILES_ERR",
              "CONFIG_BAD_FILTER_ERR",
              "CONFIG_ZERO_FOUND_ERR",
              "CONFIG_APPLY_PROFILES_ERR",
              "CONFIG_DEFAULT_VALUES_ERR",
              "CONFIG_FILE_PATHS_SUBSTITUTION_ERR",
              "CONFIG_MULTI_IMPORT_PROFILE_CONFLICT_ERR"
            ],
            "default": "OK"
          },
          {
            "name": "event.fileSyncEvent.actionableErr.errCode",
            "description": " - OK: A default status code for events that do not have an associated phase.\nTypically seen with the DevEndEvent event on success.\n - STATUSCHECK_SUCCESS: Status Check Success\n - BUILD_SUCCESS: Build Success\n - DEPLOY_SUCCESS: Deploy Success\n - TEST_SUCCESS: Test Success\n - BUILD_PUSH_ACCESS_DENIED: Build error due to push access denied\n - BUILD_PROJECT_NOT_FOUND: Build error due to GCP project not found.\n - BUILD_DOCKER_DAEMON_NOT_RUNNING: Docker build error due to docker daemon not running\n - BUILD_USER_ERROR: Build error due to user application code, e.g. compilation error, dockerfile error etc\n - BUILD_DOCKER_UNAVAILABLE: Build error due to docker not available\n - BUILD_DOCKER_UNAUTHORIZED: Docker build error due to user not authorized to perform the action\n - BUILD_DOCKER_SYSTEM_ERR: Docker system build error\n - BUILD_DOCKER_NOT_MODIFIED_ERR: Docker build error due to Docker build container is already in the desired state\n - BUILD_DOCKER_NOT_IMPLEMENTED_ERR: Docker build error indicating a feature not supported\n - BUILD_DOCKER_DATA_LOSS_ERR: Docker build error indicates that for given build, data was lost or there is data corruption\n - BUILD_DOCKER_FORBIDDEN_ERR: Docker build error indicates user is forbidden to perform the build or step/action.\n - BUILD_DOCKER_CONFLICT_ERR: Docker build error due to some internal error and docker container state conflicts with the requested action and can't be performed\n - BUILD_DOCKER_ERROR_NOT_FOUND: Docker build error indicates the requested object does not exist\n - BUILD_DOCKER_INVALID_PARAM_ERR: Docker build error indication invalid parameter sent to docker command\n - BUILD_DOCKERFILE_NOT_FOUND: Docker build failed due to dockerfile not found\n - BUILD_DOCKER_CACHE_FROM_PULL_ERR: Docker build failed due `cacheFrom` user config error\n - BUILD_DOCKER_GET_DIGEST_ERR: Build error due to digest for built artifact could not be retrieved from docker daemon.\n - BUILD_REGISTRY_GET_DIGEST_ERR: Build error due to digest for built artifact could not be retrieved from registry.\n - BUILD_UNKNOWN_JIB_PLUGIN_TYPE: Build error indicating unknown Jib plugin type. Should be one of [maven, gradle]\n - BUILD_JIB_GRADLE_DEP_ERR: Build error determining dependency for jib gradle project.\n - BUILD_JIB_MAVEN_DEP_ERR: Build error determining dependency for jib gradle project.\n - INIT_DOCKER_NETWORK_LISTING_CONTAINERS: Docker build error when listing containers.\n - INIT_DOCKER_NETWORK_INVALID_CONTAINER_NAME: Docker build error indicating an invalid container name (or id).\n - INIT_DOCKER_NETWORK_CONTAINER_DOES_NOT_EXIST: Docker build error indicating the container referenced does not exists in the docker context used.\n - STATUSCHECK_IMAGE_PULL_ERR: Container image pull error\n - STATUSCHECK_CONTAINER_CREATING: Container creating error\n - STATUSCHECK_RUN_CONTAINER_ERR: Container run error\n - STATUSCHECK_CONTAINER_TERMINATED: Container is already terminated\n - STATUSCHECK_DEPLOYMENT_ROLLOUT_PENDING: Deployment waiting for rollout\n - STATUSCHECK_CONTAINER_RESTARTING: Container restarting error\n - STATUSCHECK_UNHEALTHY: Readiness probe failed\n - STATUSCHECK_NODE_MEMORY_PRESSURE: Node memory pressure error\n - STATUSCHECK_NODE_DISK_PRESSURE: Node disk pressure error\n - STATUSCHECK_NODE_NETWORK_UNAVAILABLE: Node network unavailable error\n - STATUSCHECK_NODE_PID_PRESSURE: Node PID pressure error\n - STATUSCHECK_NODE_UNSCHEDULABLE: Node unschedulable error\n - STATUSCHECK_NODE_UNREACHABLE: Node unreachable error\n - STATUSCHECK_NODE_NOT_READY: Node not ready error\n - STATUSCHECK_FAILED_SCHEDULING: Scheduler failure error\n - STATUSCHECK_KUBECTL_CONNECTION_ERR: Kubectl connection error\n - STATUSCHECK_KUBECTL_PID_KILLED: Kubectl process killed error\n - STATUSCHECK_KUBECTL_CLIENT_FETCH_ERR: Kubectl client fetch err\n - STATUSCHECK_POD_INITIALIZING: Pod Initializing\n - UNKNOWN_ERROR: Could not determine error and phase\n - STATUSCHECK_UNKNOWN: Status Check error unknown\n - STATUSCHECK_UNKNOWN_UNSCHEDULABLE: Container is unschedulable due to unknown reasons\n - STATUSCHECK_CONTAINER_WAITING_UNKNOWN: Container is waiting due to unknown reason\n - STATUSCHECK_UNKNOWN_EVENT: Container event reason unknown\n - DEPLOY_UNKNOWN: Deploy failed due to unknown reason\n - SYNC_UNKNOWN: SYNC failed due to known reason\n - BUILD_UNKNOWN: Build failed due to unknown reason\n - DEVINIT_UNKNOWN: Dev Init failed due to unknown reason\n - CLEANUP_UNKNOWN: Cleanup failed due to unknown reason\n - INIT_UNKNOWN: Initialization of the Skaffold session failed due to unknown reason(s)\n - BUILD_DOCKER_UNKNOWN: Build failed due to docker unknown error\n - TEST_UNKNOWN: Test failed due to unknown reason\n - SYNC_INIT_ERROR: File Sync Initialize failure\n - DEVINIT_REGISTER_BUILD_DEPS: Failed to configure watcher for build dependencies in dev loop\n - DEVINIT_REGISTER_TEST_DEPS: Failed to configure watcher for test dependencies in dev loop\n - DEVINIT_REGISTER_DEPLOY_DEPS: Failed to configure watcher for deploy dependencies in dev loop\n - DEVINIT_REGISTER_CONFIG_DEP: Failed to configure watcher for Skaffold configuration file.\n - DEVINIT_UNSUPPORTED_V1_MANIFEST: Failed to configure watcher for build dependencies for a base image with v1 manifest.\n - STATUSCHECK_USER_CANCELLED: User cancelled the skaffold dev run\n - STATUSCHECK_DEADLINE_EXCEEDED: Deadline for status check exceeded\n - BUILD_CANCELLED: Build Cancelled\n - DEPLOY_CANCELLED: Deploy cancelled due to user cancellation or one or more deployers failed.\n - BUILD_DOCKER_CANCELLED: Docker build cancelled.\n - BUILD_DOCKER_DEADLINE: Build error due to docker deadline was reached before the docker action completed\n - INIT_CREATE_TAGGER_ERROR: Skaffold was unable to create the configured tagger\n - INIT_MINIKUBE_PAUSED_ERROR: Skaffold was unable to start as Minikube appears to be paused\n - INIT_MINIKUBE_NOT_RUNNING_ERROR: Skaffold was unable to start as Minikube appears to be stopped\n - INIT_CREATE_BUILDER_ERROR: Skaffold was unable to create a configured image builder\n - INIT_CREATE_DEPLOYER_ERROR: Skaffold was unable to create a configured deployer\n - INIT_CREATE_TEST_DEP_ERROR: Skaffold was unable to create a configured test\n - INIT_CACHE_ERROR: Skaffold encountered an error validating the artifact cache\n - INIT_CREATE_WATCH_TRIGGER_ERROR: Skaffold encountered an error when configuring file watching\n - INIT_CREATE_ARTIFACT_DEP_ERROR: Skaffold encountered an error when evaluating artifact dependencies\n - DEPLOY_CLUSTER_CONNECTION_ERR: Unable to connect to cluster\n - DEPLOY_DEBUG_HELPER_RETRIEVE_ERR: Could not retrieve debug helpers.\n - DEPLOY_CLEANUP_ERR: Deploy clean up error\n - DEPLOY_HELM_APPLY_LABELS: Unable to apply helm labels.\n - DEPLOY_HELM_USER_ERR: Deploy error due to user deploy config for helm deployer\n - DEPLOY_NO_MATCHING_BUILD: Helm error when no build result is found of value  specified in helm `artifactOverrides`\n - DEPLOY_HELM_VERSION_ERR: Unable to get helm client version\n - DEPLOY_HELM_MIN_VERSION_ERR: Helm version not supported.\n - DEPLOY_KUBECTL_VERSION_ERR: Unable to retrieve kubectl version\n - DEPLOY_KUBECTL_OFFLINE_MODE_ERR: User specified offline mode for rendering but remote manifests presents.\n - DEPLOY_ERR_WAITING_FOR_DELETION: Error waiting for previous version deletion before next version is active.\n - DEPLOY_READ_MANIFEST_ERR: Error reading manifests\n - DEPLOY_READ_REMOTE_MANIFEST_ERR: Error reading remote manifests\n - DEPLOY_LIST_MANIFEST_ERR: Errors listing manifests\n - DEPLOY_KUBECTL_USER_ERR: Deploy error due to user deploy config for kubectl deployer\n - DEPLOY_KUSTOMIZE_USER_ERR: Deploy error due to user deploy config for kustomize deployer\n - DEPLOY_REPLACE_IMAGE_ERR: Error replacing a built artifact in the manifests\n - DEPLOY_TRANSFORM_MANIFEST_ERR: Error transforming a manifest during skaffold debug\n - DEPLOY_SET_LABEL_ERR: Error setting user specified additional labels.\n - DEPLOY_MANIFEST_WRITE_ERR: Error writing hydrated kubernetes manifests.\n - DEPLOY_PARSE_MANIFEST_IMAGES_ERR: Error getting images from a kubernetes manifest.\n - DEPLOY_HELM_CREATE_NS_NOT_AVAILABLE: Helm config `createNamespace` not available\n - TEST_USER_CONFIG_ERR: Error expanding paths\n - TEST_CST_USER_ERR: Error running container-structure-test\n - TEST_IMG_PULL_ERR: Unable to docker pull image\n - CONFIG_FILE_PARSING_ERR: Catch-all configuration file parsing error\n - CONFIG_FILE_NOT_FOUND_ERR: Main configuration file not found\n - CONFIG_DEPENDENCY_NOT_FOUND_ERR: Dependency configuration file not found\n - CONFIG_DUPLICATE_NAMES_SAME_FILE_ERR: Duplicate config names in the same configuration file\n - CONFIG_DUPLICATE_NAMES_ACROSS_FILES_ERR: Duplicate config names in two configuration files\n - CONFIG_BAD_FILTER_ERR: No configs matching configs filter\n - CONFIG_ZERO_FOUND_ERR: No configs parsed from current file\n - CONFIG_APPLY_PROFILES_ERR: Failed to apply profiles to config\n - CONFIG_DEFAULT_VALUES_ERR: Failed to set default config values\n - CONFIG_FILE_PATHS_SUBSTITUTION_ERR: Failed to substitute absolute file paths in config\n - CONFIG_MULTI_IMPORT_PROFILE_CONFLICT_ERR: Same config imported at least twice with different set of profiles",
            "in": "query",
            "required": false,
            "type": "string",
            "enum": [
              "OK",
              "STATUSCHECK_SUCCESS",
              "BUILD_SUCCESS",
              "DEPLOY_SUCCESS",
              "TEST_SUCCESS",
              "BUILD_PUSH_ACCESS_DENIED",
              "BUILD_PROJECT_NOT_FOUND",
              "BUILD_DOCKER_DAEMON_NOT_RUNNING",
              "BUILD_USER_ERROR",
              "BUILD_DOCKER_UNAVAILABLE",
              "BUILD_DOCKER_UNAUTHORIZED",
              "BUILD_DOCKER_SYSTEM_ERR",
              "BUILD_DOCKER_NOT_MODIFIED_ERR",
              "BUILD_DOCKER_NOT_IMPLEMENTED_ERR",
              "BUILD_DOCKER_DATA_LOSS_ERR",
              "BUILD_DOCKER_FORBIDDEN_ERR",
              "BUILD_DOCKER_CONFLICT_ERR",
              "BUILD_DOCKER_ERROR_NOT_FOUND",
              "BUILD_DOCKER_INVALID_PARAM_ERR",
              "BUILD_DOCKERFILE_NOT_FOUND",
              "BUILD_DOCKER_CACHE_FROM_PULL_ERR",
              "BUILD_DOCKER_GET_DIGEST_ERR",
              "BUILD_REGISTRY_GET_DIGEST_ERR",
              "BUILD_UNKNOWN_JIB_PLUGIN_TYPE",
              "BUILD_JIB_GRADLE_DEP_ERR",
              "BUILD_JIB_MAVEN_DEP_ERR",
              "INIT_DOCKER_NETWORK_LISTING_CONTAINERS",
              "INIT_DOCKER_NETWORK_INVALID_CONTAINER_NAME",
              "INIT_DOCKER_NETWORK_CONTAINER_DOES_NOT_EXIST",
              "STATUSCHECK_IMAGE_PULL_ERR",
              "STATUSCHECK_CONTAINER_CREATING",
              "STATUSCHECK_RUN_CONTAINER_ERR",
              "STATUSCHECK_CONTAINER_TERMINATED",
              "STATUSCHECK_DEPLOYMENT_ROLLOUT_PENDING",
              "STATUSCHECK_CONTAINER_RESTARTING",
              "STATUSCHECK_UNHEALTHY",
              "STATUSCHECK_NODE_MEMORY_PRESSURE",
              "STATUSCHECK_NODE_DISK_PRESSURE",
              "STATUSCHECK_NODE_NETWORK_UNAVAILABLE",
              "STATUSCHECK_NODE_PID_PRESSURE",
              "STATUSCHECK_NODE_UNSCHEDULABLE",
              "STATUSCHECK_NODE_UNREACHABLE",
              "STATUSCHECK_NODE_NOT_READY",
              "STATUSCHECK_FAILED_SCHEDULING",
              "STATUSCHECK_KUBECTL_CONNECTION_ERR",
              "STATUSCHECK_KUBECTL_PID_KILLED",
              "STATUSCHECK_KUBECTL_CLIENT_FETCH_ERR",
              "STATUSCHECK_DEPLOYMENT_FETCH_ERR",
              "STATUSCHECK_POD_INITIALIZING",
              "UNKNOWN_ERROR",
              "STATUSCHECK_UNKNOWN",
              "STATUSCHECK_UNKNOWN_UNSCHEDULABLE",
              "STATUSCHECK_CONTAINER_WAITING_UNKNOWN",
              "STATUSCHECK_UNKNOWN_EVENT",
              "DEPLOY_UNKNOWN",
              "SYNC_UNKNOWN",
              "BUILD_UNKNOWN",
              "DEVINIT_UNKNOWN",
              "CLEANUP_UNKNOWN",
              "INIT_UNKNOWN",
              "BUILD_DOCKER_UNKNOWN",
              "TEST_UNKNOWN",
              "SYNC_INIT_ERROR",
              "DEVINIT_REGISTER_BUILD_DEPS",
              "DEVINIT_REGISTER_TEST_DEPS",
              "DEVINIT_REGISTER_DEPLOY_DEPS",
              "DEVINIT_REGISTER_CONFIG_DEP",
              "DEVINIT_UNSUPPORTED_V1_MANIFEST",
              "STATUSCHECK_USER_CANCELLED",
              "STATUSCHECK_DEADLINE_EXCEEDED",
              "BUILD_CANCELLED",
              "DEPLOY_CANCELLED",
              "BUILD_DOCKER_CANCELLED",
              "BUILD_DOCKER_DEADLINE",
              "INIT_CREATE_TAGGER_ERROR",
              "INIT_MINIKUBE_PAUSED_ERROR",
              "INIT_MINIKUBE_NOT_RUNNING_ERROR",
              "INIT_CREATE_BUILDER_ERROR",
              "INIT_CREATE_DEPLOYER_ERROR",
              "INIT_CREATE_TEST_DEP_ERROR",
              "INIT_CACHE_ERROR",
              "INIT_CREATE_WATCH_TRIGGER_ERROR",
              "INIT_CREATE_ARTIFACT_DEP_ERROR",
              "DEPLOY_CLUSTER_CONNECTION_ERR",
              "DEPLOY_DEBUG_HELPER_RETRIEVE_ERR",
              "DEPLOY_CLEANUP_ERR",
              "DEPLOY_HELM_APPLY_LABELS",
              "DEPLOY_HELM_USER_ERR",
              "DEPLOY_NO_MATCHING_BUILD",
              "DEPLOY_HELM_VERSION_ERR",
              "DEPLOY_HELM_MIN_VERSION_ERR",
              "DEPLOY_KUBECTL_VERSION_ERR",
              "DEPLOY_KUBECTL_OFFLINE_MODE_ERR",
              "DEPLOY_ERR_WAITING_FOR_DELETION",
              "DEPLOY_READ_MANIFEST_ERR",
              "DEPLOY_READ_REMOTE_MANIFEST_ERR",
              "DEPLOY_LIST_MANIFEST_ERR",
              "DEPLOY_KUBECTL_USER_ERR",
              "DEPLOY_KUSTOMIZE_USER_ERR",
              "DEPLOY_REPLACE_IMAGE_ERR",
              "DEPLOY_TRANSFORM_MANIFEST_ERR",
              "DEPLOY_SET_LABEL_ERR",
              "DEPLOY_MANIFEST_WRITE_ERR",
              "DEPLOY_PARSE_MANIFEST_IMAGES_ERR",
              "DEPLOY_HELM_CREATE_NS_NOT_AVAILABLE",
              "TEST_USER_CONFIG_ERR",
              "TEST_CST_USER_ERR",
              "TEST_IMG_PULL_ERR",
              "CONFIG_FILE_PARSING_ERR",
              "CONFIG_FILE_NOT_FOUND_ERR",
              "CONFIG_DEPENDENCY_NOT_FOUND_ERR",
              "CONFIG_DUPLICATE_NAMES_SAME_FILE_ERR",
              "CONFIG_DUPLICATE_NAMES_ACROSS_FILES_ERR",
              "CONFIG_BAD_FILTER_ERR",
              "CONFIG_ZERO_FOUND_ERR",
              "CONFIG_APPLY_PROFILES_ERR",
              "CONFIG_DEFAULT_VALUES_ERR",
              "CONFIG_FILE_PATHS_SUBSTITUTION_ERR",
              "CONFIG_MULTI_IMPORT_PROFILE_CONFLICT_ERR"
            ],
            "default": "OK"
          },
          {
            "name": "event.fileSyncEvent.actionableErr.message",
            "in": "query",
            "required": false,
            "type": "string"
          },
          {
            "name": "event.debuggingContainerEvent.status",
            "in": "query",
            "required": false,
            "type": "string"
          },
          {
            "name": "event.debuggingContainerEvent.podName",
            "in": "query",
            "required": false,
            "type": "string"
          },
          {
            "name": "event.debuggingContainerEvent.containerName",
            "in": "query",
            "required": false,
            "type": "string"
          },
          {
            "name": "event.debuggingContainerEvent.namespace",
            "in": "query",
            "required": false,
            "type": "string"
          },
          {
            "name": "event.debuggingContainerEvent.artifact",
            "in": "query",
            "required": false,
            "type": "string"
          },
          {
            "name": "event.debuggingContainerEvent.runtime",
            "in": "query",
            "required": false,
            "type": "string"
          },
          {
            "name": "event.debuggingContainerEvent.workingDir",
            "in": "query",
            "required": false,
            "type": "string"
          },
          {
            "name": "event.devLoopEvent.iteration",
            "in": "query",
            "required": false,
            "type": "integer",
            "format": "int32"
          },
          {
            "name": "event.devLoopEvent.status",
            "in": "query",
            "required": false,
            "type": "string"
          },
          {
            "name": "event.devLoopEvent.err.errCode",
            "description": " - OK: A default status code for events that do not have an associated phase.\nTypically seen with the DevEndEvent event on success.\n - STATUSCHECK_SUCCESS: Status Check Success\n - BUILD_SUCCESS: Build Success\n - DEPLOY_SUCCESS: Deploy Success\n - TEST_SUCCESS: Test Success\n - BUILD_PUSH_ACCESS_DENIED: Build error due to push access denied\n - BUILD_PROJECT_NOT_FOUND: Build error due to GCP project not found.\n - BUILD_DOCKER_DAEMON_NOT_RUNNING: Docker build error due to docker daemon not running\n - BUILD_USER_ERROR: Build error due to user application code, e.g. compilation error, dockerfile error etc\n - BUILD_DOCKER_UNAVAILABLE: Build error due to docker not available\n - BUILD_DOCKER_UNAUTHORIZED: Docker build error due to user not authorized to perform the action\n - BUILD_DOCKER_SYSTEM_ERR: Docker system build error\n - BUILD_DOCKER_NOT_MODIFIED_ERR: Docker build error due to Docker build container is already in the desired state\n - BUILD_DOCKER_NOT_IMPLEMENTED_ERR: Docker build error indicating a feature not supported\n - BUILD_DOCKER_DATA_LOSS_ERR: Docker build error indicates that for given build, data was lost or there is data corruption\n - BUILD_DOCKER_FORBIDDEN_ERR: Docker build error indicates user is forbidden to perform the build or step/action.\n - BUILD_DOCKER_CONFLICT_ERR: Docker build error due to some internal error and docker container state conflicts with the requested action and can't be performed\n - BUILD_DOCKER_ERROR_NOT_FOUND: Docker build error indicates the requested object does not exist\n - BUILD_DOCKER_INVALID_PARAM_ERR: Docker build error indication invalid parameter sent to docker command\n - BUILD_DOCKERFILE_NOT_FOUND: Docker build failed due to dockerfile not found\n - BUILD_DOCKER_CACHE_FROM_PULL_ERR: Docker build failed due `cacheFrom` user config error\n - BUILD_DOCKER_GET_DIGEST_ERR: Build error due to digest for built artifact could not be retrieved from docker daemon.\n - BUILD_REGISTRY_GET_DIGEST_ERR: Build error due to digest for built artifact could not be retrieved from registry.\n - BUILD_UNKNOWN_JIB_PLUGIN_TYPE: Build error indicating unknown Jib plugin type. Should be one of [maven, gradle]\n - BUILD_JIB_GRADLE_DEP_ERR: Build error determining dependency for jib gradle project.\n - BUILD_JIB_MAVEN_DEP_ERR: Build error determining dependency for jib gradle project.\n - INIT_DOCKER_NETWORK_LISTING_CONTAINERS: Docker build error when listing containers.\n - INIT_DOCKER_NETWORK_INVALID_CONTAINER_NAME: Docker build error indicating an invalid container name (or id).\n - INIT_DOCKER_NETWORK_CONTAINER_DOES_NOT_EXIST: Docker build error indicating the container referenced does not exists in the docker context used.\n - STATUSCHECK_IMAGE_PULL_ERR: Container image pull error\n - STATUSCHECK_CONTAINER_CREATING: Container creating error\n - STATUSCHECK_RUN_CONTAINER_ERR: Container run error\n - STATUSCHECK_CONTAINER_TERMINATED: Container is already terminated\n - STATUSCHECK_DEPLOYMENT_ROLLOUT_PENDING: Deployment waiting for rollout\n - STATUSCHECK_CONTAINER_RESTARTING: Container restarting error\n - STATUSCHECK_UNHEALTHY: Readiness probe failed\n - STATUSCHECK_NODE_MEMORY_PRESSURE: Node memory pressure error\n - STATUSCHECK_NODE_DISK_PRESSURE: Node disk pressure error\n - STATUSCHECK_NODE_NETWORK_UNAVAILABLE: Node network unavailable error\n - STATUSCHECK_NODE_PID_PRESSURE: Node PID pressure error\n - STATUSCHECK_NODE_UNSCHEDULABLE: Node unschedulable error\n - STATUSCHECK_NODE_UNREACHABLE: Node unreachable error\n - STATUSCHECK_NODE_NOT_READY: Node not ready error\n - STATUSCHECK_FAILED_SCHEDULING: Scheduler failure error\n - STATUSCHECK_KUBECTL_CONNECTION_ERR: Kubectl connection error\n - STATUSCHECK_KUBECTL_PID_KILLED: Kubectl process killed error\n - STATUSCHECK_KUBECTL_CLIENT_FETCH_ERR: Kubectl client fetch err\n - STATUSCHECK_POD_INITIALIZING: Pod Initializing\n - UNKNOWN_ERROR: Could not determine error and phase\n - STATUSCHECK_UNKNOWN: Status Check error unknown\n - STATUSCHECK_UNKNOWN_UNSCHEDULABLE: Container is unschedulable due to unknown reasons\n - STATUSCHECK_CONTAINER_WAITING_UNKNOWN: Container is waiting due to unknown reason\n - STATUSCHECK_UNKNOWN_EVENT: Container event reason unknown\n - DEPLOY_UNKNOWN: Deploy failed due to unknown reason\n - SYNC_UNKNOWN: SYNC failed due to known reason\n - BUILD_UNKNOWN: Build failed due to unknown reason\n - DEVINIT_UNKNOWN: Dev Init failed due to unknown reason\n - CLEANUP_UNKNOWN: Cleanup failed due to unknown reason\n - INIT_UNKNOWN: Initialization of the Skaffold session failed due to unknown reason(s)\n - BUILD_DOCKER_UNKNOWN: Build failed due to docker unknown error\n - TEST_UNKNOWN: Test failed due to unknown reason\n - SYNC_INIT_ERROR: File Sync Initialize failure\n - DEVINIT_REGISTER_BUILD_DEPS: Failed to configure watcher for build dependencies in dev loop\n - DEVINIT_REGISTER_TEST_DEPS: Failed to configure watcher for test dependencies in dev loop\n - DEVINIT_REGISTER_DEPLOY_DEPS: Failed to configure watcher for deploy dependencies in dev loop\n - DEVINIT_REGISTER_CONFIG_DEP: Failed to configure watcher for Skaffold configuration file.\n - DEVINIT_UNSUPPORTED_V1_MANIFEST: Failed to configure watcher for build dependencies for a base image with v1 manifest.\n - STATUSCHECK_USER_CANCELLED: User cancelled the skaffold dev run\n - STATUSCHECK_DEADLINE_EXCEEDED: Deadline for status check exceeded\n - BUILD_CANCELLED: Build Cancelled\n - DEPLOY_CANCELLED: Deploy cancelled due to user cancellation or one or more deployers failed.\n - BUILD_DOCKER_CANCELLED: Docker build cancelled.\n - BUILD_DOCKER_DEADLINE: Build error due to docker deadline was reached before the docker action completed\n - INIT_CREATE_TAGGER_ERROR: Skaffold was unable to create the configured tagger\n - INIT_MINIKUBE_PAUSED_ERROR: Skaffold was unable to start as Minikube appears to be paused\n - INIT_MINIKUBE_NOT_RUNNING_ERROR: Skaffold was unable to start as Minikube appears to be stopped\n - INIT_CREATE_BUILDER_ERROR: Skaffold was unable to create a configured image builder\n - INIT_CREATE_DEPLOYER_ERROR: Skaffold was unable to create a configured deployer\n - INIT_CREATE_TEST_DEP_ERROR: Skaffold was unable to create a configured test\n - INIT_CACHE_ERROR: Skaffold encountered an error validating the artifact cache\n - INIT_CREATE_WATCH_TRIGGER_ERROR: Skaffold encountered an error when configuring file watching\n - INIT_CREATE_ARTIFACT_DEP_ERROR: Skaffold encountered an error when evaluating artifact dependencies\n - DEPLOY_CLUSTER_CONNECTION_ERR: Unable to connect to cluster\n - DEPLOY_DEBUG_HELPER_RETRIEVE_ERR: Could not retrieve debug helpers.\n - DEPLOY_CLEANUP_ERR: Deploy clean up error\n - DEPLOY_HELM_APPLY_LABELS: Unable to apply helm labels.\n - DEPLOY_HELM_USER_ERR: Deploy error due to user deploy config for helm deployer\n - DEPLOY_NO_MATCHING_BUILD: Helm error when no build result is found of value  specified in helm `artifactOverrides`\n - DEPLOY_HELM_VERSION_ERR: Unable to get helm client version\n - DEPLOY_HELM_MIN_VERSION_ERR: Helm version not supported.\n - DEPLOY_KUBECTL_VERSION_ERR: Unable to retrieve kubectl version\n - DEPLOY_KUBECTL_OFFLINE_MODE_ERR: User specified offline mode for rendering but remote manifests presents.\n - DEPLOY_ERR_WAITING_FOR_DELETION: Error waiting for previous version deletion before next version is active.\n - DEPLOY_READ_MANIFEST_ERR: Error reading manifests\n - DEPLOY_READ_REMOTE_MANIFEST_ERR: Error reading remote manifests\n - DEPLOY_LIST_MANIFEST_ERR: Errors listing manifests\n - DEPLOY_KUBECTL_USER_ERR: Deploy error due to user deploy config for kubectl deployer\n - DEPLOY_KUSTOMIZE_USER_ERR: Deploy error due to user deploy config for kustomize deployer\n - DEPLOY_REPLACE_IMAGE_ERR: Error replacing a built artifact in the manifests\n - DEPLOY_TRANSFORM_MANIFEST_ERR: Error transforming a manifest during skaffold debug\n - DEPLOY_SET_LABEL_ERR: Error setting user specified additional labels.\n - DEPLOY_MANIFEST_WRITE_ERR: Error writing hydrated kubernetes manifests.\n - DEPLOY_PARSE_MANIFEST_IMAGES_ERR: Error getting images from a kubernetes manifest.\n - DEPLOY_HELM_CREATE_NS_NOT_AVAILABLE: Helm config `createNamespace` not available\n - TEST_USER_CONFIG_ERR: Error expanding paths\n - TEST_CST_USER_ERR: Error running container-structure-test\n - TEST_IMG_PULL_ERR: Unable to docker pull image\n - CONFIG_FILE_PARSING_ERR: Catch-all configuration file parsing error\n - CONFIG_FILE_NOT_FOUND_ERR: Main configuration file not found\n - CONFIG_DEPENDENCY_NOT_FOUND_ERR: Dependency configuration file not found\n - CONFIG_DUPLICATE_NAMES_SAME_FILE_ERR: Duplicate config names in the same configuration file\n - CONFIG_DUPLICATE_NAMES_ACROSS_FILES_ERR: Duplicate config names in two configuration files\n - CONFIG_BAD_FILTER_ERR: No configs matching configs filter\n - CONFIG_ZERO_FOUND_ERR: No configs parsed from current file\n - CONFIG_APPLY_PROFILES_ERR: Failed to apply profiles to config\n - CONFIG_DEFAULT_VALUES_ERR: Failed to set default config values\n - CONFIG_FILE_PATHS_SUBSTITUTION_ERR: Failed to substitute absolute file paths in config\n - CONFIG_MULTI_IMPORT_PROFILE_CONFLICT_ERR: Same config imported at least twice with different set of profiles",
            "in": "query",
            "required": false,
            "type": "string",
            "enum": [
              "OK",
              "STATUSCHECK_SUCCESS",
              "BUILD_SUCCESS",
              "DEPLOY_SUCCESS",
              "TEST_SUCCESS",
              "BUILD_PUSH_ACCESS_DENIED",
              "BUILD_PROJECT_NOT_FOUND",
              "BUILD_DOCKER_DAEMON_NOT_RUNNING",
              "BUILD_USER_ERROR",
              "BUILD_DOCKER_UNAVAILABLE",
              "BUILD_DOCKER_UNAUTHORIZED",
              "BUILD_DOCKER_SYSTEM_ERR",
              "BUILD_DOCKER_NOT_MODIFIED_ERR",
              "BUILD_DOCKER_NOT_IMPLEMENTED_ERR",
              "BUILD_DOCKER_DATA_LOSS_ERR",
              "BUILD_DOCKER_FORBIDDEN_ERR",
              "BUILD_DOCKER_CONFLICT_ERR",
              "BUILD_DOCKER_ERROR_NOT_FOUND",
              "BUILD_DOCKER_INVALID_PARAM_ERR",
              "BUILD_DOCKERFILE_NOT_FOUND",
              "BUILD_DOCKER_CACHE_FROM_PULL_ERR",
              "BUILD_DOCKER_GET_DIGEST_ERR",
              "BUILD_REGISTRY_GET_DIGEST_ERR",
              "BUILD_UNKNOWN_JIB_PLUGIN_TYPE",
              "BUILD_JIB_GRADLE_DEP_ERR",
              "BUILD_JIB_MAVEN_DEP_ERR",
              "INIT_DOCKER_NETWORK_LISTING_CONTAINERS",
              "INIT_DOCKER_NETWORK_INVALID_CONTAINER_NAME",
              "INIT_DOCKER_NETWORK_CONTAINER_DOES_NOT_EXIST",
              "STATUSCHECK_IMAGE_PULL_ERR",
              "STATUSCHECK_CONTAINER_CREATING",
              "STATUSCHECK_RUN_CONTAINER_ERR",
              "STATUSCHECK_CONTAINER_TERMINATED",
              "STATUSCHECK_DEPLOYMENT_ROLLOUT_PENDING",
              "STATUSCHECK_CONTAINER_RESTARTING",
              "STATUSCHECK_UNHEALTHY",
              "STATUSCHECK_NODE_MEMORY_PRESSURE",
              "STATUSCHECK_NODE_DISK_PRESSURE",
              "STATUSCHECK_NODE_NETWORK_UNAVAILABLE",
              "STATUSCHECK_NODE_PID_PRESSURE",
              "STATUSCHECK_NODE_UNSCHEDULABLE",
              "STATUSCHECK_NODE_UNREACHABLE",
              "STATUSCHECK_NODE_NOT_READY",
              "STATUSCHECK_FAILED_SCHEDULING",
              "STATUSCHECK_KUBECTL_CONNECTION_ERR",
              "STATUSCHECK_KUBECTL_PID_KILLED",
              "STATUSCHECK_KUBECTL_CLIENT_FETCH_ERR",
              "STATUSCHECK_DEPLOYMENT_FETCH_ERR",
              "STATUSCHECK_POD_INITIALIZING",
              "UNKNOWN_ERROR",
              "STATUSCHECK_UNKNOWN",
              "STATUSCHECK_UNKNOWN_UNSCHEDULABLE",
              "STATUSCHECK_CONTAINER_WAITING_UNKNOWN",
              "STATUSCHECK_UNKNOWN_EVENT",
              "DEPLOY_UNKNOWN",
              "SYNC_UNKNOWN",
              "BUILD_UNKNOWN",
              "DEVINIT_UNKNOWN",
              "CLEANUP_UNKNOWN",
              "INIT_UNKNOWN",
              "BUILD_DOCKER_UNKNOWN",
              "TEST_UNKNOWN",
              "SYNC_INIT_ERROR",
              "DEVINIT_REGISTER_BUILD_DEPS",
              "DEVINIT_REGISTER_TEST_DEPS",
              "DEVINIT_REGISTER_DEPLOY_DEPS",
              "DEVINIT_REGISTER_CONFIG_DEP",
              "DEVINIT_UNSUPPORTED_V1_MANIFEST",
              "STATUSCHECK_USER_CANCELLED",
              "STATUSCHECK_DEADLINE_EXCEEDED",
              "BUILD_CANCELLED",
              "DEPLOY_CANCELLED",
              "BUILD_DOCKER_CANCELLED",
              "BUILD_DOCKER_DEADLINE",
              "INIT_CREATE_TAGGER_ERROR",
              "INIT_MINIKUBE_PAUSED_ERROR",
              "INIT_MINIKUBE_NOT_RUNNING_ERROR",
              "INIT_CREATE_BUILDER_ERROR",
              "INIT_CREATE_DEPLOYER_ERROR",
              "INIT_CREATE_TEST_DEP_ERROR",
              "INIT_CACHE_ERROR",
              "INIT_CREATE_WATCH_TRIGGER_ERROR",
              "INIT_CREATE_ARTIFACT_DEP_ERROR",
              "DEPLOY_CLUSTER_CONNECTION_ERR",
              "DEPLOY_DEBUG_HELPER_RETRIEVE_ERR",
              "DEPLOY_CLEANUP_ERR",
              "DEPLOY_HELM_APPLY_LABELS",
              "DEPLOY_HELM_USER_ERR",
              "DEPLOY_NO_MATCHING_BUILD",
              "DEPLOY_HELM_VERSION_ERR",
              "DEPLOY_HELM_MIN_VERSION_ERR",
              "DEPLOY_KUBECTL_VERSION_ERR",
              "DEPLOY_KUBECTL_OFFLINE_MODE_ERR",
              "DEPLOY_ERR_WAITING_FOR_DELETION",
              "DEPLOY_READ_MANIFEST_ERR",
              "DEPLOY_READ_REMOTE_MANIFEST_ERR",
              "DEPLOY_LIST_MANIFEST_ERR",
              "DEPLOY_KUBECTL_USER_ERR",
              "DEPLOY_KUSTOMIZE_USER_ERR",
              "DEPLOY_REPLACE_IMAGE_ERR",
              "DEPLOY_TRANSFORM_MANIFEST_ERR",
              "DEPLOY_SET_LABEL_ERR",
              "DEPLOY_MANIFEST_WRITE_ERR",
              "DEPLOY_PARSE_MANIFEST_IMAGES_ERR",
              "DEPLOY_HELM_CREATE_NS_NOT_AVAILABLE",
              "TEST_USER_CONFIG_ERR",
              "TEST_CST_USER_ERR",
              "TEST_IMG_PULL_ERR",
              "CONFIG_FILE_PARSING_ERR",
              "CONFIG_FILE_NOT_FOUND_ERR",
              "CONFIG_DEPENDENCY_NOT_FOUND_ERR",
              "CONFIG_DUPLICATE_NAMES_SAME_FILE_ERR",
              "CONFIG_DUPLICATE_NAMES_ACROSS_FILES_ERR",
              "CONFIG_BAD_FILTER_ERR",
              "CONFIG_ZERO_FOUND_ERR",
              "CONFIG_APPLY_PROFILES_ERR",
              "CONFIG_DEFAULT_VALUES_ERR",
              "CONFIG_FILE_PATHS_SUBSTITUTION_ERR",
              "CONFIG_MULTI_IMPORT_PROFILE_CONFLICT_ERR"
            ],
            "default": "OK"
          },
          {
            "name": "event.devLoopEvent.err.message",
            "in": "query",
            "required": false,
            "type": "string"
          },
          {
            "name": "event.terminationEvent.status",
            "in": "query",
            "required": false,
            "type": "string"
          },
          {
            "name": "event.terminationEvent.err.errCode",
            "description": " - OK: A default status code for events that do not have an associated phase.\nTypically seen with the DevEndEvent event on success.\n - STATUSCHECK_SUCCESS: Status Check Success\n - BUILD_SUCCESS: Build Success\n - DEPLOY_SUCCESS: Deploy Success\n - TEST_SUCCESS: Test Success\n - BUILD_PUSH_ACCESS_DENIED: Build error due to push access denied\n - BUILD_PROJECT_NOT_FOUND: Build error due to GCP project not found.\n - BUILD_DOCKER_DAEMON_NOT_RUNNING: Docker build error due to docker daemon not running\n - BUILD_USER_ERROR: Build error due to user application code, e.g. compilation error, dockerfile error etc\n - BUILD_DOCKER_UNAVAILABLE: Build error due to docker not available\n - BUILD_DOCKER_UNAUTHORIZED: Docker build error due to user not authorized to perform the action\n - BUILD_DOCKER_SYSTEM_ERR: Docker system build error\n - BUILD_DOCKER_NOT_MODIFIED_ERR: Docker build error due to Docker build container is already in the desired state\n - BUILD_DOCKER_NOT_IMPLEMENTED_ERR: Docker build error indicating a feature not supported\n - BUILD_DOCKER_DATA_LOSS_ERR: Docker build error indicates that for given build, data was lost or there is data corruption\n - BUILD_DOCKER_FORBIDDEN_ERR: Docker build error indicates user is forbidden to perform the build or step/action.\n - BUILD_DOCKER_CONFLICT_ERR: Docker build error due to some internal error and docker container state conflicts with the requested action and can't be performed\n - BUILD_DOCKER_ERROR_NOT_FOUND: Docker build error indicates the requested object does not exist\n - BUILD_DOCKER_INVALID_PARAM_ERR: Docker build error indication invalid parameter sent to docker command\n - BUILD_DOCKERFILE_NOT_FOUND: Docker build failed due to dockerfile not found\n - BUILD_DOCKER_CACHE_FROM_PULL_ERR: Docker build failed due `cacheFrom` user config error\n - BUILD_DOCKER_GET_DIGEST_ERR: Build error due to digest for built artifact could not be retrieved from docker daemon.\n - BUILD_REGISTRY_GET_DIGEST_ERR: Build error due to digest for built artifact could not be retrieved from registry.\n - BUILD_UNKNOWN_JIB_PLUGIN_TYPE: Build error indicating unknown Jib plugin type. Should be one of [maven, gradle]\n - BUILD_JIB_GRADLE_DEP_ERR: Build error determining dependency for jib gradle project.\n - BUILD_JIB_MAVEN_DEP_ERR: Build error determining dependency for jib gradle project.\n - INIT_DOCKER_NETWORK_LISTING_CONTAINERS: Docker build error when listing containers.\n - INIT_DOCKER_NETWORK_INVALID_CONTAINER_NAME: Docker build error indicating an invalid container name (or id).\n - INIT_DOCKER_NETWORK_CONTAINER_DOES_NOT_EXIST: Docker build error indicating the container referenced does not exists in the docker context used.\n - STATUSCHECK_IMAGE_PULL_ERR: Container image pull error\n - STATUSCHECK_CONTAINER_CREATING: Container creating error\n - STATUSCHECK_RUN_CONTAINER_ERR: Container run error\n - STATUSCHECK_CONTAINER_TERMINATED: Container is already terminated\n - STATUSCHECK_DEPLOYMENT_ROLLOUT_PENDING: Deployment waiting for rollout\n - STATUSCHECK_CONTAINER_RESTARTING: Container restarting error\n - STATUSCHECK_UNHEALTHY: Readiness probe failed\n - STATUSCHECK_NODE_MEMORY_PRESSURE: Node memory pressure error\n - STATUSCHECK_NODE_DISK_PRESSURE: Node disk pressure error\n - STATUSCHECK_NODE_NETWORK_UNAVAILABLE: Node network unavailable error\n - STATUSCHECK_NODE_PID_PRESSURE: Node PID pressure error\n - STATUSCHECK_NODE_UNSCHEDULABLE: Node unschedulable error\n - STATUSCHECK_NODE_UNREACHABLE: Node unreachable error\n - STATUSCHECK_NODE_NOT_READY: Node not ready error\n - STATUSCHECK_FAILED_SCHEDULING: Scheduler failure error\n - STATUSCHECK_KUBECTL_CONNECTION_ERR: Kubectl connection error\n - STATUSCHECK_KUBECTL_PID_KILLED: Kubectl process killed error\n - STATUSCHECK_KUBECTL_CLIENT_FETCH_ERR: Kubectl client fetch err\n - STATUSCHECK_POD_INITIALIZING: Pod Initializing\n - UNKNOWN_ERROR: Could not determine error and phase\n - STATUSCHECK_UNKNOWN: Status Check error unknown\n - STATUSCHECK_UNKNOWN_UNSCHEDULABLE: Container is unschedulable due to unknown reasons\n - STATUSCHECK_CONTAINER_WAITING_UNKNOWN: Container is waiting due to unknown reason\n - STATUSCHECK_UNKNOWN_EVENT: Container event reason unknown\n - DEPLOY_UNKNOWN: Deploy failed due to unknown reason\n - SYNC_UNKNOWN: SYNC failed due to known reason\n - BUILD_UNKNOWN: Build failed due to unknown reason\n - DEVINIT_UNKNOWN: Dev Init failed due to unknown reason\n - CLEANUP_UNKNOWN: Cleanup failed due to unknown reason\n - INIT_UNKNOWN: Initialization of the Skaffold session failed due to unknown reason(s)\n - BUILD_DOCKER_UNKNOWN: Build failed due to docker unknown error\n - TEST_UNKNOWN: Test failed due to unknown reason\n - SYNC_INIT_ERROR: File Sync Initialize failure\n - DEVINIT_REGISTER_BUILD_DEPS: Failed to configure watcher for build dependencies in dev loop\n - DEVINIT_REGISTER_TEST_DEPS: Failed to configure watcher for test dependencies in dev loop\n - DEVINIT_REGISTER_DEPLOY_DEPS: Failed to configure watcher for deploy dependencies in dev loop\n - DEVINIT_REGISTER_CONFIG_DEP: Failed to configure watcher for Skaffold configuration file.\n - DEVINIT_UNSUPPORTED_V1_MANIFEST: Failed to configure watcher for build dependencies for a base image with v1 manifest.\n - STATUSCHECK_USER_CANCELLED: User cancelled the skaffold dev run\n - STATUSCHECK_DEADLINE_EXCEEDED: Deadline for status check exceeded\n - BUILD_CANCELLED: Build Cancelled\n - DEPLOY_CANCELLED: Deploy cancelled due to user cancellation or one or more deployers failed.\n - BUILD_DOCKER_CANCELLED: Docker build cancelled.\n - BUILD_DOCKER_DEADLINE: Build error due to docker deadline was reached before the docker action completed\n - INIT_CREATE_TAGGER_ERROR: Skaffold was unable to create the configured tagger\n - INIT_MINIKUBE_PAUSED_ERROR: Skaffold was unable to start as Minikube appears to be paused\n - INIT_MINIKUBE_NOT_RUNNING_ERROR: Skaffold was unable to start as Minikube appears to be stopped\n - INIT_CREATE_BUILDER_ERROR: Skaffold was unable to create a configured image builder\n - INIT_CREATE_DEPLOYER_ERROR: Skaffold was unable to create a configured deployer\n - INIT_CREATE_TEST_DEP_ERROR: Skaffold was unable to create a configured test\n - INIT_CACHE_ERROR: Skaffold encountered an error validating the artifact cache\n - INIT_CREATE_WATCH_TRIGGER_ERROR: Skaffold encountered an error when configuring file watching\n - INIT_CREATE_ARTIFACT_DEP_ERROR: Skaffold encountered an error when evaluating artifact dependencies\n - DEPLOY_CLUSTER_CONNECTION_ERR: Unable to connect to cluster\n - DEPLOY_DEBUG_HELPER_RETRIEVE_ERR: Could not retrieve debug helpers.\n - DEPLOY_CLEANUP_ERR: Deploy clean up error\n - DEPLOY_HELM_APPLY_LABELS: Unable to apply helm labels.\n - DEPLOY_HELM_USER_ERR: Deploy error due to user deploy config for helm deployer\n - DEPLOY_NO_MATCHING_BUILD: Helm error when no build result is found of value  specified in helm `artifactOverrides`\n - DEPLOY_HELM_VERSION_ERR: Unable to get helm client version\n - DEPLOY_HELM_MIN_VERSION_ERR: Helm version not supported.\n - DEPLOY_KUBECTL_VERSION_ERR: Unable to retrieve kubectl version\n - DEPLOY_KUBECTL_OFFLINE_MODE_ERR: User specified offline mode for rendering but remote manifests presents.\n - DEPLOY_ERR_WAITING_FOR_DELETION: Error waiting for previous version deletion before next version is active.\n - DEPLOY_READ_MANIFEST_ERR: Error reading manifests\n - DEPLOY_READ_REMOTE_MANIFEST_ERR: Error reading remote manifests\n - DEPLOY_LIST_MANIFEST_ERR: Errors listing manifests\n - DEPLOY_KUBECTL_USER_ERR: Deploy error due to user deploy config for kubectl deployer\n - DEPLOY_KUSTOMIZE_USER_ERR: Deploy error due to user deploy config for kustomize deployer\n - DEPLOY_REPLACE_IMAGE_ERR: Error replacing a built artifact in the manifests\n - DEPLOY_TRANSFORM_MANIFEST_ERR: Error transforming a manifest during skaffold debug\n - DEPLOY_SET_LABEL_ERR: Error setting user specified additional labels.\n - DEPLOY_MANIFEST_WRITE_ERR: Error writing hydrated kubernetes manifests.\n - DEPLOY_PARSE_MANIFEST_IMAGES_ERR: Error getting images from a kubernetes manifest.\n - DEPLOY_HELM_CREATE_NS_NOT_AVAILABLE: Helm config `createNamespace` not available\n - TEST_USER_CONFIG_ERR: Error expanding paths\n - TEST_CST_USER_ERR: Error running container-structure-test\n - TEST_IMG_PULL_ERR: Unable to docker pull image\n - CONFIG_FILE_PARSING_ERR: Catch-all configuration file parsing error\n - CONFIG_FILE_NOT_FOUND_ERR: Main configuration file not found\n - CONFIG_DEPENDENCY_NOT_FOUND_ERR: Dependency configuration file not found\n - CONFIG_DUPLICATE_NAMES_SAME_FILE_ERR: Duplicate config names in the same configuration file\n - CONFIG_DUPLICATE_NAMES_ACROSS_FILES_ERR: Duplicate config names in two configuration files\n - CONFIG_BAD_FILTER_ERR: No configs matching configs filter\n - CONFIG_ZERO_FOUND_ERR: No configs parsed from current file\n - CONFIG_APPLY_PROFILES_ERR: Failed to apply profiles to config\n - CONFIG_DEFAULT_VALUES_ERR: Failed to set default config values\n - CONFIG_FILE_PATHS_SUBSTITUTION_ERR: Failed to substitute absolute file paths in config\n - CONFIG_MULTI_IMPORT_PROFILE_CONFLICT_ERR: Same config imported at least twice with different set of profiles",
            "in": "query",
            "required": false,
            "type": "string",
            "enum": [
              "OK",
              "STATUSCHECK_SUCCESS",
              "BUILD_SUCCESS",
              "DEPLOY_SUCCESS",
              "TEST_SUCCESS",
              "BUILD_PUSH_ACCESS_DENIED",
              "BUILD_PROJECT_NOT_FOUND",
              "BUILD_DOCKER_DAEMON_NOT_RUNNING",
              "BUILD_USER_ERROR",
              "BUILD_DOCKER_UNAVAILABLE",
              "BUILD_DOCKER_UNAUTHORIZED",
              "BUILD_DOCKER_SYSTEM_ERR",
              "BUILD_DOCKER_NOT_MODIFIED_ERR",
              "BUILD_DOCKER_NOT_IMPLEMENTED_ERR",
              "BUILD_DOCKER_DATA_LOSS_ERR",
              "BUILD_DOCKER_FORBIDDEN_ERR",
              "BUILD_DOCKER_CONFLICT_ERR",
              "BUILD_DOCKER_ERROR_NOT_FOUND",
              "BUILD_DOCKER_INVALID_PARAM_ERR",
              "BUILD_DOCKERFILE_NOT_FOUND",
              "BUILD_DOCKER_CACHE_FROM_PULL_ERR",
              "BUILD_DOCKER_GET_DIGEST_ERR",
              "BUILD_REGISTRY_GET_DIGEST_ERR",
              "BUILD_UNKNOWN_JIB_PLUGIN_TYPE",
              "BUILD_JIB_GRADLE_DEP_ERR",
              "BUILD_JIB_MAVEN_DEP_ERR",
              "INIT_DOCKER_NETWORK_LISTING_CONTAINERS",
              "INIT_DOCKER_NETWORK_INVALID_CONTAINER_NAME",
              "INIT_DOCKER_NETWORK_CONTAINER_DOES_NOT_EXIST",
              "STATUSCHECK_IMAGE_PULL_ERR",
              "STATUSCHECK_CONTAINER_CREATING",
              "STATUSCHECK_RUN_CONTAINER_ERR",
              "STATUSCHECK_CONTAINER_TERMINATED",
              "STATUSCHECK_DEPLOYMENT_ROLLOUT_PENDING",
              "STATUSCHECK_CONTAINER_RESTARTING",
              "STATUSCHECK_UNHEALTHY",
              "STATUSCHECK_NODE_MEMORY_PRESSURE",
              "STATUSCHECK_NODE_DISK_PRESSURE",
              "STATUSCHECK_NODE_NETWORK_UNAVAILABLE",
              "STATUSCHECK_NODE_PID_PRESSURE",
              "STATUSCHECK_NODE_UNSCHEDULABLE",
              "STATUSCHECK_NODE_UNREACHABLE",
              "STATUSCHECK_NODE_NOT_READY",
              "STATUSCHECK_FAILED_SCHEDULING",
              "STATUSCHECK_KUBECTL_CONNECTION_ERR",
              "STATUSCHECK_KUBECTL_PID_KILLED",
              "STATUSCHECK_KUBECTL_CLIENT_FETCH_ERR",
              "STATUSCHECK_DEPLOYMENT_FETCH_ERR",
              "STATUSCHECK_POD_INITIALIZING",
              "UNKNOWN_ERROR",
              "STATUSCHECK_UNKNOWN",
              "STATUSCHECK_UNKNOWN_UNSCHEDULABLE",
              "STATUSCHECK_CONTAINER_WAITING_UNKNOWN",
              "STATUSCHECK_UNKNOWN_EVENT",
              "DEPLOY_UNKNOWN",
              "SYNC_UNKNOWN",
              "BUILD_UNKNOWN",
              "DEVINIT_UNKNOWN",
              "CLEANUP_UNKNOWN",
              "INIT_UNKNOWN",
              "BUILD_DOCKER_UNKNOWN",
              "TEST_UNKNOWN",
              "SYNC_INIT_ERROR",
              "DEVINIT_REGISTER_BUILD_DEPS",
              "DEVINIT_REGISTER_TEST_DEPS",
              "DEVINIT_REGISTER_DEPLOY_DEPS",
              "DEVINIT_REGISTER_CONFIG_DEP",
              "DEVINIT_UNSUPPORTED_V1_MANIFEST",
              "STATUSCHECK_USER_CANCELLED",
              "STATUSCHECK_DEADLINE_EXCEEDED",
              "BUILD_CANCELLED",
              "DEPLOY_CANCELLED",
              "BUILD_DOCKER_CANCELLED",
              "BUILD_DOCKER_DEADLINE",
              "INIT_CREATE_TAGGER_ERROR",
              "INIT_MINIKUBE_PAUSED_ERROR",
              "INIT_MINIKUBE_NOT_RUNNING_ERROR",
              "INIT_CREATE_BUILDER_ERROR",
              "INIT_CREATE_DEPLOYER_ERROR",
              "INIT_CREATE_TEST_DEP_ERROR",
              "INIT_CACHE_ERROR",
              "INIT_CREATE_WATCH_TRIGGER_ERROR",
              "INIT_CREATE_ARTIFACT_DEP_ERROR",
              "DEPLOY_CLUSTER_CONNECTION_ERR",
              "DEPLOY_DEBUG_HELPER_RETRIEVE_ERR",
              "DEPLOY_CLEANUP_ERR",
              "DEPLOY_HELM_APPLY_LABELS",
              "DEPLOY_HELM_USER_ERR",
              "DEPLOY_NO_MATCHING_BUILD",
              "DEPLOY_HELM_VERSION_ERR",
              "DEPLOY_HELM_MIN_VERSION_ERR",
              "DEPLOY_KUBECTL_VERSION_ERR",
              "DEPLOY_KUBECTL_OFFLINE_MODE_ERR",
              "DEPLOY_ERR_WAITING_FOR_DELETION",
              "DEPLOY_READ_MANIFEST_ERR",
              "DEPLOY_READ_REMOTE_MANIFEST_ERR",
              "DEPLOY_LIST_MANIFEST_ERR",
              "DEPLOY_KUBECTL_USER_ERR",
              "DEPLOY_KUSTOMIZE_USER_ERR",
              "DEPLOY_REPLACE_IMAGE_ERR",
              "DEPLOY_TRANSFORM_MANIFEST_ERR",
              "DEPLOY_SET_LABEL_ERR",
              "DEPLOY_MANIFEST_WRITE_ERR",
              "DEPLOY_PARSE_MANIFEST_IMAGES_ERR",
              "DEPLOY_HELM_CREATE_NS_NOT_AVAILABLE",
              "TEST_USER_CONFIG_ERR",
              "TEST_CST_USER_ERR",
              "TEST_IMG_PULL_ERR",
              "CONFIG_FILE_PARSING_ERR",
              "CONFIG_FILE_NOT_FOUND_ERR",
              "CONFIG_DEPENDENCY_NOT_FOUND_ERR",
              "CONFIG_DUPLICATE_NAMES_SAME_FILE_ERR",
              "CONFIG_DUPLICATE_NAMES_ACROSS_FILES_ERR",
              "CONFIG_BAD_FILTER_ERR",
              "CONFIG_ZERO_FOUND_ERR",
              "CONFIG_APPLY_PROFILES_ERR",
              "CONFIG_DEFAULT_VALUES_ERR",
              "CONFIG_FILE_PATHS_SUBSTITUTION_ERR",
              "CONFIG_MULTI_IMPORT_PROFILE_CONFLICT_ERR"
            ],
            "default": "OK"
          },
          {
            "name": "event.terminationEvent.err.message",
            "in": "query",
            "required": false,
            "type": "string"
          },
          {
            "name": "event.TestEvent.status",
            "in": "query",
            "required": false,
            "type": "string"
          },
          {
            "name": "event.TestEvent.actionableErr.errCode",
            "description": " - OK: A default status code for events that do not have an associated phase.\nTypically seen with the DevEndEvent event on success.\n - STATUSCHECK_SUCCESS: Status Check Success\n - BUILD_SUCCESS: Build Success\n - DEPLOY_SUCCESS: Deploy Success\n - TEST_SUCCESS: Test Success\n - BUILD_PUSH_ACCESS_DENIED: Build error due to push access denied\n - BUILD_PROJECT_NOT_FOUND: Build error due to GCP project not found.\n - BUILD_DOCKER_DAEMON_NOT_RUNNING: Docker build error due to docker daemon not running\n - BUILD_USER_ERROR: Build error due to user application code, e.g. compilation error, dockerfile error etc\n - BUILD_DOCKER_UNAVAILABLE: Build error due to docker not available\n - BUILD_DOCKER_UNAUTHORIZED: Docker build error due to user not authorized to perform the action\n - BUILD_DOCKER_SYSTEM_ERR: Docker system build error\n - BUILD_DOCKER_NOT_MODIFIED_ERR: Docker build error due to Docker build container is already in the desired state\n - BUILD_DOCKER_NOT_IMPLEMENTED_ERR: Docker build error indicating a feature not supported\n - BUILD_DOCKER_DATA_LOSS_ERR: Docker build error indicates that for given build, data was lost or there is data corruption\n - BUILD_DOCKER_FORBIDDEN_ERR: Docker build error indicates user is forbidden to perform the build or step/action.\n - BUILD_DOCKER_CONFLICT_ERR: Docker build error due to some internal error and docker container state conflicts with the requested action and can't be performed\n - BUILD_DOCKER_ERROR_NOT_FOUND: Docker build error indicates the requested object does not exist\n - BUILD_DOCKER_INVALID_PARAM_ERR: Docker build error indication invalid parameter sent to docker command\n - BUILD_DOCKERFILE_NOT_FOUND: Docker build failed due to dockerfile not found\n - BUILD_DOCKER_CACHE_FROM_PULL_ERR: Docker build failed due `cacheFrom` user config error\n - BUILD_DOCKER_GET_DIGEST_ERR: Build error due to digest for built artifact could not be retrieved from docker daemon.\n - BUILD_REGISTRY_GET_DIGEST_ERR: Build error due to digest for built artifact could not be retrieved from registry.\n - BUILD_UNKNOWN_JIB_PLUGIN_TYPE: Build error indicating unknown Jib plugin type. Should be one of [maven, gradle]\n - BUILD_JIB_GRADLE_DEP_ERR: Build error determining dependency for jib gradle project.\n - BUILD_JIB_MAVEN_DEP_ERR: Build error determining dependency for jib gradle project.\n - INIT_DOCKER_NETWORK_LISTING_CONTAINERS: Docker build error when listing containers.\n - INIT_DOCKER_NETWORK_INVALID_CONTAINER_NAME: Docker build error indicating an invalid container name (or id).\n - INIT_DOCKER_NETWORK_CONTAINER_DOES_NOT_EXIST: Docker build error indicating the container referenced does not exists in the docker context used.\n - STATUSCHECK_IMAGE_PULL_ERR: Container image pull error\n - STATUSCHECK_CONTAINER_CREATING: Container creating error\n - STATUSCHECK_RUN_CONTAINER_ERR: Container run error\n - STATUSCHECK_CONTAINER_TERMINATED: Container is already terminated\n - STATUSCHECK_DEPLOYMENT_ROLLOUT_PENDING: Deployment waiting for rollout\n - STATUSCHECK_CONTAINER_RESTARTING: Container restarting error\n - STATUSCHECK_UNHEALTHY: Readiness probe failed\n - STATUSCHECK_NODE_MEMORY_PRESSURE: Node memory pressure error\n - STATUSCHECK_NODE_DISK_PRESSURE: Node disk pressure error\n - STATUSCHECK_NODE_NETWORK_UNAVAILABLE: Node network unavailable error\n - STATUSCHECK_NODE_PID_PRESSURE: Node PID pressure error\n - STATUSCHECK_NODE_UNSCHEDULABLE: Node unschedulable error\n - STATUSCHECK_NODE_UNREACHABLE: Node unreachable error\n - STATUSCHECK_NODE_NOT_READY: Node not ready error\n - STATUSCHECK_FAILED_SCHEDULING: Scheduler failure error\n - STATUSCHECK_KUBECTL_CONNECTION_ERR: Kubectl connection error\n - STATUSCHECK_KUBECTL_PID_KILLED: Kubectl process killed error\n - STATUSCHECK_KUBECTL_CLIENT_FETCH_ERR: Kubectl client fetch err\n - STATUSCHECK_POD_INITIALIZING: Pod Initializing\n - UNKNOWN_ERROR: Could not determine error and phase\n - STATUSCHECK_UNKNOWN: Status Check error unknown\n - STATUSCHECK_UNKNOWN_UNSCHEDULABLE: Container is unschedulable due to unknown reasons\n - STATUSCHECK_CONTAINER_WAITING_UNKNOWN: Container is waiting due to unknown reason\n - STATUSCHECK_UNKNOWN_EVENT: Container event reason unknown\n - DEPLOY_UNKNOWN: Deploy failed due to unknown reason\n - SYNC_UNKNOWN: SYNC failed due to known reason\n - BUILD_UNKNOWN: Build failed due to unknown reason\n - DEVINIT_UNKNOWN: Dev Init failed due to unknown reason\n - CLEANUP_UNKNOWN: Cleanup failed due to unknown reason\n - INIT_UNKNOWN: Initialization of the Skaffold session failed due to unknown reason(s)\n - BUILD_DOCKER_UNKNOWN: Build failed due to docker unknown error\n - TEST_UNKNOWN: Test failed due to unknown reason\n - SYNC_INIT_ERROR: File Sync Initialize failure\n - DEVINIT_REGISTER_BUILD_DEPS: Failed to configure watcher for build dependencies in dev loop\n - DEVINIT_REGISTER_TEST_DEPS: Failed to configure watcher for test dependencies in dev loop\n - DEVINIT_REGISTER_DEPLOY_DEPS: Failed to configure watcher for deploy dependencies in dev loop\n - DEVINIT_REGISTER_CONFIG_DEP: Failed to configure watcher for Skaffold configuration file.\n - DEVINIT_UNSUPPORTED_V1_MANIFEST: Failed to configure watcher for build dependencies for a base image with v1 manifest.\n - STATUSCHECK_USER_CANCELLED: User cancelled the skaffold dev run\n - STATUSCHECK_DEADLINE_EXCEEDED: Deadline for status check exceeded\n - BUILD_CANCELLED: Build Cancelled\n - DEPLOY_CANCELLED: Deploy cancelled due to user cancellation or one or more deployers failed.\n - BUILD_DOCKER_CANCELLED: Docker build cancelled.\n - BUILD_DOCKER_DEADLINE: Build error due to docker deadline was reached before the docker action completed\n - INIT_CREATE_TAGGER_ERROR: Skaffold was unable to create the configured tagger\n - INIT_MINIKUBE_PAUSED_ERROR: Skaffold was unable to start as Minikube appears to be paused\n - INIT_MINIKUBE_NOT_RUNNING_ERROR: Skaffold was unable to start as Minikube appears to be stopped\n - INIT_CREATE_BUILDER_ERROR: Skaffold was unable to create a configured image builder\n - INIT_CREATE_DEPLOYER_ERROR: Skaffold was unable to create a configured deployer\n - INIT_CREATE_TEST_DEP_ERROR: Skaffold was unable to create a configured test\n - INIT_CACHE_ERROR: Skaffold encountered an error validating the artifact cache\n - INIT_CREATE_WATCH_TRIGGER_ERROR: Skaffold encountered an error when configuring file watching\n - INIT_CREATE_ARTIFACT_DEP_ERROR: Skaffold encountered an error when evaluating artifact dependencies\n - DEPLOY_CLUSTER_CONNECTION_ERR: Unable to connect to cluster\n - DEPLOY_DEBUG_HELPER_RETRIEVE_ERR: Could not retrieve debug helpers.\n - DEPLOY_CLEANUP_ERR: Deploy clean up error\n - DEPLOY_HELM_APPLY_LABELS: Unable to apply helm labels.\n - DEPLOY_HELM_USER_ERR: Deploy error due to user deploy config for helm deployer\n - DEPLOY_NO_MATCHING_BUILD: Helm error when no build result is found of value  specified in helm `artifactOverrides`\n - DEPLOY_HELM_VERSION_ERR: Unable to get helm client version\n - DEPLOY_HELM_MIN_VERSION_ERR: Helm version not supported.\n - DEPLOY_KUBECTL_VERSION_ERR: Unable to retrieve kubectl version\n - DEPLOY_KUBECTL_OFFLINE_MODE_ERR: User specified offline mode for rendering but remote manifests presents.\n - DEPLOY_ERR_WAITING_FOR_DELETION: Error waiting for previous version deletion before next version is active.\n - DEPLOY_READ_MANIFEST_ERR: Error reading manifests\n - DEPLOY_READ_REMOTE_MANIFEST_ERR: Error reading remote manifests\n - DEPLOY_LIST_MANIFEST_ERR: Errors listing manifests\n - DEPLOY_KUBECTL_USER_ERR: Deploy error due to user deploy config for kubectl deployer\n - DEPLOY_KUSTOMIZE_USER_ERR: Deploy error due to user deploy config for kustomize deployer\n - DEPLOY_REPLACE_IMAGE_ERR: Error replacing a built artifact in the manifests\n - DEPLOY_TRANSFORM_MANIFEST_ERR: Error transforming a manifest during skaffold debug\n - DEPLOY_SET_LABEL_ERR: Error setting user specified additional labels.\n - DEPLOY_MANIFEST_WRITE_ERR: Error writing hydrated kubernetes manifests.\n - DEPLOY_PARSE_MANIFEST_IMAGES_ERR: Error getting images from a kubernetes manifest.\n - DEPLOY_HELM_CREATE_NS_NOT_AVAILABLE: Helm config `createNamespace` not available\n - TEST_USER_CONFIG_ERR: Error expanding paths\n - TEST_CST_USER_ERR: Error running container-structure-test\n - TEST_IMG_PULL_ERR: Unable to docker pull image\n - CONFIG_FILE_PARSING_ERR: Catch-all configuration file parsing error\n - CONFIG_FILE_NOT_FOUND_ERR: Main configuration file not found\n - CONFIG_DEPENDENCY_NOT_FOUND_ERR: Dependency configuration file not found\n - CONFIG_DUPLICATE_NAMES_SAME_FILE_ERR: Duplicate config names in the same configuration file\n - CONFIG_DUPLICATE_NAMES_ACROSS_FILES_ERR: Duplicate config names in two configuration files\n - CONFIG_BAD_FILTER_ERR: No configs matching configs filter\n - CONFIG_ZERO_FOUND_ERR: No configs parsed from current file\n - CONFIG_APPLY_PROFILES_ERR: Failed to apply profiles to config\n - CONFIG_DEFAULT_VALUES_ERR: Failed to set default config values\n - CONFIG_FILE_PATHS_SUBSTITUTION_ERR: Failed to substitute absolute file paths in config\n - CONFIG_MULTI_IMPORT_PROFILE_CONFLICT_ERR: Same config imported at least twice with different set of profiles",
            "in": "query",
            "required": false,
            "type": "string",
            "enum": [
              "OK",
              "STATUSCHECK_SUCCESS",
              "BUILD_SUCCESS",
              "DEPLOY_SUCCESS",
              "TEST_SUCCESS",
              "BUILD_PUSH_ACCESS_DENIED",
              "BUILD_PROJECT_NOT_FOUND",
              "BUILD_DOCKER_DAEMON_NOT_RUNNING",
              "BUILD_USER_ERROR",
              "BUILD_DOCKER_UNAVAILABLE",
              "BUILD_DOCKER_UNAUTHORIZED",
              "BUILD_DOCKER_SYSTEM_ERR",
              "BUILD_DOCKER_NOT_MODIFIED_ERR",
              "BUILD_DOCKER_NOT_IMPLEMENTED_ERR",
              "BUILD_DOCKER_DATA_LOSS_ERR",
              "BUILD_DOCKER_FORBIDDEN_ERR",
              "BUILD_DOCKER_CONFLICT_ERR",
              "BUILD_DOCKER_ERROR_NOT_FOUND",
              "BUILD_DOCKER_INVALID_PARAM_ERR",
              "BUILD_DOCKERFILE_NOT_FOUND",
              "BUILD_DOCKER_CACHE_FROM_PULL_ERR",
              "BUILD_DOCKER_GET_DIGEST_ERR",
              "BUILD_REGISTRY_GET_DIGEST_ERR",
              "BUILD_UNKNOWN_JIB_PLUGIN_TYPE",
              "BUILD_JIB_GRADLE_DEP_ERR",
              "BUILD_JIB_MAVEN_DEP_ERR",
              "INIT_DOCKER_NETWORK_LISTING_CONTAINERS",
              "INIT_DOCKER_NETWORK_INVALID_CONTAINER_NAME",
              "INIT_DOCKER_NETWORK_CONTAINER_DOES_NOT_EXIST",
              "STATUSCHECK_IMAGE_PULL_ERR",
              "STATUSCHECK_CONTAINER_CREATING",
              "STATUSCHECK_RUN_CONTAINER_ERR",
              "STATUSCHECK_CONTAINER_TERMINATED",
              "STATUSCHECK_DEPLOYMENT_ROLLOUT_PENDING",
              "STATUSCHECK_CONTAINER_RESTARTING",
              "STATUSCHECK_UNHEALTHY",
              "STATUSCHECK_NODE_MEMORY_PRESSURE",
              "STATUSCHECK_NODE_DISK_PRESSURE",
              "STATUSCHECK_NODE_NETWORK_UNAVAILABLE",
              "STATUSCHECK_NODE_PID_PRESSURE",
              "STATUSCHECK_NODE_UNSCHEDULABLE",
              "STATUSCHECK_NODE_UNREACHABLE",
              "STATUSCHECK_NODE_NOT_READY",
              "STATUSCHECK_FAILED_SCHEDULING",
              "STATUSCHECK_KUBECTL_CONNECTION_ERR",
              "STATUSCHECK_KUBECTL_PID_KILLED",
              "STATUSCHECK_KUBECTL_CLIENT_FETCH_ERR",
              "STATUSCHECK_DEPLOYMENT_FETCH_ERR",
              "STATUSCHECK_POD_INITIALIZING",
              "UNKNOWN_ERROR",
              "STATUSCHECK_UNKNOWN",
              "STATUSCHECK_UNKNOWN_UNSCHEDULABLE",
              "STATUSCHECK_CONTAINER_WAITING_UNKNOWN",
              "STATUSCHECK_UNKNOWN_EVENT",
              "DEPLOY_UNKNOWN",
              "SYNC_UNKNOWN",
              "BUILD_UNKNOWN",
              "DEVINIT_UNKNOWN",
              "CLEANUP_UNKNOWN",
              "INIT_UNKNOWN",
              "BUILD_DOCKER_UNKNOWN",
              "TEST_UNKNOWN",
              "SYNC_INIT_ERROR",
              "DEVINIT_REGISTER_BUILD_DEPS",
              "DEVINIT_REGISTER_TEST_DEPS",
              "DEVINIT_REGISTER_DEPLOY_DEPS",
              "DEVINIT_REGISTER_CONFIG_DEP",
              "DEVINIT_UNSUPPORTED_V1_MANIFEST",
              "STATUSCHECK_USER_CANCELLED",
              "STATUSCHECK_DEADLINE_EXCEEDED",
              "BUILD_CANCELLED",
              "DEPLOY_CANCELLED",
              "BUILD_DOCKER_CANCELLED",
              "BUILD_DOCKER_DEADLINE",
              "INIT_CREATE_TAGGER_ERROR",
              "INIT_MINIKUBE_PAUSED_ERROR",
              "INIT_MINIKUBE_NOT_RUNNING_ERROR",
              "INIT_CREATE_BUILDER_ERROR",
              "INIT_CREATE_DEPLOYER_ERROR",
              "INIT_CREATE_TEST_DEP_ERROR",
              "INIT_CACHE_ERROR",
              "INIT_CREATE_WATCH_TRIGGER_ERROR",
              "INIT_CREATE_ARTIFACT_DEP_ERROR",
              "DEPLOY_CLUSTER_CONNECTION_ERR",
              "DEPLOY_DEBUG_HELPER_RETRIEVE_ERR",
              "DEPLOY_CLEANUP_ERR",
              "DEPLOY_HELM_APPLY_LABELS",
              "DEPLOY_HELM_USER_ERR",
              "DEPLOY_NO_MATCHING_BUILD",
              "DEPLOY_HELM_VERSION_ERR",
              "DEPLOY_HELM_MIN_VERSION_ERR",
              "DEPLOY_KUBECTL_VERSION_ERR",
              "DEPLOY_KUBECTL_OFFLINE_MODE_ERR",
              "DEPLOY_ERR_WAITING_FOR_DELETION",
              "DEPLOY_READ_MANIFEST_ERR",
              "DEPLOY_READ_REMOTE_MANIFEST_ERR",
              "DEPLOY_LIST_MANIFEST_ERR",
              "DEPLOY_KUBECTL_USER_ERR",
              "DEPLOY_KUSTOMIZE_USER_ERR",
              "DEPLOY_REPLACE_IMAGE_ERR",
              "DEPLOY_TRANSFORM_MANIFEST_ERR",
              "DEPLOY_SET_LABEL_ERR",
              "DEPLOY_MANIFEST_WRITE_ERR",
              "DEPLOY_PARSE_MANIFEST_IMAGES_ERR",
              "DEPLOY_HELM_CREATE_NS_NOT_AVAILABLE",
              "TEST_USER_CONFIG_ERR",
              "TEST_CST_USER_ERR",
              "TEST_IMG_PULL_ERR",
              "CONFIG_FILE_PARSING_ERR",
              "CONFIG_FILE_NOT_FOUND_ERR",
              "CONFIG_DEPENDENCY_NOT_FOUND_ERR",
              "CONFIG_DUPLICATE_NAMES_SAME_FILE_ERR",
              "CONFIG_DUPLICATE_NAMES_ACROSS_FILES_ERR",
              "CONFIG_BAD_FILTER_ERR",
              "CONFIG_ZERO_FOUND_ERR",
              "CONFIG_APPLY_PROFILES_ERR",
              "CONFIG_DEFAULT_VALUES_ERR",
              "CONFIG_FILE_PATHS_SUBSTITUTION_ERR",
              "CONFIG_MULTI_IMPORT_PROFILE_CONFLICT_ERR"
            ],
            "default": "OK"
          },
          {
            "name": "event.TestEvent.actionableErr.message",
            "in": "query",
            "required": false,
            "type": "string"
          },
          {
            "name": "entry",
            "in": "query",
            "required": false,
            "type": "string"
          }
        ],
        "tags": [
          "SkaffoldService"
        ]
      }
    },
    "/v1/events": {
      "get": {
        "summary": "Returns all the events of the current Skaffold execution from the start",
        "operationId": "SkaffoldService_Events",
        "responses": {
          "200": {
            "description": "A successful response.(streaming responses)",
            "schema": {
              "type": "object",
              "properties": {
                "result": {
                  "$ref": "#/definitions/protoLogEntry"
                },
                "error": {
                  "$ref": "#/definitions/runtimeStreamError"
                }
              },
              "description": "Stream result of protoLogEntry"
            }
          },
          "default": {
            "description": "An unexpected error response.",
            "schema": {
              "$ref": "#/definitions/runtimeError"
            }
          }
        },
        "tags": [
          "SkaffoldService"
        ]
      }
    },
    "/v1/events/handle": {
      "post": {
        "summary": "EXPERIMENTAL. It allows for custom events to be implemented in custom builders for example.",
        "operationId": "SkaffoldService_Handle",
        "responses": {
          "200": {
            "description": "A successful response.",
            "schema": {
              "properties": {}
            }
          },
          "default": {
            "description": "An unexpected error response.",
            "schema": {
              "$ref": "#/definitions/runtimeError"
            }
          }
        },
        "parameters": [
          {
            "name": "body",
            "in": "body",
            "required": true,
            "schema": {
              "$ref": "#/definitions/protoEvent"
            }
          }
        ],
        "tags": [
          "SkaffoldService"
        ]
      }
    },
    "/v1/execute": {
      "post": {
        "summary": "Allows for a single execution of some or all of the phases (build, sync, deploy) in case autoBuild, autoDeploy or autoSync are disabled.",
        "operationId": "SkaffoldService_Execute",
        "responses": {
          "200": {
            "description": "A successful response.",
            "schema": {
              "properties": {}
            }
          },
          "default": {
            "description": "An unexpected error response.",
            "schema": {
              "$ref": "#/definitions/runtimeError"
            }
          }
        },
        "parameters": [
          {
            "name": "body",
            "in": "body",
            "required": true,
            "schema": {
              "$ref": "#/definitions/protoIntent"
            }
          }
        ],
        "tags": [
          "SkaffoldService"
        ]
      }
    },
    "/v1/state": {
      "get": {
        "summary": "Returns the state of the current Skaffold execution",
        "operationId": "SkaffoldService_GetState",
        "responses": {
          "200": {
            "description": "A successful response.",
            "schema": {
              "$ref": "#/definitions/protoState"
            }
          },
          "default": {
            "description": "An unexpected error response.",
            "schema": {
              "$ref": "#/definitions/runtimeError"
            }
          }
        },
        "tags": [
          "SkaffoldService"
        ]
      }
    },
    "/v1/sync/auto_execute": {
      "put": {
        "summary": "Allows for enabling or disabling automatic sync trigger",
        "operationId": "SkaffoldService_AutoSync",
        "responses": {
          "200": {
            "description": "A successful response.",
            "schema": {
              "properties": {}
            }
          },
          "default": {
            "description": "An unexpected error response.",
            "schema": {
              "$ref": "#/definitions/runtimeError"
            }
          }
        },
        "parameters": [
          {
            "name": "body",
            "in": "body",
            "required": true,
            "schema": {
              "$ref": "#/definitions/protoTriggerState"
            }
          }
        ],
        "tags": [
          "SkaffoldService"
        ]
      }
    }
  },
  "definitions": {
    "BuildMetadataImageBuilder": {
      "type": "object",
      "properties": {
        "type": {
          "$ref": "#/definitions/enumsBuilderType"
        },
        "count": {
          "type": "integer",
          "format": "int32"
        }
      }
    },
    "DeployMetadataDeployer": {
      "type": "object",
      "properties": {
        "type": {
          "$ref": "#/definitions/enumsDeployerType"
        },
        "count": {
          "type": "integer",
          "format": "int32"
        }
      }
    },
    "TestMetadataTester": {
      "type": "object",
      "properties": {
        "type": {
          "$ref": "#/definitions/enumsTesterType"
        },
        "count": {
          "type": "integer",
          "format": "int32"
        }
      }
    },
    "enumsBuildType": {
      "type": "string",
      "enum": [
        "UNKNOWN_BUILD_TYPE",
        "CLUSTER",
        "GCB",
        "LOCAL"
      ],
      "default": "UNKNOWN_BUILD_TYPE",
      "description": "Enum indicating build type i.e. local, cluster vs GCB\n- UNKNOWN_BUILD_TYPE: Could not determine Build Type\n - CLUSTER: Cluster Build\n - GCB: GCB Build\n - LOCAL: Local Build"
    },
    "enumsBuilderType": {
      "type": "string",
      "enum": [
        "UNKNOWN_BUILDER_TYPE",
        "JIB",
        "BAZEL",
        "BUILDPACKS",
        "CUSTOM",
        "KANIKO",
        "DOCKER"
      ],
      "default": "UNKNOWN_BUILDER_TYPE",
      "description": "Enum indicating builders used\n- UNKNOWN_BUILDER_TYPE: Could not determine builder type\n - JIB: JIB Builder\n - BAZEL: Bazel Builder\n - BUILDPACKS: Buildpacks Builder\n - CUSTOM: Custom Builder\n - KANIKO: Kaniko Builder\n - DOCKER: Docker Builder"
    },
    "enumsClusterType": {
      "type": "string",
      "enum": [
        "UNKNOWN_CLUSTER_TYPE",
        "MINIKUBE",
        "GKE",
        "OTHER"
      ],
      "default": "UNKNOWN_CLUSTER_TYPE",
      "description": "Enum indicating cluster type the application is deployed to\n- UNKNOWN_CLUSTER_TYPE: Could not determine Cluster Type\n - MINIKUBE: Minikube Cluster\n - GKE: GKE cluster\n - OTHER: All Cluster except Minikube and GKE"
    },
    "enumsDeployerType": {
      "type": "string",
      "enum": [
        "UNKNOWN_DEPLOYER_TYPE",
        "HELM",
        "KUSTOMIZE",
        "KUBECTL"
      ],
      "default": "UNKNOWN_DEPLOYER_TYPE",
      "description": "Enum indicating deploy tools used\n- UNKNOWN_DEPLOYER_TYPE: Could not determine Deployer Type\n - HELM: Helm Deployer\n - KUSTOMIZE: Kustomize Deployer\n - KUBECTL: Kubectl Deployer"
    },
    "enumsStatusCode": {
      "type": "string",
      "enum": [
        "OK",
        "STATUSCHECK_SUCCESS",
        "BUILD_SUCCESS",
        "DEPLOY_SUCCESS",
        "TEST_SUCCESS",
        "BUILD_PUSH_ACCESS_DENIED",
        "BUILD_PROJECT_NOT_FOUND",
        "BUILD_DOCKER_DAEMON_NOT_RUNNING",
        "BUILD_USER_ERROR",
        "BUILD_DOCKER_UNAVAILABLE",
        "BUILD_DOCKER_UNAUTHORIZED",
        "BUILD_DOCKER_SYSTEM_ERR",
        "BUILD_DOCKER_NOT_MODIFIED_ERR",
        "BUILD_DOCKER_NOT_IMPLEMENTED_ERR",
        "BUILD_DOCKER_DATA_LOSS_ERR",
        "BUILD_DOCKER_FORBIDDEN_ERR",
        "BUILD_DOCKER_CONFLICT_ERR",
        "BUILD_DOCKER_ERROR_NOT_FOUND",
        "BUILD_DOCKER_INVALID_PARAM_ERR",
        "BUILD_DOCKERFILE_NOT_FOUND",
        "BUILD_DOCKER_CACHE_FROM_PULL_ERR",
        "BUILD_DOCKER_GET_DIGEST_ERR",
        "BUILD_REGISTRY_GET_DIGEST_ERR",
        "BUILD_UNKNOWN_JIB_PLUGIN_TYPE",
        "BUILD_JIB_GRADLE_DEP_ERR",
        "BUILD_JIB_MAVEN_DEP_ERR",
        "INIT_DOCKER_NETWORK_LISTING_CONTAINERS",
        "INIT_DOCKER_NETWORK_INVALID_CONTAINER_NAME",
        "INIT_DOCKER_NETWORK_CONTAINER_DOES_NOT_EXIST",
        "STATUSCHECK_IMAGE_PULL_ERR",
        "STATUSCHECK_CONTAINER_CREATING",
        "STATUSCHECK_RUN_CONTAINER_ERR",
        "STATUSCHECK_CONTAINER_TERMINATED",
        "STATUSCHECK_DEPLOYMENT_ROLLOUT_PENDING",
        "STATUSCHECK_CONTAINER_RESTARTING",
        "STATUSCHECK_UNHEALTHY",
        "STATUSCHECK_NODE_MEMORY_PRESSURE",
        "STATUSCHECK_NODE_DISK_PRESSURE",
        "STATUSCHECK_NODE_NETWORK_UNAVAILABLE",
        "STATUSCHECK_NODE_PID_PRESSURE",
        "STATUSCHECK_NODE_UNSCHEDULABLE",
        "STATUSCHECK_NODE_UNREACHABLE",
        "STATUSCHECK_NODE_NOT_READY",
        "STATUSCHECK_FAILED_SCHEDULING",
        "STATUSCHECK_KUBECTL_CONNECTION_ERR",
        "STATUSCHECK_KUBECTL_PID_KILLED",
        "STATUSCHECK_KUBECTL_CLIENT_FETCH_ERR",
        "STATUSCHECK_DEPLOYMENT_FETCH_ERR",
        "STATUSCHECK_POD_INITIALIZING",
        "UNKNOWN_ERROR",
        "STATUSCHECK_UNKNOWN",
        "STATUSCHECK_UNKNOWN_UNSCHEDULABLE",
        "STATUSCHECK_CONTAINER_WAITING_UNKNOWN",
        "STATUSCHECK_UNKNOWN_EVENT",
        "DEPLOY_UNKNOWN",
        "SYNC_UNKNOWN",
        "BUILD_UNKNOWN",
        "DEVINIT_UNKNOWN",
        "CLEANUP_UNKNOWN",
        "INIT_UNKNOWN",
        "BUILD_DOCKER_UNKNOWN",
        "TEST_UNKNOWN",
        "SYNC_INIT_ERROR",
        "DEVINIT_REGISTER_BUILD_DEPS",
        "DEVINIT_REGISTER_TEST_DEPS",
        "DEVINIT_REGISTER_DEPLOY_DEPS",
        "DEVINIT_REGISTER_CONFIG_DEP",
        "DEVINIT_UNSUPPORTED_V1_MANIFEST",
        "STATUSCHECK_USER_CANCELLED",
        "STATUSCHECK_DEADLINE_EXCEEDED",
        "BUILD_CANCELLED",
        "DEPLOY_CANCELLED",
        "BUILD_DOCKER_CANCELLED",
        "BUILD_DOCKER_DEADLINE",
        "INIT_CREATE_TAGGER_ERROR",
        "INIT_MINIKUBE_PAUSED_ERROR",
        "INIT_MINIKUBE_NOT_RUNNING_ERROR",
        "INIT_CREATE_BUILDER_ERROR",
        "INIT_CREATE_DEPLOYER_ERROR",
        "INIT_CREATE_TEST_DEP_ERROR",
        "INIT_CACHE_ERROR",
        "INIT_CREATE_WATCH_TRIGGER_ERROR",
        "INIT_CREATE_ARTIFACT_DEP_ERROR",
        "DEPLOY_CLUSTER_CONNECTION_ERR",
        "DEPLOY_DEBUG_HELPER_RETRIEVE_ERR",
        "DEPLOY_CLEANUP_ERR",
        "DEPLOY_HELM_APPLY_LABELS",
        "DEPLOY_HELM_USER_ERR",
        "DEPLOY_NO_MATCHING_BUILD",
        "DEPLOY_HELM_VERSION_ERR",
        "DEPLOY_HELM_MIN_VERSION_ERR",
        "DEPLOY_KUBECTL_VERSION_ERR",
        "DEPLOY_KUBECTL_OFFLINE_MODE_ERR",
        "DEPLOY_ERR_WAITING_FOR_DELETION",
        "DEPLOY_READ_MANIFEST_ERR",
        "DEPLOY_READ_REMOTE_MANIFEST_ERR",
        "DEPLOY_LIST_MANIFEST_ERR",
        "DEPLOY_KUBECTL_USER_ERR",
        "DEPLOY_KUSTOMIZE_USER_ERR",
        "DEPLOY_REPLACE_IMAGE_ERR",
        "DEPLOY_TRANSFORM_MANIFEST_ERR",
        "DEPLOY_SET_LABEL_ERR",
        "DEPLOY_MANIFEST_WRITE_ERR",
        "DEPLOY_PARSE_MANIFEST_IMAGES_ERR",
        "DEPLOY_HELM_CREATE_NS_NOT_AVAILABLE",
        "TEST_USER_CONFIG_ERR",
        "TEST_CST_USER_ERR",
        "TEST_IMG_PULL_ERR"
      ],
      "default": "OK",
      "description": "Enum for Status codes<br>\nThese error codes are prepended by Phase Name e.g.\nINIT, BUILD, TEST, DEPLOY, STATUSCHECK, DEVINIT<br>\nFor Success Error codes, use range 200 to 250.<br>\nFor Unknown error codes, use range 500 to 600.<br>\nFor Cancelled Error code, use range 800 to 850.<br>\n- OK: A default status code for events that do not have an associated phase.\nTypically seen with the DevEndEvent event on success.\n - STATUSCHECK_SUCCESS: Status Check Success\n - BUILD_SUCCESS: Build Success\n - DEPLOY_SUCCESS: Deploy Success\n - TEST_SUCCESS: Test Success\n - BUILD_PUSH_ACCESS_DENIED: Build error due to push access denied\n - BUILD_PROJECT_NOT_FOUND: Build error due to GCP project not found.\n - BUILD_DOCKER_DAEMON_NOT_RUNNING: Docker build error due to docker daemon not running\n - BUILD_USER_ERROR: Build error due to user application code, e.g. compilation error, dockerfile error etc\n - BUILD_DOCKER_UNAVAILABLE: Build error due to docker not available\n - BUILD_DOCKER_UNAUTHORIZED: Docker build error due to user not authorized to perform the action\n - BUILD_DOCKER_SYSTEM_ERR: Docker system build error\n - BUILD_DOCKER_NOT_MODIFIED_ERR: Docker build error due to Docker build container is already in the desired state\n - BUILD_DOCKER_NOT_IMPLEMENTED_ERR: Docker build error indicating a feature not supported\n - BUILD_DOCKER_DATA_LOSS_ERR: Docker build error indicates that for given build, data was lost or there is data corruption\n - BUILD_DOCKER_FORBIDDEN_ERR: Docker build error indicates user is forbidden to perform the build or step/action.\n - BUILD_DOCKER_CONFLICT_ERR: Docker build error due to some internal error and docker container state conflicts with the requested action and can't be performed\n - BUILD_DOCKER_ERROR_NOT_FOUND: Docker build error indicates the requested object does not exist\n - BUILD_DOCKER_INVALID_PARAM_ERR: Docker build error indication invalid parameter sent to docker command\n - BUILD_DOCKERFILE_NOT_FOUND: Docker build failed due to dockerfile not found\n - BUILD_DOCKER_CACHE_FROM_PULL_ERR: Docker build failed due `cacheFrom` user config error\n - BUILD_DOCKER_GET_DIGEST_ERR: Build error due to digest for built artifact could not be retrieved from docker daemon.\n - BUILD_REGISTRY_GET_DIGEST_ERR: Build error due to digest for built artifact could not be retrieved from registry.\n - BUILD_UNKNOWN_JIB_PLUGIN_TYPE: Build error indicating unknown Jib plugin type. Should be one of [maven, gradle]\n - BUILD_JIB_GRADLE_DEP_ERR: Build error determining dependency for jib gradle project.\n - BUILD_JIB_MAVEN_DEP_ERR: Build error determining dependency for jib gradle project.\n - INIT_DOCKER_NETWORK_LISTING_CONTAINERS: Docker build error when listing containers.\n - INIT_DOCKER_NETWORK_INVALID_CONTAINER_NAME: Docker build error indicating an invalid container name (or id).\n - INIT_DOCKER_NETWORK_CONTAINER_DOES_NOT_EXIST: Docker build error indicating the container referenced does not exists in the docker context used.\n - STATUSCHECK_IMAGE_PULL_ERR: Container image pull error\n - STATUSCHECK_CONTAINER_CREATING: Container creating error\n - STATUSCHECK_RUN_CONTAINER_ERR: Container run error\n - STATUSCHECK_CONTAINER_TERMINATED: Container is already terminated\n - STATUSCHECK_DEPLOYMENT_ROLLOUT_PENDING: Deployment waiting for rollout\n - STATUSCHECK_CONTAINER_RESTARTING: Container restarting error\n - STATUSCHECK_UNHEALTHY: Readiness probe failed\n - STATUSCHECK_NODE_MEMORY_PRESSURE: Node memory pressure error\n - STATUSCHECK_NODE_DISK_PRESSURE: Node disk pressure error\n - STATUSCHECK_NODE_NETWORK_UNAVAILABLE: Node network unavailable error\n - STATUSCHECK_NODE_PID_PRESSURE: Node PID pressure error\n - STATUSCHECK_NODE_UNSCHEDULABLE: Node unschedulable error\n - STATUSCHECK_NODE_UNREACHABLE: Node unreachable error\n - STATUSCHECK_NODE_NOT_READY: Node not ready error\n - STATUSCHECK_FAILED_SCHEDULING: Scheduler failure error\n - STATUSCHECK_KUBECTL_CONNECTION_ERR: Kubectl connection error\n - STATUSCHECK_KUBECTL_PID_KILLED: Kubectl process killed error\n - STATUSCHECK_KUBECTL_CLIENT_FETCH_ERR: Kubectl client fetch err\n - STATUSCHECK_POD_INITIALIZING: Pod Initializing\n - UNKNOWN_ERROR: Could not determine error and phase\n - STATUSCHECK_UNKNOWN: Status Check error unknown\n - STATUSCHECK_UNKNOWN_UNSCHEDULABLE: Container is unschedulable due to unknown reasons\n - STATUSCHECK_CONTAINER_WAITING_UNKNOWN: Container is waiting due to unknown reason\n - STATUSCHECK_UNKNOWN_EVENT: Container event reason unknown\n - DEPLOY_UNKNOWN: Deploy failed due to unknown reason\n - SYNC_UNKNOWN: SYNC failed due to known reason\n - BUILD_UNKNOWN: Build failed due to unknown reason\n - DEVINIT_UNKNOWN: Dev Init failed due to unknown reason\n - CLEANUP_UNKNOWN: Cleanup failed due to unknown reason\n - INIT_UNKNOWN: Initialization of the Skaffold session failed due to unknown reason(s)\n - BUILD_DOCKER_UNKNOWN: Build failed due to docker unknown error\n - TEST_UNKNOWN: Test failed due to unknown reason\n - SYNC_INIT_ERROR: File Sync Initialize failure\n - DEVINIT_REGISTER_BUILD_DEPS: Failed to configure watcher for build dependencies in dev loop\n - DEVINIT_REGISTER_TEST_DEPS: Failed to configure watcher for test dependencies in dev loop\n - DEVINIT_REGISTER_DEPLOY_DEPS: Failed to configure watcher for deploy dependencies in dev loop\n - DEVINIT_REGISTER_CONFIG_DEP: Failed to configure watcher for Skaffold configuration file.\n - DEVINIT_UNSUPPORTED_V1_MANIFEST: Failed to configure watcher for build dependencies for a base image with v1 manifest.\n - STATUSCHECK_USER_CANCELLED: User cancelled the skaffold dev run\n - STATUSCHECK_DEADLINE_EXCEEDED: Deadline for status check exceeded\n - BUILD_CANCELLED: Build Cancelled\n - DEPLOY_CANCELLED: Deploy cancelled due to user cancellation or one or more deployers failed.\n - BUILD_DOCKER_CANCELLED: Docker build cancelled.\n - BUILD_DOCKER_DEADLINE: Build error due to docker deadline was reached before the docker action completed\n - INIT_CREATE_TAGGER_ERROR: Skaffold was unable to create the configured tagger\n - INIT_MINIKUBE_PAUSED_ERROR: Skaffold was unable to start as Minikube appears to be paused\n - INIT_MINIKUBE_NOT_RUNNING_ERROR: Skaffold was unable to start as Minikube appears to be stopped\n - INIT_CREATE_BUILDER_ERROR: Skaffold was unable to create a configured image builder\n - INIT_CREATE_DEPLOYER_ERROR: Skaffold was unable to create a configured deployer\n - INIT_CREATE_TEST_DEP_ERROR: Skaffold was unable to create a configured test\n - INIT_CACHE_ERROR: Skaffold encountered an error validating the artifact cache\n - INIT_CREATE_WATCH_TRIGGER_ERROR: Skaffold encountered an error when configuring file watching\n - INIT_CREATE_ARTIFACT_DEP_ERROR: Skaffold encountered an error when evaluating artifact dependencies\n - DEPLOY_CLUSTER_CONNECTION_ERR: Unable to connect to cluster\n - DEPLOY_DEBUG_HELPER_RETRIEVE_ERR: Could not retrieve debug helpers.\n - DEPLOY_CLEANUP_ERR: Deploy clean up error\n - DEPLOY_HELM_APPLY_LABELS: Unable to apply helm labels.\n - DEPLOY_HELM_USER_ERR: Deploy error due to user deploy config for helm deployer\n - DEPLOY_NO_MATCHING_BUILD: Helm error when no build result is found of value  specified in helm `artifactOverrides`\n - DEPLOY_HELM_VERSION_ERR: Unable to get helm client version\n - DEPLOY_HELM_MIN_VERSION_ERR: Helm version not supported.\n - DEPLOY_KUBECTL_VERSION_ERR: Unable to retrieve kubectl version\n - DEPLOY_KUBECTL_OFFLINE_MODE_ERR: User specified offline mode for rendering but remote manifests presents.\n - DEPLOY_ERR_WAITING_FOR_DELETION: Error waiting for previous version deletion before next version is active.\n - DEPLOY_READ_MANIFEST_ERR: Error reading manifests\n - DEPLOY_READ_REMOTE_MANIFEST_ERR: Error reading remote manifests\n - DEPLOY_LIST_MANIFEST_ERR: Errors listing manifests\n - DEPLOY_KUBECTL_USER_ERR: Deploy error due to user deploy config for kubectl deployer\n - DEPLOY_KUSTOMIZE_USER_ERR: Deploy error due to user deploy config for kustomize deployer\n - DEPLOY_REPLACE_IMAGE_ERR: Error replacing a built artifact in the manifests\n - DEPLOY_TRANSFORM_MANIFEST_ERR: Error transforming a manifest during skaffold debug\n - DEPLOY_SET_LABEL_ERR: Error setting user specified additional labels.\n - DEPLOY_MANIFEST_WRITE_ERR: Error writing hydrated kubernetes manifests.\n - DEPLOY_PARSE_MANIFEST_IMAGES_ERR: Error getting images from a kubernetes manifest.\n - DEPLOY_HELM_CREATE_NS_NOT_AVAILABLE: Helm config `createNamespace` not available\n - TEST_USER_CONFIG_ERR: Error expanding paths\n - TEST_CST_USER_ERR: Error running container-structure-test\n - TEST_IMG_PULL_ERR: Unable to docker pull image"
    },
    "enumsSuggestionCode": {
      "type": "string",
      "enum": [
        "NIL",
        "ADD_DEFAULT_REPO",
        "CHECK_DEFAULT_REPO",
        "CHECK_DEFAULT_REPO_GLOBAL_CONFIG",
        "GCLOUD_DOCKER_AUTH_CONFIGURE",
        "DOCKER_AUTH_CONFIGURE",
        "CHECK_GCLOUD_PROJECT",
        "CHECK_DOCKER_RUNNING",
        "FIX_USER_BUILD_ERR",
        "DOCKER_BUILD_RETRY",
        "FIX_CACHE_FROM_ARTIFACT_CONFIG",
        "FIX_SKAFFOLD_CONFIG_DOCKERFILE",
        "FIX_JIB_PLUGIN_CONFIGURATION",
        "FIX_DOCKER_NETWORK_CONTAINER_NAME",
        "CHECK_DOCKER_NETWORK_CONTAINER_RUNNING",
        "CHECK_CLUSTER_CONNECTION",
        "CHECK_MINIKUBE_STATUS",
        "INSTALL_HELM",
        "UPGRADE_HELM",
        "FIX_SKAFFOLD_CONFIG_HELM_ARTIFACT_OVERRIDES",
        "UPGRADE_HELM32",
        "FIX_SKAFFOLD_CONFIG_HELM_CREATE_NAMESPACE",
        "INSTALL_KUBECTL",
        "CHECK_CONTAINER_LOGS",
        "CHECK_READINESS_PROBE",
        "CHECK_CONTAINER_IMAGE",
        "ADDRESS_NODE_MEMORY_PRESSURE",
        "ADDRESS_NODE_DISK_PRESSURE",
        "ADDRESS_NODE_NETWORK_UNAVAILABLE",
        "ADDRESS_NODE_PID_PRESSURE",
        "ADDRESS_NODE_UNSCHEDULABLE",
        "ADDRESS_NODE_UNREACHABLE",
        "ADDRESS_NODE_NOT_READY",
        "ADDRESS_FAILED_SCHEDULING",
        "CHECK_HOST_CONNECTION",
        "START_MINIKUBE",
        "UNPAUSE_MINIKUBE",
        "RUN_DOCKER_PULL",
        "SET_RENDER_FLAG_OFFLINE_FALSE",
        "OPEN_ISSUE"
      ],
      "default": "NIL",
      "description": "Enum for Suggestion codes\n- NIL: default nil suggestion.\nThis is usually set when no error happens.\n - ADD_DEFAULT_REPO: Add Default Repo\n - CHECK_DEFAULT_REPO: Verify Default Repo\n - CHECK_DEFAULT_REPO_GLOBAL_CONFIG: Verify default repo in the global config\n - GCLOUD_DOCKER_AUTH_CONFIGURE: run gcloud docker auth configure\n - DOCKER_AUTH_CONFIGURE: Run docker auth configure\n - CHECK_GCLOUD_PROJECT: Verify Gcloud Project\n - CHECK_DOCKER_RUNNING: Check if docker is running\n - FIX_USER_BUILD_ERR: Fix User Build Error\n - DOCKER_BUILD_RETRY: Docker build internal error, try again\n - FIX_CACHE_FROM_ARTIFACT_CONFIG: Fix `cacheFrom` config for given artifact and try again\n - FIX_SKAFFOLD_CONFIG_DOCKERFILE: Fix `dockerfile` config for a given artifact and try again.\n - FIX_JIB_PLUGIN_CONFIGURATION: Use a supported Jib plugin type\n - FIX_DOCKER_NETWORK_CONTAINER_NAME: Docker build network invalid docker container name (or id).\n - CHECK_DOCKER_NETWORK_CONTAINER_RUNNING: Docker build network container not existing in the current context.\n - CHECK_CLUSTER_CONNECTION: Check cluster connection\n - CHECK_MINIKUBE_STATUS: Check minikube status\n - INSTALL_HELM: Install helm tool\n - UPGRADE_HELM: Upgrade helm tool\n - FIX_SKAFFOLD_CONFIG_HELM_ARTIFACT_OVERRIDES: Fix helm `releases.artifactOverrides` config to match with `build.artiofacts`\n - UPGRADE_HELM32: Upgrade helm version to v3.2.0 and higher.\n - FIX_SKAFFOLD_CONFIG_HELM_CREATE_NAMESPACE: Set `releases.createNamespace` to false.\n - INSTALL_KUBECTL: Install kubectl tool\n - CHECK_CONTAINER_LOGS: Container run error\n - CHECK_READINESS_PROBE: Pod Health check error\n - CHECK_CONTAINER_IMAGE: Check Container image\n - ADDRESS_NODE_MEMORY_PRESSURE: Node pressure error\n - ADDRESS_NODE_DISK_PRESSURE: Node disk pressure error\n - ADDRESS_NODE_NETWORK_UNAVAILABLE: Node network unavailable error\n - ADDRESS_NODE_PID_PRESSURE: Node PID pressure error\n - ADDRESS_NODE_UNSCHEDULABLE: Node unschedulable error\n - ADDRESS_NODE_UNREACHABLE: Node unreachable error\n - ADDRESS_NODE_NOT_READY: Node not ready error\n - ADDRESS_FAILED_SCHEDULING: Scheduler failure error\n - CHECK_HOST_CONNECTION: Cluster Connectivity error\n - START_MINIKUBE: Minikube is stopped: use `minikube start`\n - UNPAUSE_MINIKUBE: Minikube is paused: use `minikube unpause`\n - RUN_DOCKER_PULL: Run Docker pull for the image with v1 manifest and try again.\n - SET_RENDER_FLAG_OFFLINE_FALSE: Rerun with correct offline flag value.\n - OPEN_ISSUE: Open an issue so this situation can be diagnosed"
    },
    "enumsTesterType": {
      "type": "string",
      "enum": [
        "UNKNOWN_TEST_TYPE",
        "UNIT",
        "CONTAINER_STRUCTURE_TEST"
      ],
      "default": "UNKNOWN_TEST_TYPE",
      "description": "Enum indicating test tools used\n- UNKNOWN_TEST_TYPE: Could not determine Test Type\n - UNIT: Unit tests\n - CONTAINER_STRUCTURE_TEST: Container Structure tests"
    },
    "protoActionableErr": {
      "type": "object",
      "properties": {
        "errCode": {
          "$ref": "#/definitions/enumsStatusCode"
        },
        "message": {
          "type": "string"
        },
        "suggestions": {
          "type": "array",
          "items": {
            "$ref": "#/definitions/protoSuggestion"
          }
        }
      },
      "description": "`ActionableErr` defines an error that occurred along with an optional list of suggestions"
    },
    "protoBuildEvent": {
      "type": "object",
      "properties": {
        "artifact": {
          "type": "string"
        },
        "status": {
          "type": "string"
        },
        "err": {
          "type": "string"
        },
        "errCode": {
          "$ref": "#/definitions/enumsStatusCode"
        },
        "actionableErr": {
          "$ref": "#/definitions/protoActionableErr"
        }
      },
      "description": "`BuildEvent` describes the build status per artifact, and will be emitted by Skaffold anytime a build starts or finishes, successfully or not.\nIf the build fails, an error will be attached to the event."
    },
    "protoBuildMetadata": {
      "type": "object",
      "properties": {
        "numberOfArtifacts": {
          "type": "integer",
          "format": "int32"
        },
        "builders": {
          "type": "array",
          "items": {
            "$ref": "#/definitions/BuildMetadataImageBuilder"
          }
        },
        "type": {
          "$ref": "#/definitions/enumsBuildType"
        },
        "additional": {
          "type": "object",
          "additionalProperties": {
            "type": "string"
          },
          "description": "Additional key value pairs to describe the deploy pipeline"
        }
      }
    },
    "protoBuildState": {
      "type": "object",
      "properties": {
        "artifacts": {
          "type": "object",
          "additionalProperties": {
            "type": "string"
          },
          "description": "A map of `artifact name -> build-state`.\nArtifact name is defined in the `skaffold.yaml`.\nThe `build-state` can be: <br>\n- `\"Not started\"`: not yet started <br>\n- `\"In progress\"`: build started <br>\n- `\"Complete\"`: build succeeded <br>\n- `\"Failed\"`: build failed"
        },
        "autoTrigger": {
          "type": "boolean"
        },
        "statusCode": {
          "$ref": "#/definitions/enumsStatusCode"
        }
      },
      "description": "`BuildState` maps Skaffold artifacts to their current build states"
    },
    "protoDebuggingContainerEvent": {
      "type": "object",
      "properties": {
        "status": {
          "type": "string"
        },
        "podName": {
          "type": "string"
        },
        "containerName": {
          "type": "string"
        },
        "namespace": {
          "type": "string"
        },
        "artifact": {
          "type": "string"
        },
        "runtime": {
          "type": "string"
        },
        "workingDir": {
          "type": "string"
        },
        "debugPorts": {
          "type": "object",
          "additionalProperties": {
            "type": "integer",
            "format": "int64"
          }
        }
      },
      "description": "DebuggingContainerEvent is raised when a debugging container is started or terminated"
    },
    "protoDeployEvent": {
      "type": "object",
      "properties": {
        "status": {
          "type": "string"
        },
        "err": {
          "type": "string"
        },
        "errCode": {
          "$ref": "#/definitions/enumsStatusCode"
        },
        "actionableErr": {
          "$ref": "#/definitions/protoActionableErr"
        }
      },
      "description": "`DeployEvent` represents the status of a deployment, and is emitted by Skaffold\nanytime a deployment starts or completes, successfully or not."
    },
    "protoDeployMetadata": {
      "type": "object",
      "properties": {
        "deployers": {
          "type": "array",
          "items": {
            "$ref": "#/definitions/DeployMetadataDeployer"
          }
        },
        "cluster": {
          "$ref": "#/definitions/enumsClusterType"
        }
      }
    },
    "protoDeployState": {
      "type": "object",
      "properties": {
        "status": {
          "type": "string"
        },
        "autoTrigger": {
          "type": "boolean"
        },
        "statusCode": {
          "$ref": "#/definitions/enumsStatusCode"
        }
      },
      "description": "`DeployState` describes the status of the current deploy"
    },
    "protoDevLoopEvent": {
      "type": "object",
      "properties": {
        "iteration": {
          "type": "integer",
          "format": "int32"
        },
        "status": {
          "type": "string"
        },
        "err": {
          "$ref": "#/definitions/protoActionableErr"
        }
      },
      "description": "`DevLoopEvent` marks the start and end of a dev loop."
    },
    "protoEvent": {
      "type": "object",
      "properties": {
        "metaEvent": {
          "$ref": "#/definitions/protoMetaEvent"
        },
        "buildEvent": {
          "$ref": "#/definitions/protoBuildEvent"
        },
        "deployEvent": {
          "$ref": "#/definitions/protoDeployEvent"
        },
        "portEvent": {
          "$ref": "#/definitions/protoPortEvent"
        },
        "statusCheckEvent": {
          "$ref": "#/definitions/protoStatusCheckEvent"
        },
        "resourceStatusCheckEvent": {
          "$ref": "#/definitions/protoResourceStatusCheckEvent"
        },
        "fileSyncEvent": {
          "$ref": "#/definitions/protoFileSyncEvent"
        },
        "debuggingContainerEvent": {
          "$ref": "#/definitions/protoDebuggingContainerEvent"
        },
        "devLoopEvent": {
          "$ref": "#/definitions/protoDevLoopEvent"
        },
        "terminationEvent": {
          "$ref": "#/definitions/protoTerminationEvent"
        },
        "TestEvent": {
          "$ref": "#/definitions/protoTestEvent"
        }
      },
      "description": "`Event` describes an event in the Skaffold process.\nIt is one of MetaEvent, BuildEvent, TestEvent, DeployEvent, PortEvent, StatusCheckEvent, ResourceStatusCheckEvent, FileSyncEvent, or DebuggingContainerEvent."
    },
    "protoFileSyncEvent": {
      "type": "object",
      "properties": {
        "fileCount": {
          "type": "integer",
          "format": "int32"
        },
        "image": {
          "type": "string"
        },
        "status": {
          "type": "string"
        },
        "err": {
          "type": "string"
        },
        "errCode": {
          "$ref": "#/definitions/enumsStatusCode"
        },
        "actionableErr": {
          "$ref": "#/definitions/protoActionableErr"
        }
      },
      "description": "FileSyncEvent describes the sync status."
    },
    "protoFileSyncState": {
      "type": "object",
      "properties": {
        "status": {
          "type": "string"
        },
        "autoTrigger": {
          "type": "boolean"
        }
      },
      "description": "`FileSyncState` contains the status of the current file sync"
    },
    "protoIntOrString": {
      "type": "object",
      "properties": {
        "type": {
          "type": "integer",
          "format": "int32"
        },
        "intVal": {
          "type": "integer",
          "format": "int32"
        },
        "strVal": {
          "type": "string"
        }
      },
      "description": "IntOrString is a type that can hold an int32 or a string."
    },
    "protoIntent": {
      "type": "object",
      "properties": {
        "build": {
          "type": "boolean"
        },
        "sync": {
          "type": "boolean"
        },
        "deploy": {
          "type": "boolean"
        }
      },
      "description": "Intent represents user intents for a given phase."
    },
    "protoLogEntry": {
      "type": "object",
      "properties": {
        "timestamp": {
          "type": "string",
          "format": "date-time"
        },
        "event": {
          "$ref": "#/definitions/protoEvent"
        },
        "entry": {
          "type": "string"
        }
      },
      "description": "LogEntry describes an event and a string description of the event."
    },
    "protoMetaEvent": {
      "type": "object",
      "properties": {
        "entry": {
          "type": "string",
          "description": "entry, for example: `\"Starting Skaffold: {Version:v0.39.0-16-g5bb7c9e0 ConfigVersion:skaffold/v1 GitVersion: GitCommit:5bb7c9e078e4d522a5ffc42a2f1274fd17d75902 GitTreeState:dirty BuildDate01:29Z GoVersion:go1.13rc1 Compiler:gc Platform:linux/amd64}\"`"
        },
        "metadata": {
          "$ref": "#/definitions/protoMetadata",
          "description": "Metadata describing skaffold pipeline"
        }
      },
      "description": "`MetaEvent` provides general information regarding Skaffold"
    },
    "protoMetadata": {
      "type": "object",
      "properties": {
        "build": {
          "$ref": "#/definitions/protoBuildMetadata"
        },
        "deploy": {
          "$ref": "#/definitions/protoDeployMetadata"
        },
        "test": {
          "$ref": "#/definitions/protoTestMetadata"
        },
        "additional": {
          "type": "object",
          "additionalProperties": {
            "type": "string"
          },
          "description": "Additional key value pairs to describe the build pipeline"
        }
      }
    },
    "protoPortEvent": {
      "type": "object",
      "properties": {
        "localPort": {
          "type": "integer",
          "format": "int32"
        },
        "remotePort": {
          "type": "integer",
          "format": "int32"
        },
        "podName": {
          "type": "string"
        },
        "containerName": {
          "type": "string"
        },
        "namespace": {
          "type": "string"
        },
        "portName": {
          "type": "string"
        },
        "resourceType": {
          "type": "string"
        },
        "resourceName": {
          "type": "string"
        },
        "address": {
          "type": "string"
        },
        "targetPort": {
          "$ref": "#/definitions/protoIntOrString"
        }
      },
      "description": "PortEvent Event describes each port forwarding event."
    },
    "protoResourceStatusCheckEvent": {
      "type": "object",
      "properties": {
        "resource": {
          "type": "string"
        },
        "status": {
          "type": "string"
        },
        "message": {
          "type": "string"
        },
        "err": {
          "type": "string"
        },
        "statusCode": {
          "$ref": "#/definitions/enumsStatusCode"
        },
        "actionableErr": {
          "$ref": "#/definitions/protoActionableErr"
        }
      },
      "description": "A Resource StatusCheck Event, indicates progress for each kubernetes deployment.\nFor every resource, there will be exactly one event with `status` *Succeeded* or *Failed* event.\nThere can be multiple events with `status` *Pending*.\nSkaffold polls for resource status every 0.5 second. If the resource status changes, an event with `status` “Pending”, “Complete” and “Failed”\nwill be sent with the new status."
    },
    "protoState": {
      "type": "object",
      "properties": {
        "buildState": {
          "$ref": "#/definitions/protoBuildState"
        },
        "deployState": {
          "$ref": "#/definitions/protoDeployState"
        },
        "forwardedPorts": {
          "type": "object",
          "additionalProperties": {
            "$ref": "#/definitions/protoPortEvent"
          }
        },
        "statusCheckState": {
          "$ref": "#/definitions/protoStatusCheckState"
        },
        "fileSyncState": {
          "$ref": "#/definitions/protoFileSyncState"
        },
        "debuggingContainers": {
          "type": "array",
          "items": {
            "$ref": "#/definitions/protoDebuggingContainerEvent"
          }
        },
        "metadata": {
          "$ref": "#/definitions/protoMetadata"
        },
        "testState": {
          "$ref": "#/definitions/protoTestState"
        }
      },
      "description": "`State` represents the current state of the Skaffold components"
    },
    "protoStatusCheckEvent": {
      "type": "object",
      "properties": {
        "status": {
          "type": "string"
        },
        "message": {
          "type": "string"
        },
        "err": {
          "type": "string"
        },
        "errCode": {
          "$ref": "#/definitions/enumsStatusCode"
        },
        "actionableErr": {
          "$ref": "#/definitions/protoActionableErr"
        }
      },
      "description": "`StatusCheckEvent` describes if the status check for kubernetes rollout has started, is in progress, has succeeded or failed."
    },
    "protoStatusCheckState": {
      "type": "object",
      "properties": {
        "status": {
          "type": "string"
        },
        "resources": {
          "type": "object",
          "additionalProperties": {
            "type": "string"
          },
          "description": "A map of `resource name -> status-check-state`. Where `resource-name` is the kubernetes resource name.\nThe `status-check-state` can be <br>\n- `\"Not started\"`: indicates that `status-check` has just started. <br>\n- `\"In progress\"`: InProgress is sent after every resource check is complete. <br>\n- `\"Succeeded\"`:\n- `\"Failed\"`:"
        },
        "statusCode": {
          "$ref": "#/definitions/enumsStatusCode",
          "description": "StatusCheck statusCode"
        }
      },
      "description": "`StatusCheckState` describes the state of status check of current deployed resources."
    },
<<<<<<< HEAD
    "protoStatusCode": {
      "type": "string",
      "enum": [
        "OK",
        "STATUSCHECK_SUCCESS",
        "BUILD_SUCCESS",
        "DEPLOY_SUCCESS",
        "TEST_SUCCESS",
        "BUILD_PUSH_ACCESS_DENIED",
        "BUILD_PROJECT_NOT_FOUND",
        "BUILD_DOCKER_DAEMON_NOT_RUNNING",
        "BUILD_USER_ERROR",
        "BUILD_DOCKER_UNAVAILABLE",
        "BUILD_DOCKER_UNAUTHORIZED",
        "BUILD_DOCKER_SYSTEM_ERR",
        "BUILD_DOCKER_NOT_MODIFIED_ERR",
        "BUILD_DOCKER_NOT_IMPLEMENTED_ERR",
        "BUILD_DOCKER_DATA_LOSS_ERR",
        "BUILD_DOCKER_FORBIDDEN_ERR",
        "BUILD_DOCKER_CONFLICT_ERR",
        "BUILD_DOCKER_ERROR_NOT_FOUND",
        "BUILD_DOCKER_INVALID_PARAM_ERR",
        "BUILD_DOCKERFILE_NOT_FOUND",
        "BUILD_DOCKER_CACHE_FROM_PULL_ERR",
        "BUILD_DOCKER_GET_DIGEST_ERR",
        "BUILD_REGISTRY_GET_DIGEST_ERR",
        "BUILD_UNKNOWN_JIB_PLUGIN_TYPE",
        "BUILD_JIB_GRADLE_DEP_ERR",
        "BUILD_JIB_MAVEN_DEP_ERR",
        "INIT_DOCKER_NETWORK_LISTING_CONTAINERS",
        "INIT_DOCKER_NETWORK_INVALID_CONTAINER_NAME",
        "INIT_DOCKER_NETWORK_CONTAINER_DOES_NOT_EXIST",
        "STATUSCHECK_IMAGE_PULL_ERR",
        "STATUSCHECK_CONTAINER_CREATING",
        "STATUSCHECK_RUN_CONTAINER_ERR",
        "STATUSCHECK_CONTAINER_TERMINATED",
        "STATUSCHECK_DEPLOYMENT_ROLLOUT_PENDING",
        "STATUSCHECK_CONTAINER_RESTARTING",
        "STATUSCHECK_UNHEALTHY",
        "STATUSCHECK_NODE_MEMORY_PRESSURE",
        "STATUSCHECK_NODE_DISK_PRESSURE",
        "STATUSCHECK_NODE_NETWORK_UNAVAILABLE",
        "STATUSCHECK_NODE_PID_PRESSURE",
        "STATUSCHECK_NODE_UNSCHEDULABLE",
        "STATUSCHECK_NODE_UNREACHABLE",
        "STATUSCHECK_NODE_NOT_READY",
        "STATUSCHECK_FAILED_SCHEDULING",
        "STATUSCHECK_KUBECTL_CONNECTION_ERR",
        "STATUSCHECK_KUBECTL_PID_KILLED",
        "STATUSCHECK_KUBECTL_CLIENT_FETCH_ERR",
        "STATUSCHECK_DEPLOYMENT_FETCH_ERR",
        "STATUSCHECK_POD_INITIALIZING",
        "UNKNOWN_ERROR",
        "STATUSCHECK_UNKNOWN",
        "STATUSCHECK_UNKNOWN_UNSCHEDULABLE",
        "STATUSCHECK_CONTAINER_WAITING_UNKNOWN",
        "STATUSCHECK_UNKNOWN_EVENT",
        "DEPLOY_UNKNOWN",
        "SYNC_UNKNOWN",
        "BUILD_UNKNOWN",
        "DEVINIT_UNKNOWN",
        "CLEANUP_UNKNOWN",
        "INIT_UNKNOWN",
        "BUILD_DOCKER_UNKNOWN",
        "TEST_UNKNOWN",
        "SYNC_INIT_ERROR",
        "DEVINIT_REGISTER_BUILD_DEPS",
        "DEVINIT_REGISTER_TEST_DEPS",
        "DEVINIT_REGISTER_DEPLOY_DEPS",
        "DEVINIT_REGISTER_CONFIG_DEP",
        "DEVINIT_UNSUPPORTED_V1_MANIFEST",
        "STATUSCHECK_USER_CANCELLED",
        "STATUSCHECK_DEADLINE_EXCEEDED",
        "BUILD_CANCELLED",
        "DEPLOY_CANCELLED",
        "BUILD_DOCKER_CANCELLED",
        "BUILD_DOCKER_DEADLINE",
        "INIT_CREATE_TAGGER_ERROR",
        "INIT_MINIKUBE_PAUSED_ERROR",
        "INIT_MINIKUBE_NOT_RUNNING_ERROR",
        "INIT_CREATE_BUILDER_ERROR",
        "INIT_CREATE_DEPLOYER_ERROR",
        "INIT_CREATE_TEST_DEP_ERROR",
        "INIT_CACHE_ERROR",
        "INIT_CREATE_WATCH_TRIGGER_ERROR",
        "INIT_CREATE_ARTIFACT_DEP_ERROR",
        "DEPLOY_CLUSTER_CONNECTION_ERR",
        "DEPLOY_DEBUG_HELPER_RETRIEVE_ERR",
        "DEPLOY_CLEANUP_ERR",
        "DEPLOY_HELM_APPLY_LABELS",
        "DEPLOY_HELM_USER_ERR",
        "DEPLOY_NO_MATCHING_BUILD",
        "DEPLOY_HELM_VERSION_ERR",
        "DEPLOY_HELM_MIN_VERSION_ERR",
        "DEPLOY_KUBECTL_VERSION_ERR",
        "DEPLOY_KUBECTL_OFFLINE_MODE_ERR",
        "DEPLOY_ERR_WAITING_FOR_DELETION",
        "DEPLOY_READ_MANIFEST_ERR",
        "DEPLOY_READ_REMOTE_MANIFEST_ERR",
        "DEPLOY_LIST_MANIFEST_ERR",
        "DEPLOY_KUBECTL_USER_ERR",
        "DEPLOY_KUSTOMIZE_USER_ERR",
        "DEPLOY_REPLACE_IMAGE_ERR",
        "DEPLOY_TRANSFORM_MANIFEST_ERR",
        "DEPLOY_SET_LABEL_ERR",
        "DEPLOY_MANIFEST_WRITE_ERR",
        "DEPLOY_PARSE_MANIFEST_IMAGES_ERR",
        "DEPLOY_HELM_CREATE_NS_NOT_AVAILABLE",
        "TEST_USER_CONFIG_ERR",
        "TEST_CST_USER_ERR",
        "TEST_IMG_PULL_ERR",
        "CONFIG_FILE_PARSING_ERR",
        "CONFIG_FILE_NOT_FOUND_ERR",
        "CONFIG_DEPENDENCY_NOT_FOUND_ERR",
        "CONFIG_DUPLICATE_NAMES_SAME_FILE_ERR",
        "CONFIG_DUPLICATE_NAMES_ACROSS_FILES_ERR",
        "CONFIG_BAD_FILTER_ERR",
        "CONFIG_ZERO_FOUND_ERR",
        "CONFIG_APPLY_PROFILES_ERR",
        "CONFIG_DEFAULT_VALUES_ERR",
        "CONFIG_FILE_PATHS_SUBSTITUTION_ERR",
        "CONFIG_MULTI_IMPORT_PROFILE_CONFLICT_ERR"
      ],
      "default": "OK",
      "description": "Enum for Status codes<br>\nThese error codes are prepended by Phase Name e.g.\nINIT, BUILD, TEST, DEPLOY, STATUSCHECK, DEVINIT<br>\nFor Success Error codes, use range 200 to 250.<br>\nFor Unknown error codes, use range 500 to 600.<br>\nFor Cancelled Error code, use range 800 to 850.<br>\n- OK: A default status code for events that do not have an associated phase.\nTypically seen with the DevEndEvent event on success.\n - STATUSCHECK_SUCCESS: Status Check Success\n - BUILD_SUCCESS: Build Success\n - DEPLOY_SUCCESS: Deploy Success\n - TEST_SUCCESS: Test Success\n - BUILD_PUSH_ACCESS_DENIED: Build error due to push access denied\n - BUILD_PROJECT_NOT_FOUND: Build error due to GCP project not found.\n - BUILD_DOCKER_DAEMON_NOT_RUNNING: Docker build error due to docker daemon not running\n - BUILD_USER_ERROR: Build error due to user application code, e.g. compilation error, dockerfile error etc\n - BUILD_DOCKER_UNAVAILABLE: Build error due to docker not available\n - BUILD_DOCKER_UNAUTHORIZED: Docker build error due to user not authorized to perform the action\n - BUILD_DOCKER_SYSTEM_ERR: Docker system build error\n - BUILD_DOCKER_NOT_MODIFIED_ERR: Docker build error due to Docker build container is already in the desired state\n - BUILD_DOCKER_NOT_IMPLEMENTED_ERR: Docker build error indicating a feature not supported\n - BUILD_DOCKER_DATA_LOSS_ERR: Docker build error indicates that for given build, data was lost or there is data corruption\n - BUILD_DOCKER_FORBIDDEN_ERR: Docker build error indicates user is forbidden to perform the build or step/action.\n - BUILD_DOCKER_CONFLICT_ERR: Docker build error due to some internal error and docker container state conflicts with the requested action and can't be performed\n - BUILD_DOCKER_ERROR_NOT_FOUND: Docker build error indicates the requested object does not exist\n - BUILD_DOCKER_INVALID_PARAM_ERR: Docker build error indication invalid parameter sent to docker command\n - BUILD_DOCKERFILE_NOT_FOUND: Docker build failed due to dockerfile not found\n - BUILD_DOCKER_CACHE_FROM_PULL_ERR: Docker build failed due `cacheFrom` user config error\n - BUILD_DOCKER_GET_DIGEST_ERR: Build error due to digest for built artifact could not be retrieved from docker daemon.\n - BUILD_REGISTRY_GET_DIGEST_ERR: Build error due to digest for built artifact could not be retrieved from registry.\n - BUILD_UNKNOWN_JIB_PLUGIN_TYPE: Build error indicating unknown Jib plugin type. Should be one of [maven, gradle]\n - BUILD_JIB_GRADLE_DEP_ERR: Build error determining dependency for jib gradle project.\n - BUILD_JIB_MAVEN_DEP_ERR: Build error determining dependency for jib gradle project.\n - INIT_DOCKER_NETWORK_LISTING_CONTAINERS: Docker build error when listing containers.\n - INIT_DOCKER_NETWORK_INVALID_CONTAINER_NAME: Docker build error indicating an invalid container name (or id).\n - INIT_DOCKER_NETWORK_CONTAINER_DOES_NOT_EXIST: Docker build error indicating the container referenced does not exists in the docker context used.\n - STATUSCHECK_IMAGE_PULL_ERR: Container image pull error\n - STATUSCHECK_CONTAINER_CREATING: Container creating error\n - STATUSCHECK_RUN_CONTAINER_ERR: Container run error\n - STATUSCHECK_CONTAINER_TERMINATED: Container is already terminated\n - STATUSCHECK_DEPLOYMENT_ROLLOUT_PENDING: Deployment waiting for rollout\n - STATUSCHECK_CONTAINER_RESTARTING: Container restarting error\n - STATUSCHECK_UNHEALTHY: Readiness probe failed\n - STATUSCHECK_NODE_MEMORY_PRESSURE: Node memory pressure error\n - STATUSCHECK_NODE_DISK_PRESSURE: Node disk pressure error\n - STATUSCHECK_NODE_NETWORK_UNAVAILABLE: Node network unavailable error\n - STATUSCHECK_NODE_PID_PRESSURE: Node PID pressure error\n - STATUSCHECK_NODE_UNSCHEDULABLE: Node unschedulable error\n - STATUSCHECK_NODE_UNREACHABLE: Node unreachable error\n - STATUSCHECK_NODE_NOT_READY: Node not ready error\n - STATUSCHECK_FAILED_SCHEDULING: Scheduler failure error\n - STATUSCHECK_KUBECTL_CONNECTION_ERR: Kubectl connection error\n - STATUSCHECK_KUBECTL_PID_KILLED: Kubectl process killed error\n - STATUSCHECK_KUBECTL_CLIENT_FETCH_ERR: Kubectl client fetch err\n - STATUSCHECK_POD_INITIALIZING: Pod Initializing\n - UNKNOWN_ERROR: Could not determine error and phase\n - STATUSCHECK_UNKNOWN: Status Check error unknown\n - STATUSCHECK_UNKNOWN_UNSCHEDULABLE: Container is unschedulable due to unknown reasons\n - STATUSCHECK_CONTAINER_WAITING_UNKNOWN: Container is waiting due to unknown reason\n - STATUSCHECK_UNKNOWN_EVENT: Container event reason unknown\n - DEPLOY_UNKNOWN: Deploy failed due to unknown reason\n - SYNC_UNKNOWN: SYNC failed due to known reason\n - BUILD_UNKNOWN: Build failed due to unknown reason\n - DEVINIT_UNKNOWN: Dev Init failed due to unknown reason\n - CLEANUP_UNKNOWN: Cleanup failed due to unknown reason\n - INIT_UNKNOWN: Initialization of the Skaffold session failed due to unknown reason(s)\n - BUILD_DOCKER_UNKNOWN: Build failed due to docker unknown error\n - TEST_UNKNOWN: Test failed due to unknown reason\n - SYNC_INIT_ERROR: File Sync Initialize failure\n - DEVINIT_REGISTER_BUILD_DEPS: Failed to configure watcher for build dependencies in dev loop\n - DEVINIT_REGISTER_TEST_DEPS: Failed to configure watcher for test dependencies in dev loop\n - DEVINIT_REGISTER_DEPLOY_DEPS: Failed to configure watcher for deploy dependencies in dev loop\n - DEVINIT_REGISTER_CONFIG_DEP: Failed to configure watcher for Skaffold configuration file.\n - DEVINIT_UNSUPPORTED_V1_MANIFEST: Failed to configure watcher for build dependencies for a base image with v1 manifest.\n - STATUSCHECK_USER_CANCELLED: User cancelled the skaffold dev run\n - STATUSCHECK_DEADLINE_EXCEEDED: Deadline for status check exceeded\n - BUILD_CANCELLED: Build Cancelled\n - DEPLOY_CANCELLED: Deploy cancelled due to user cancellation or one or more deployers failed.\n - BUILD_DOCKER_CANCELLED: Docker build cancelled.\n - BUILD_DOCKER_DEADLINE: Build error due to docker deadline was reached before the docker action completed\n - INIT_CREATE_TAGGER_ERROR: Skaffold was unable to create the configured tagger\n - INIT_MINIKUBE_PAUSED_ERROR: Skaffold was unable to start as Minikube appears to be paused\n - INIT_MINIKUBE_NOT_RUNNING_ERROR: Skaffold was unable to start as Minikube appears to be stopped\n - INIT_CREATE_BUILDER_ERROR: Skaffold was unable to create a configured image builder\n - INIT_CREATE_DEPLOYER_ERROR: Skaffold was unable to create a configured deployer\n - INIT_CREATE_TEST_DEP_ERROR: Skaffold was unable to create a configured test\n - INIT_CACHE_ERROR: Skaffold encountered an error validating the artifact cache\n - INIT_CREATE_WATCH_TRIGGER_ERROR: Skaffold encountered an error when configuring file watching\n - INIT_CREATE_ARTIFACT_DEP_ERROR: Skaffold encountered an error when evaluating artifact dependencies\n - DEPLOY_CLUSTER_CONNECTION_ERR: Unable to connect to cluster\n - DEPLOY_DEBUG_HELPER_RETRIEVE_ERR: Could not retrieve debug helpers.\n - DEPLOY_CLEANUP_ERR: Deploy clean up error\n - DEPLOY_HELM_APPLY_LABELS: Unable to apply helm labels.\n - DEPLOY_HELM_USER_ERR: Deploy error due to user deploy config for helm deployer\n - DEPLOY_NO_MATCHING_BUILD: Helm error when no build result is found of value  specified in helm `artifactOverrides`\n - DEPLOY_HELM_VERSION_ERR: Unable to get helm client version\n - DEPLOY_HELM_MIN_VERSION_ERR: Helm version not supported.\n - DEPLOY_KUBECTL_VERSION_ERR: Unable to retrieve kubectl version\n - DEPLOY_KUBECTL_OFFLINE_MODE_ERR: User specified offline mode for rendering but remote manifests presents.\n - DEPLOY_ERR_WAITING_FOR_DELETION: Error waiting for previous version deletion before next version is active.\n - DEPLOY_READ_MANIFEST_ERR: Error reading manifests\n - DEPLOY_READ_REMOTE_MANIFEST_ERR: Error reading remote manifests\n - DEPLOY_LIST_MANIFEST_ERR: Errors listing manifests\n - DEPLOY_KUBECTL_USER_ERR: Deploy error due to user deploy config for kubectl deployer\n - DEPLOY_KUSTOMIZE_USER_ERR: Deploy error due to user deploy config for kustomize deployer\n - DEPLOY_REPLACE_IMAGE_ERR: Error replacing a built artifact in the manifests\n - DEPLOY_TRANSFORM_MANIFEST_ERR: Error transforming a manifest during skaffold debug\n - DEPLOY_SET_LABEL_ERR: Error setting user specified additional labels.\n - DEPLOY_MANIFEST_WRITE_ERR: Error writing hydrated kubernetes manifests.\n - DEPLOY_PARSE_MANIFEST_IMAGES_ERR: Error getting images from a kubernetes manifest.\n - DEPLOY_HELM_CREATE_NS_NOT_AVAILABLE: Helm config `createNamespace` not available\n - TEST_USER_CONFIG_ERR: Error expanding paths\n - TEST_CST_USER_ERR: Error running container-structure-test\n - TEST_IMG_PULL_ERR: Unable to docker pull image\n - CONFIG_FILE_PARSING_ERR: Catch-all configuration file parsing error\n - CONFIG_FILE_NOT_FOUND_ERR: Main configuration file not found\n - CONFIG_DEPENDENCY_NOT_FOUND_ERR: Dependency configuration file not found\n - CONFIG_DUPLICATE_NAMES_SAME_FILE_ERR: Duplicate config names in the same configuration file\n - CONFIG_DUPLICATE_NAMES_ACROSS_FILES_ERR: Duplicate config names in two configuration files\n - CONFIG_BAD_FILTER_ERR: No configs matching configs filter\n - CONFIG_ZERO_FOUND_ERR: No configs parsed from current file\n - CONFIG_APPLY_PROFILES_ERR: Failed to apply profiles to config\n - CONFIG_DEFAULT_VALUES_ERR: Failed to set default config values\n - CONFIG_FILE_PATHS_SUBSTITUTION_ERR: Failed to substitute absolute file paths in config\n - CONFIG_MULTI_IMPORT_PROFILE_CONFLICT_ERR: Same config imported at least twice with different set of profiles"
    },
=======
>>>>>>> 2cc744d9
    "protoSuggestion": {
      "type": "object",
      "properties": {
        "suggestionCode": {
          "$ref": "#/definitions/enumsSuggestionCode"
        },
        "action": {
          "type": "string"
        }
      },
      "description": "Suggestion defines the action a user needs to recover from an error."
    },
<<<<<<< HEAD
    "protoSuggestionCode": {
      "type": "string",
      "enum": [
        "NIL",
        "ADD_DEFAULT_REPO",
        "CHECK_DEFAULT_REPO",
        "CHECK_DEFAULT_REPO_GLOBAL_CONFIG",
        "GCLOUD_DOCKER_AUTH_CONFIGURE",
        "DOCKER_AUTH_CONFIGURE",
        "CHECK_GCLOUD_PROJECT",
        "CHECK_DOCKER_RUNNING",
        "FIX_USER_BUILD_ERR",
        "DOCKER_BUILD_RETRY",
        "FIX_CACHE_FROM_ARTIFACT_CONFIG",
        "FIX_SKAFFOLD_CONFIG_DOCKERFILE",
        "FIX_JIB_PLUGIN_CONFIGURATION",
        "FIX_DOCKER_NETWORK_CONTAINER_NAME",
        "CHECK_DOCKER_NETWORK_CONTAINER_RUNNING",
        "CHECK_CLUSTER_CONNECTION",
        "CHECK_MINIKUBE_STATUS",
        "INSTALL_HELM",
        "UPGRADE_HELM",
        "FIX_SKAFFOLD_CONFIG_HELM_ARTIFACT_OVERRIDES",
        "UPGRADE_HELM32",
        "FIX_SKAFFOLD_CONFIG_HELM_CREATE_NAMESPACE",
        "INSTALL_KUBECTL",
        "CHECK_CONTAINER_LOGS",
        "CHECK_READINESS_PROBE",
        "CHECK_CONTAINER_IMAGE",
        "ADDRESS_NODE_MEMORY_PRESSURE",
        "ADDRESS_NODE_DISK_PRESSURE",
        "ADDRESS_NODE_NETWORK_UNAVAILABLE",
        "ADDRESS_NODE_PID_PRESSURE",
        "ADDRESS_NODE_UNSCHEDULABLE",
        "ADDRESS_NODE_UNREACHABLE",
        "ADDRESS_NODE_NOT_READY",
        "ADDRESS_FAILED_SCHEDULING",
        "CHECK_HOST_CONNECTION",
        "START_MINIKUBE",
        "UNPAUSE_MINIKUBE",
        "RUN_DOCKER_PULL",
        "SET_RENDER_FLAG_OFFLINE_FALSE",
        "CONFIG_CHECK_FILE_PATH",
        "CONFIG_CHECK_DEPENDENCY_DEFINITION",
        "CONFIG_CHANGE_NAMES",
        "CONFIG_CHECK_FILTER",
        "CONFIG_CHECK_PROFILE_DEFINITION",
        "CONFIG_CHECK_DEPENDENCY_PROFILES_SELECTION",
        "OPEN_ISSUE"
      ],
      "default": "NIL",
      "description": "Enum for Suggestion codes\n- NIL: default nil suggestion.\nThis is usually set when no error happens.\n - ADD_DEFAULT_REPO: Add Default Repo\n - CHECK_DEFAULT_REPO: Verify Default Repo\n - CHECK_DEFAULT_REPO_GLOBAL_CONFIG: Verify default repo in the global config\n - GCLOUD_DOCKER_AUTH_CONFIGURE: run gcloud docker auth configure\n - DOCKER_AUTH_CONFIGURE: Run docker auth configure\n - CHECK_GCLOUD_PROJECT: Verify Gcloud Project\n - CHECK_DOCKER_RUNNING: Check if docker is running\n - FIX_USER_BUILD_ERR: Fix User Build Error\n - DOCKER_BUILD_RETRY: Docker build internal error, try again\n - FIX_CACHE_FROM_ARTIFACT_CONFIG: Fix `cacheFrom` config for given artifact and try again\n - FIX_SKAFFOLD_CONFIG_DOCKERFILE: Fix `dockerfile` config for a given artifact and try again.\n - FIX_JIB_PLUGIN_CONFIGURATION: Use a supported Jib plugin type\n - FIX_DOCKER_NETWORK_CONTAINER_NAME: Docker build network invalid docker container name (or id).\n - CHECK_DOCKER_NETWORK_CONTAINER_RUNNING: Docker build network container not existing in the current context.\n - CHECK_CLUSTER_CONNECTION: Check cluster connection\n - CHECK_MINIKUBE_STATUS: Check minikube status\n - INSTALL_HELM: Install helm tool\n - UPGRADE_HELM: Upgrade helm tool\n - FIX_SKAFFOLD_CONFIG_HELM_ARTIFACT_OVERRIDES: Fix helm `releases.artifactOverrides` config to match with `build.artiofacts`\n - UPGRADE_HELM32: Upgrade helm version to v3.2.0 and higher.\n - FIX_SKAFFOLD_CONFIG_HELM_CREATE_NAMESPACE: Set `releases.createNamespace` to false.\n - INSTALL_KUBECTL: Install kubectl tool\n - CHECK_CONTAINER_LOGS: Container run error\n - CHECK_READINESS_PROBE: Pod Health check error\n - CHECK_CONTAINER_IMAGE: Check Container image\n - ADDRESS_NODE_MEMORY_PRESSURE: Node pressure error\n - ADDRESS_NODE_DISK_PRESSURE: Node disk pressure error\n - ADDRESS_NODE_NETWORK_UNAVAILABLE: Node network unavailable error\n - ADDRESS_NODE_PID_PRESSURE: Node PID pressure error\n - ADDRESS_NODE_UNSCHEDULABLE: Node unschedulable error\n - ADDRESS_NODE_UNREACHABLE: Node unreachable error\n - ADDRESS_NODE_NOT_READY: Node not ready error\n - ADDRESS_FAILED_SCHEDULING: Scheduler failure error\n - CHECK_HOST_CONNECTION: Cluster Connectivity error\n - START_MINIKUBE: Minikube is stopped: use `minikube start`\n - UNPAUSE_MINIKUBE: Minikube is paused: use `minikube unpause`\n - RUN_DOCKER_PULL: Run Docker pull for the image with v1 manifest and try again.\n - SET_RENDER_FLAG_OFFLINE_FALSE: Rerun with correct offline flag value.\n - CONFIG_CHECK_FILE_PATH: Check configuration file path\n - CONFIG_CHECK_DEPENDENCY_DEFINITION: Check dependency config definition\n - CONFIG_CHANGE_NAMES: Change config name to avoid duplicates\n - CONFIG_CHECK_FILTER: Check config filter\n - CONFIG_CHECK_PROFILE_DEFINITION: Check profile definition in current config\n - CONFIG_CHECK_DEPENDENCY_PROFILES_SELECTION: Check active profile selection for dependency config\n - OPEN_ISSUE: Open an issue so this situation can be diagnosed"
    },
=======
>>>>>>> 2cc744d9
    "protoTerminationEvent": {
      "type": "object",
      "properties": {
        "status": {
          "type": "string"
        },
        "err": {
          "$ref": "#/definitions/protoActionableErr"
        }
      },
      "description": "`TerminationEvent` marks the end of the skaffold session"
    },
    "protoTestEvent": {
      "type": "object",
      "properties": {
        "status": {
          "type": "string"
        },
        "actionableErr": {
          "$ref": "#/definitions/protoActionableErr"
        }
      },
      "description": "`TestEvent` represents the status of a test, and is emitted by Skaffold\nanytime a test starts or completes, successfully or not."
    },
    "protoTestMetadata": {
      "type": "object",
      "properties": {
        "Testers": {
          "type": "array",
          "items": {
            "$ref": "#/definitions/TestMetadataTester"
          }
        }
      },
      "description": "TestMetadata describes the test pipeline"
    },
    "protoTestState": {
      "type": "object",
      "properties": {
        "status": {
          "type": "string",
          "description": "Status of the current test"
        },
        "statusCode": {
          "$ref": "#/definitions/enumsStatusCode",
          "description": "Teststate status code"
        }
      },
      "description": "`TestState` describes the current state of the test"
    },
    "protoTriggerState": {
      "type": "object",
      "properties": {
        "enabled": {
          "type": "boolean"
        }
      },
      "description": "TriggerState represents trigger state for a given phase."
    },
    "protobufAny": {
      "type": "object",
      "properties": {
        "type_url": {
          "type": "string"
        },
        "value": {
          "type": "string",
          "format": "byte"
        }
      }
    },
    "runtimeError": {
      "type": "object",
      "properties": {
        "error": {
          "type": "string"
        },
        "code": {
          "type": "integer",
          "format": "int32"
        },
        "message": {
          "type": "string"
        },
        "details": {
          "type": "array",
          "items": {
            "$ref": "#/definitions/protobufAny"
          }
        }
      }
    },
    "runtimeStreamError": {
      "type": "object",
      "properties": {
        "grpc_code": {
          "type": "integer",
          "format": "int32"
        },
        "http_code": {
          "type": "integer",
          "format": "int32"
        },
        "message": {
          "type": "string"
        },
        "http_status": {
          "type": "string"
        },
        "details": {
          "type": "array",
          "items": {
            "$ref": "#/definitions/protobufAny"
          }
        }
      }
    }
  }
}<|MERGE_RESOLUTION|>--- conflicted
+++ resolved
@@ -2371,657 +2371,6 @@
       "description": "Enum indicating deploy tools used\n- UNKNOWN_DEPLOYER_TYPE: Could not determine Deployer Type\n - HELM: Helm Deployer\n - KUSTOMIZE: Kustomize Deployer\n - KUBECTL: Kubectl Deployer"
     },
     "enumsStatusCode": {
-      "type": "string",
-      "enum": [
-        "OK",
-        "STATUSCHECK_SUCCESS",
-        "BUILD_SUCCESS",
-        "DEPLOY_SUCCESS",
-        "TEST_SUCCESS",
-        "BUILD_PUSH_ACCESS_DENIED",
-        "BUILD_PROJECT_NOT_FOUND",
-        "BUILD_DOCKER_DAEMON_NOT_RUNNING",
-        "BUILD_USER_ERROR",
-        "BUILD_DOCKER_UNAVAILABLE",
-        "BUILD_DOCKER_UNAUTHORIZED",
-        "BUILD_DOCKER_SYSTEM_ERR",
-        "BUILD_DOCKER_NOT_MODIFIED_ERR",
-        "BUILD_DOCKER_NOT_IMPLEMENTED_ERR",
-        "BUILD_DOCKER_DATA_LOSS_ERR",
-        "BUILD_DOCKER_FORBIDDEN_ERR",
-        "BUILD_DOCKER_CONFLICT_ERR",
-        "BUILD_DOCKER_ERROR_NOT_FOUND",
-        "BUILD_DOCKER_INVALID_PARAM_ERR",
-        "BUILD_DOCKERFILE_NOT_FOUND",
-        "BUILD_DOCKER_CACHE_FROM_PULL_ERR",
-        "BUILD_DOCKER_GET_DIGEST_ERR",
-        "BUILD_REGISTRY_GET_DIGEST_ERR",
-        "BUILD_UNKNOWN_JIB_PLUGIN_TYPE",
-        "BUILD_JIB_GRADLE_DEP_ERR",
-        "BUILD_JIB_MAVEN_DEP_ERR",
-        "INIT_DOCKER_NETWORK_LISTING_CONTAINERS",
-        "INIT_DOCKER_NETWORK_INVALID_CONTAINER_NAME",
-        "INIT_DOCKER_NETWORK_CONTAINER_DOES_NOT_EXIST",
-        "STATUSCHECK_IMAGE_PULL_ERR",
-        "STATUSCHECK_CONTAINER_CREATING",
-        "STATUSCHECK_RUN_CONTAINER_ERR",
-        "STATUSCHECK_CONTAINER_TERMINATED",
-        "STATUSCHECK_DEPLOYMENT_ROLLOUT_PENDING",
-        "STATUSCHECK_CONTAINER_RESTARTING",
-        "STATUSCHECK_UNHEALTHY",
-        "STATUSCHECK_NODE_MEMORY_PRESSURE",
-        "STATUSCHECK_NODE_DISK_PRESSURE",
-        "STATUSCHECK_NODE_NETWORK_UNAVAILABLE",
-        "STATUSCHECK_NODE_PID_PRESSURE",
-        "STATUSCHECK_NODE_UNSCHEDULABLE",
-        "STATUSCHECK_NODE_UNREACHABLE",
-        "STATUSCHECK_NODE_NOT_READY",
-        "STATUSCHECK_FAILED_SCHEDULING",
-        "STATUSCHECK_KUBECTL_CONNECTION_ERR",
-        "STATUSCHECK_KUBECTL_PID_KILLED",
-        "STATUSCHECK_KUBECTL_CLIENT_FETCH_ERR",
-        "STATUSCHECK_DEPLOYMENT_FETCH_ERR",
-        "STATUSCHECK_POD_INITIALIZING",
-        "UNKNOWN_ERROR",
-        "STATUSCHECK_UNKNOWN",
-        "STATUSCHECK_UNKNOWN_UNSCHEDULABLE",
-        "STATUSCHECK_CONTAINER_WAITING_UNKNOWN",
-        "STATUSCHECK_UNKNOWN_EVENT",
-        "DEPLOY_UNKNOWN",
-        "SYNC_UNKNOWN",
-        "BUILD_UNKNOWN",
-        "DEVINIT_UNKNOWN",
-        "CLEANUP_UNKNOWN",
-        "INIT_UNKNOWN",
-        "BUILD_DOCKER_UNKNOWN",
-        "TEST_UNKNOWN",
-        "SYNC_INIT_ERROR",
-        "DEVINIT_REGISTER_BUILD_DEPS",
-        "DEVINIT_REGISTER_TEST_DEPS",
-        "DEVINIT_REGISTER_DEPLOY_DEPS",
-        "DEVINIT_REGISTER_CONFIG_DEP",
-        "DEVINIT_UNSUPPORTED_V1_MANIFEST",
-        "STATUSCHECK_USER_CANCELLED",
-        "STATUSCHECK_DEADLINE_EXCEEDED",
-        "BUILD_CANCELLED",
-        "DEPLOY_CANCELLED",
-        "BUILD_DOCKER_CANCELLED",
-        "BUILD_DOCKER_DEADLINE",
-        "INIT_CREATE_TAGGER_ERROR",
-        "INIT_MINIKUBE_PAUSED_ERROR",
-        "INIT_MINIKUBE_NOT_RUNNING_ERROR",
-        "INIT_CREATE_BUILDER_ERROR",
-        "INIT_CREATE_DEPLOYER_ERROR",
-        "INIT_CREATE_TEST_DEP_ERROR",
-        "INIT_CACHE_ERROR",
-        "INIT_CREATE_WATCH_TRIGGER_ERROR",
-        "INIT_CREATE_ARTIFACT_DEP_ERROR",
-        "DEPLOY_CLUSTER_CONNECTION_ERR",
-        "DEPLOY_DEBUG_HELPER_RETRIEVE_ERR",
-        "DEPLOY_CLEANUP_ERR",
-        "DEPLOY_HELM_APPLY_LABELS",
-        "DEPLOY_HELM_USER_ERR",
-        "DEPLOY_NO_MATCHING_BUILD",
-        "DEPLOY_HELM_VERSION_ERR",
-        "DEPLOY_HELM_MIN_VERSION_ERR",
-        "DEPLOY_KUBECTL_VERSION_ERR",
-        "DEPLOY_KUBECTL_OFFLINE_MODE_ERR",
-        "DEPLOY_ERR_WAITING_FOR_DELETION",
-        "DEPLOY_READ_MANIFEST_ERR",
-        "DEPLOY_READ_REMOTE_MANIFEST_ERR",
-        "DEPLOY_LIST_MANIFEST_ERR",
-        "DEPLOY_KUBECTL_USER_ERR",
-        "DEPLOY_KUSTOMIZE_USER_ERR",
-        "DEPLOY_REPLACE_IMAGE_ERR",
-        "DEPLOY_TRANSFORM_MANIFEST_ERR",
-        "DEPLOY_SET_LABEL_ERR",
-        "DEPLOY_MANIFEST_WRITE_ERR",
-        "DEPLOY_PARSE_MANIFEST_IMAGES_ERR",
-        "DEPLOY_HELM_CREATE_NS_NOT_AVAILABLE",
-        "TEST_USER_CONFIG_ERR",
-        "TEST_CST_USER_ERR",
-        "TEST_IMG_PULL_ERR"
-      ],
-      "default": "OK",
-      "description": "Enum for Status codes<br>\nThese error codes are prepended by Phase Name e.g.\nINIT, BUILD, TEST, DEPLOY, STATUSCHECK, DEVINIT<br>\nFor Success Error codes, use range 200 to 250.<br>\nFor Unknown error codes, use range 500 to 600.<br>\nFor Cancelled Error code, use range 800 to 850.<br>\n- OK: A default status code for events that do not have an associated phase.\nTypically seen with the DevEndEvent event on success.\n - STATUSCHECK_SUCCESS: Status Check Success\n - BUILD_SUCCESS: Build Success\n - DEPLOY_SUCCESS: Deploy Success\n - TEST_SUCCESS: Test Success\n - BUILD_PUSH_ACCESS_DENIED: Build error due to push access denied\n - BUILD_PROJECT_NOT_FOUND: Build error due to GCP project not found.\n - BUILD_DOCKER_DAEMON_NOT_RUNNING: Docker build error due to docker daemon not running\n - BUILD_USER_ERROR: Build error due to user application code, e.g. compilation error, dockerfile error etc\n - BUILD_DOCKER_UNAVAILABLE: Build error due to docker not available\n - BUILD_DOCKER_UNAUTHORIZED: Docker build error due to user not authorized to perform the action\n - BUILD_DOCKER_SYSTEM_ERR: Docker system build error\n - BUILD_DOCKER_NOT_MODIFIED_ERR: Docker build error due to Docker build container is already in the desired state\n - BUILD_DOCKER_NOT_IMPLEMENTED_ERR: Docker build error indicating a feature not supported\n - BUILD_DOCKER_DATA_LOSS_ERR: Docker build error indicates that for given build, data was lost or there is data corruption\n - BUILD_DOCKER_FORBIDDEN_ERR: Docker build error indicates user is forbidden to perform the build or step/action.\n - BUILD_DOCKER_CONFLICT_ERR: Docker build error due to some internal error and docker container state conflicts with the requested action and can't be performed\n - BUILD_DOCKER_ERROR_NOT_FOUND: Docker build error indicates the requested object does not exist\n - BUILD_DOCKER_INVALID_PARAM_ERR: Docker build error indication invalid parameter sent to docker command\n - BUILD_DOCKERFILE_NOT_FOUND: Docker build failed due to dockerfile not found\n - BUILD_DOCKER_CACHE_FROM_PULL_ERR: Docker build failed due `cacheFrom` user config error\n - BUILD_DOCKER_GET_DIGEST_ERR: Build error due to digest for built artifact could not be retrieved from docker daemon.\n - BUILD_REGISTRY_GET_DIGEST_ERR: Build error due to digest for built artifact could not be retrieved from registry.\n - BUILD_UNKNOWN_JIB_PLUGIN_TYPE: Build error indicating unknown Jib plugin type. Should be one of [maven, gradle]\n - BUILD_JIB_GRADLE_DEP_ERR: Build error determining dependency for jib gradle project.\n - BUILD_JIB_MAVEN_DEP_ERR: Build error determining dependency for jib gradle project.\n - INIT_DOCKER_NETWORK_LISTING_CONTAINERS: Docker build error when listing containers.\n - INIT_DOCKER_NETWORK_INVALID_CONTAINER_NAME: Docker build error indicating an invalid container name (or id).\n - INIT_DOCKER_NETWORK_CONTAINER_DOES_NOT_EXIST: Docker build error indicating the container referenced does not exists in the docker context used.\n - STATUSCHECK_IMAGE_PULL_ERR: Container image pull error\n - STATUSCHECK_CONTAINER_CREATING: Container creating error\n - STATUSCHECK_RUN_CONTAINER_ERR: Container run error\n - STATUSCHECK_CONTAINER_TERMINATED: Container is already terminated\n - STATUSCHECK_DEPLOYMENT_ROLLOUT_PENDING: Deployment waiting for rollout\n - STATUSCHECK_CONTAINER_RESTARTING: Container restarting error\n - STATUSCHECK_UNHEALTHY: Readiness probe failed\n - STATUSCHECK_NODE_MEMORY_PRESSURE: Node memory pressure error\n - STATUSCHECK_NODE_DISK_PRESSURE: Node disk pressure error\n - STATUSCHECK_NODE_NETWORK_UNAVAILABLE: Node network unavailable error\n - STATUSCHECK_NODE_PID_PRESSURE: Node PID pressure error\n - STATUSCHECK_NODE_UNSCHEDULABLE: Node unschedulable error\n - STATUSCHECK_NODE_UNREACHABLE: Node unreachable error\n - STATUSCHECK_NODE_NOT_READY: Node not ready error\n - STATUSCHECK_FAILED_SCHEDULING: Scheduler failure error\n - STATUSCHECK_KUBECTL_CONNECTION_ERR: Kubectl connection error\n - STATUSCHECK_KUBECTL_PID_KILLED: Kubectl process killed error\n - STATUSCHECK_KUBECTL_CLIENT_FETCH_ERR: Kubectl client fetch err\n - STATUSCHECK_POD_INITIALIZING: Pod Initializing\n - UNKNOWN_ERROR: Could not determine error and phase\n - STATUSCHECK_UNKNOWN: Status Check error unknown\n - STATUSCHECK_UNKNOWN_UNSCHEDULABLE: Container is unschedulable due to unknown reasons\n - STATUSCHECK_CONTAINER_WAITING_UNKNOWN: Container is waiting due to unknown reason\n - STATUSCHECK_UNKNOWN_EVENT: Container event reason unknown\n - DEPLOY_UNKNOWN: Deploy failed due to unknown reason\n - SYNC_UNKNOWN: SYNC failed due to known reason\n - BUILD_UNKNOWN: Build failed due to unknown reason\n - DEVINIT_UNKNOWN: Dev Init failed due to unknown reason\n - CLEANUP_UNKNOWN: Cleanup failed due to unknown reason\n - INIT_UNKNOWN: Initialization of the Skaffold session failed due to unknown reason(s)\n - BUILD_DOCKER_UNKNOWN: Build failed due to docker unknown error\n - TEST_UNKNOWN: Test failed due to unknown reason\n - SYNC_INIT_ERROR: File Sync Initialize failure\n - DEVINIT_REGISTER_BUILD_DEPS: Failed to configure watcher for build dependencies in dev loop\n - DEVINIT_REGISTER_TEST_DEPS: Failed to configure watcher for test dependencies in dev loop\n - DEVINIT_REGISTER_DEPLOY_DEPS: Failed to configure watcher for deploy dependencies in dev loop\n - DEVINIT_REGISTER_CONFIG_DEP: Failed to configure watcher for Skaffold configuration file.\n - DEVINIT_UNSUPPORTED_V1_MANIFEST: Failed to configure watcher for build dependencies for a base image with v1 manifest.\n - STATUSCHECK_USER_CANCELLED: User cancelled the skaffold dev run\n - STATUSCHECK_DEADLINE_EXCEEDED: Deadline for status check exceeded\n - BUILD_CANCELLED: Build Cancelled\n - DEPLOY_CANCELLED: Deploy cancelled due to user cancellation or one or more deployers failed.\n - BUILD_DOCKER_CANCELLED: Docker build cancelled.\n - BUILD_DOCKER_DEADLINE: Build error due to docker deadline was reached before the docker action completed\n - INIT_CREATE_TAGGER_ERROR: Skaffold was unable to create the configured tagger\n - INIT_MINIKUBE_PAUSED_ERROR: Skaffold was unable to start as Minikube appears to be paused\n - INIT_MINIKUBE_NOT_RUNNING_ERROR: Skaffold was unable to start as Minikube appears to be stopped\n - INIT_CREATE_BUILDER_ERROR: Skaffold was unable to create a configured image builder\n - INIT_CREATE_DEPLOYER_ERROR: Skaffold was unable to create a configured deployer\n - INIT_CREATE_TEST_DEP_ERROR: Skaffold was unable to create a configured test\n - INIT_CACHE_ERROR: Skaffold encountered an error validating the artifact cache\n - INIT_CREATE_WATCH_TRIGGER_ERROR: Skaffold encountered an error when configuring file watching\n - INIT_CREATE_ARTIFACT_DEP_ERROR: Skaffold encountered an error when evaluating artifact dependencies\n - DEPLOY_CLUSTER_CONNECTION_ERR: Unable to connect to cluster\n - DEPLOY_DEBUG_HELPER_RETRIEVE_ERR: Could not retrieve debug helpers.\n - DEPLOY_CLEANUP_ERR: Deploy clean up error\n - DEPLOY_HELM_APPLY_LABELS: Unable to apply helm labels.\n - DEPLOY_HELM_USER_ERR: Deploy error due to user deploy config for helm deployer\n - DEPLOY_NO_MATCHING_BUILD: Helm error when no build result is found of value  specified in helm `artifactOverrides`\n - DEPLOY_HELM_VERSION_ERR: Unable to get helm client version\n - DEPLOY_HELM_MIN_VERSION_ERR: Helm version not supported.\n - DEPLOY_KUBECTL_VERSION_ERR: Unable to retrieve kubectl version\n - DEPLOY_KUBECTL_OFFLINE_MODE_ERR: User specified offline mode for rendering but remote manifests presents.\n - DEPLOY_ERR_WAITING_FOR_DELETION: Error waiting for previous version deletion before next version is active.\n - DEPLOY_READ_MANIFEST_ERR: Error reading manifests\n - DEPLOY_READ_REMOTE_MANIFEST_ERR: Error reading remote manifests\n - DEPLOY_LIST_MANIFEST_ERR: Errors listing manifests\n - DEPLOY_KUBECTL_USER_ERR: Deploy error due to user deploy config for kubectl deployer\n - DEPLOY_KUSTOMIZE_USER_ERR: Deploy error due to user deploy config for kustomize deployer\n - DEPLOY_REPLACE_IMAGE_ERR: Error replacing a built artifact in the manifests\n - DEPLOY_TRANSFORM_MANIFEST_ERR: Error transforming a manifest during skaffold debug\n - DEPLOY_SET_LABEL_ERR: Error setting user specified additional labels.\n - DEPLOY_MANIFEST_WRITE_ERR: Error writing hydrated kubernetes manifests.\n - DEPLOY_PARSE_MANIFEST_IMAGES_ERR: Error getting images from a kubernetes manifest.\n - DEPLOY_HELM_CREATE_NS_NOT_AVAILABLE: Helm config `createNamespace` not available\n - TEST_USER_CONFIG_ERR: Error expanding paths\n - TEST_CST_USER_ERR: Error running container-structure-test\n - TEST_IMG_PULL_ERR: Unable to docker pull image"
-    },
-    "enumsSuggestionCode": {
-      "type": "string",
-      "enum": [
-        "NIL",
-        "ADD_DEFAULT_REPO",
-        "CHECK_DEFAULT_REPO",
-        "CHECK_DEFAULT_REPO_GLOBAL_CONFIG",
-        "GCLOUD_DOCKER_AUTH_CONFIGURE",
-        "DOCKER_AUTH_CONFIGURE",
-        "CHECK_GCLOUD_PROJECT",
-        "CHECK_DOCKER_RUNNING",
-        "FIX_USER_BUILD_ERR",
-        "DOCKER_BUILD_RETRY",
-        "FIX_CACHE_FROM_ARTIFACT_CONFIG",
-        "FIX_SKAFFOLD_CONFIG_DOCKERFILE",
-        "FIX_JIB_PLUGIN_CONFIGURATION",
-        "FIX_DOCKER_NETWORK_CONTAINER_NAME",
-        "CHECK_DOCKER_NETWORK_CONTAINER_RUNNING",
-        "CHECK_CLUSTER_CONNECTION",
-        "CHECK_MINIKUBE_STATUS",
-        "INSTALL_HELM",
-        "UPGRADE_HELM",
-        "FIX_SKAFFOLD_CONFIG_HELM_ARTIFACT_OVERRIDES",
-        "UPGRADE_HELM32",
-        "FIX_SKAFFOLD_CONFIG_HELM_CREATE_NAMESPACE",
-        "INSTALL_KUBECTL",
-        "CHECK_CONTAINER_LOGS",
-        "CHECK_READINESS_PROBE",
-        "CHECK_CONTAINER_IMAGE",
-        "ADDRESS_NODE_MEMORY_PRESSURE",
-        "ADDRESS_NODE_DISK_PRESSURE",
-        "ADDRESS_NODE_NETWORK_UNAVAILABLE",
-        "ADDRESS_NODE_PID_PRESSURE",
-        "ADDRESS_NODE_UNSCHEDULABLE",
-        "ADDRESS_NODE_UNREACHABLE",
-        "ADDRESS_NODE_NOT_READY",
-        "ADDRESS_FAILED_SCHEDULING",
-        "CHECK_HOST_CONNECTION",
-        "START_MINIKUBE",
-        "UNPAUSE_MINIKUBE",
-        "RUN_DOCKER_PULL",
-        "SET_RENDER_FLAG_OFFLINE_FALSE",
-        "OPEN_ISSUE"
-      ],
-      "default": "NIL",
-      "description": "Enum for Suggestion codes\n- NIL: default nil suggestion.\nThis is usually set when no error happens.\n - ADD_DEFAULT_REPO: Add Default Repo\n - CHECK_DEFAULT_REPO: Verify Default Repo\n - CHECK_DEFAULT_REPO_GLOBAL_CONFIG: Verify default repo in the global config\n - GCLOUD_DOCKER_AUTH_CONFIGURE: run gcloud docker auth configure\n - DOCKER_AUTH_CONFIGURE: Run docker auth configure\n - CHECK_GCLOUD_PROJECT: Verify Gcloud Project\n - CHECK_DOCKER_RUNNING: Check if docker is running\n - FIX_USER_BUILD_ERR: Fix User Build Error\n - DOCKER_BUILD_RETRY: Docker build internal error, try again\n - FIX_CACHE_FROM_ARTIFACT_CONFIG: Fix `cacheFrom` config for given artifact and try again\n - FIX_SKAFFOLD_CONFIG_DOCKERFILE: Fix `dockerfile` config for a given artifact and try again.\n - FIX_JIB_PLUGIN_CONFIGURATION: Use a supported Jib plugin type\n - FIX_DOCKER_NETWORK_CONTAINER_NAME: Docker build network invalid docker container name (or id).\n - CHECK_DOCKER_NETWORK_CONTAINER_RUNNING: Docker build network container not existing in the current context.\n - CHECK_CLUSTER_CONNECTION: Check cluster connection\n - CHECK_MINIKUBE_STATUS: Check minikube status\n - INSTALL_HELM: Install helm tool\n - UPGRADE_HELM: Upgrade helm tool\n - FIX_SKAFFOLD_CONFIG_HELM_ARTIFACT_OVERRIDES: Fix helm `releases.artifactOverrides` config to match with `build.artiofacts`\n - UPGRADE_HELM32: Upgrade helm version to v3.2.0 and higher.\n - FIX_SKAFFOLD_CONFIG_HELM_CREATE_NAMESPACE: Set `releases.createNamespace` to false.\n - INSTALL_KUBECTL: Install kubectl tool\n - CHECK_CONTAINER_LOGS: Container run error\n - CHECK_READINESS_PROBE: Pod Health check error\n - CHECK_CONTAINER_IMAGE: Check Container image\n - ADDRESS_NODE_MEMORY_PRESSURE: Node pressure error\n - ADDRESS_NODE_DISK_PRESSURE: Node disk pressure error\n - ADDRESS_NODE_NETWORK_UNAVAILABLE: Node network unavailable error\n - ADDRESS_NODE_PID_PRESSURE: Node PID pressure error\n - ADDRESS_NODE_UNSCHEDULABLE: Node unschedulable error\n - ADDRESS_NODE_UNREACHABLE: Node unreachable error\n - ADDRESS_NODE_NOT_READY: Node not ready error\n - ADDRESS_FAILED_SCHEDULING: Scheduler failure error\n - CHECK_HOST_CONNECTION: Cluster Connectivity error\n - START_MINIKUBE: Minikube is stopped: use `minikube start`\n - UNPAUSE_MINIKUBE: Minikube is paused: use `minikube unpause`\n - RUN_DOCKER_PULL: Run Docker pull for the image with v1 manifest and try again.\n - SET_RENDER_FLAG_OFFLINE_FALSE: Rerun with correct offline flag value.\n - OPEN_ISSUE: Open an issue so this situation can be diagnosed"
-    },
-    "enumsTesterType": {
-      "type": "string",
-      "enum": [
-        "UNKNOWN_TEST_TYPE",
-        "UNIT",
-        "CONTAINER_STRUCTURE_TEST"
-      ],
-      "default": "UNKNOWN_TEST_TYPE",
-      "description": "Enum indicating test tools used\n- UNKNOWN_TEST_TYPE: Could not determine Test Type\n - UNIT: Unit tests\n - CONTAINER_STRUCTURE_TEST: Container Structure tests"
-    },
-    "protoActionableErr": {
-      "type": "object",
-      "properties": {
-        "errCode": {
-          "$ref": "#/definitions/enumsStatusCode"
-        },
-        "message": {
-          "type": "string"
-        },
-        "suggestions": {
-          "type": "array",
-          "items": {
-            "$ref": "#/definitions/protoSuggestion"
-          }
-        }
-      },
-      "description": "`ActionableErr` defines an error that occurred along with an optional list of suggestions"
-    },
-    "protoBuildEvent": {
-      "type": "object",
-      "properties": {
-        "artifact": {
-          "type": "string"
-        },
-        "status": {
-          "type": "string"
-        },
-        "err": {
-          "type": "string"
-        },
-        "errCode": {
-          "$ref": "#/definitions/enumsStatusCode"
-        },
-        "actionableErr": {
-          "$ref": "#/definitions/protoActionableErr"
-        }
-      },
-      "description": "`BuildEvent` describes the build status per artifact, and will be emitted by Skaffold anytime a build starts or finishes, successfully or not.\nIf the build fails, an error will be attached to the event."
-    },
-    "protoBuildMetadata": {
-      "type": "object",
-      "properties": {
-        "numberOfArtifacts": {
-          "type": "integer",
-          "format": "int32"
-        },
-        "builders": {
-          "type": "array",
-          "items": {
-            "$ref": "#/definitions/BuildMetadataImageBuilder"
-          }
-        },
-        "type": {
-          "$ref": "#/definitions/enumsBuildType"
-        },
-        "additional": {
-          "type": "object",
-          "additionalProperties": {
-            "type": "string"
-          },
-          "description": "Additional key value pairs to describe the deploy pipeline"
-        }
-      }
-    },
-    "protoBuildState": {
-      "type": "object",
-      "properties": {
-        "artifacts": {
-          "type": "object",
-          "additionalProperties": {
-            "type": "string"
-          },
-          "description": "A map of `artifact name -> build-state`.\nArtifact name is defined in the `skaffold.yaml`.\nThe `build-state` can be: <br>\n- `\"Not started\"`: not yet started <br>\n- `\"In progress\"`: build started <br>\n- `\"Complete\"`: build succeeded <br>\n- `\"Failed\"`: build failed"
-        },
-        "autoTrigger": {
-          "type": "boolean"
-        },
-        "statusCode": {
-          "$ref": "#/definitions/enumsStatusCode"
-        }
-      },
-      "description": "`BuildState` maps Skaffold artifacts to their current build states"
-    },
-    "protoDebuggingContainerEvent": {
-      "type": "object",
-      "properties": {
-        "status": {
-          "type": "string"
-        },
-        "podName": {
-          "type": "string"
-        },
-        "containerName": {
-          "type": "string"
-        },
-        "namespace": {
-          "type": "string"
-        },
-        "artifact": {
-          "type": "string"
-        },
-        "runtime": {
-          "type": "string"
-        },
-        "workingDir": {
-          "type": "string"
-        },
-        "debugPorts": {
-          "type": "object",
-          "additionalProperties": {
-            "type": "integer",
-            "format": "int64"
-          }
-        }
-      },
-      "description": "DebuggingContainerEvent is raised when a debugging container is started or terminated"
-    },
-    "protoDeployEvent": {
-      "type": "object",
-      "properties": {
-        "status": {
-          "type": "string"
-        },
-        "err": {
-          "type": "string"
-        },
-        "errCode": {
-          "$ref": "#/definitions/enumsStatusCode"
-        },
-        "actionableErr": {
-          "$ref": "#/definitions/protoActionableErr"
-        }
-      },
-      "description": "`DeployEvent` represents the status of a deployment, and is emitted by Skaffold\nanytime a deployment starts or completes, successfully or not."
-    },
-    "protoDeployMetadata": {
-      "type": "object",
-      "properties": {
-        "deployers": {
-          "type": "array",
-          "items": {
-            "$ref": "#/definitions/DeployMetadataDeployer"
-          }
-        },
-        "cluster": {
-          "$ref": "#/definitions/enumsClusterType"
-        }
-      }
-    },
-    "protoDeployState": {
-      "type": "object",
-      "properties": {
-        "status": {
-          "type": "string"
-        },
-        "autoTrigger": {
-          "type": "boolean"
-        },
-        "statusCode": {
-          "$ref": "#/definitions/enumsStatusCode"
-        }
-      },
-      "description": "`DeployState` describes the status of the current deploy"
-    },
-    "protoDevLoopEvent": {
-      "type": "object",
-      "properties": {
-        "iteration": {
-          "type": "integer",
-          "format": "int32"
-        },
-        "status": {
-          "type": "string"
-        },
-        "err": {
-          "$ref": "#/definitions/protoActionableErr"
-        }
-      },
-      "description": "`DevLoopEvent` marks the start and end of a dev loop."
-    },
-    "protoEvent": {
-      "type": "object",
-      "properties": {
-        "metaEvent": {
-          "$ref": "#/definitions/protoMetaEvent"
-        },
-        "buildEvent": {
-          "$ref": "#/definitions/protoBuildEvent"
-        },
-        "deployEvent": {
-          "$ref": "#/definitions/protoDeployEvent"
-        },
-        "portEvent": {
-          "$ref": "#/definitions/protoPortEvent"
-        },
-        "statusCheckEvent": {
-          "$ref": "#/definitions/protoStatusCheckEvent"
-        },
-        "resourceStatusCheckEvent": {
-          "$ref": "#/definitions/protoResourceStatusCheckEvent"
-        },
-        "fileSyncEvent": {
-          "$ref": "#/definitions/protoFileSyncEvent"
-        },
-        "debuggingContainerEvent": {
-          "$ref": "#/definitions/protoDebuggingContainerEvent"
-        },
-        "devLoopEvent": {
-          "$ref": "#/definitions/protoDevLoopEvent"
-        },
-        "terminationEvent": {
-          "$ref": "#/definitions/protoTerminationEvent"
-        },
-        "TestEvent": {
-          "$ref": "#/definitions/protoTestEvent"
-        }
-      },
-      "description": "`Event` describes an event in the Skaffold process.\nIt is one of MetaEvent, BuildEvent, TestEvent, DeployEvent, PortEvent, StatusCheckEvent, ResourceStatusCheckEvent, FileSyncEvent, or DebuggingContainerEvent."
-    },
-    "protoFileSyncEvent": {
-      "type": "object",
-      "properties": {
-        "fileCount": {
-          "type": "integer",
-          "format": "int32"
-        },
-        "image": {
-          "type": "string"
-        },
-        "status": {
-          "type": "string"
-        },
-        "err": {
-          "type": "string"
-        },
-        "errCode": {
-          "$ref": "#/definitions/enumsStatusCode"
-        },
-        "actionableErr": {
-          "$ref": "#/definitions/protoActionableErr"
-        }
-      },
-      "description": "FileSyncEvent describes the sync status."
-    },
-    "protoFileSyncState": {
-      "type": "object",
-      "properties": {
-        "status": {
-          "type": "string"
-        },
-        "autoTrigger": {
-          "type": "boolean"
-        }
-      },
-      "description": "`FileSyncState` contains the status of the current file sync"
-    },
-    "protoIntOrString": {
-      "type": "object",
-      "properties": {
-        "type": {
-          "type": "integer",
-          "format": "int32"
-        },
-        "intVal": {
-          "type": "integer",
-          "format": "int32"
-        },
-        "strVal": {
-          "type": "string"
-        }
-      },
-      "description": "IntOrString is a type that can hold an int32 or a string."
-    },
-    "protoIntent": {
-      "type": "object",
-      "properties": {
-        "build": {
-          "type": "boolean"
-        },
-        "sync": {
-          "type": "boolean"
-        },
-        "deploy": {
-          "type": "boolean"
-        }
-      },
-      "description": "Intent represents user intents for a given phase."
-    },
-    "protoLogEntry": {
-      "type": "object",
-      "properties": {
-        "timestamp": {
-          "type": "string",
-          "format": "date-time"
-        },
-        "event": {
-          "$ref": "#/definitions/protoEvent"
-        },
-        "entry": {
-          "type": "string"
-        }
-      },
-      "description": "LogEntry describes an event and a string description of the event."
-    },
-    "protoMetaEvent": {
-      "type": "object",
-      "properties": {
-        "entry": {
-          "type": "string",
-          "description": "entry, for example: `\"Starting Skaffold: {Version:v0.39.0-16-g5bb7c9e0 ConfigVersion:skaffold/v1 GitVersion: GitCommit:5bb7c9e078e4d522a5ffc42a2f1274fd17d75902 GitTreeState:dirty BuildDate01:29Z GoVersion:go1.13rc1 Compiler:gc Platform:linux/amd64}\"`"
-        },
-        "metadata": {
-          "$ref": "#/definitions/protoMetadata",
-          "description": "Metadata describing skaffold pipeline"
-        }
-      },
-      "description": "`MetaEvent` provides general information regarding Skaffold"
-    },
-    "protoMetadata": {
-      "type": "object",
-      "properties": {
-        "build": {
-          "$ref": "#/definitions/protoBuildMetadata"
-        },
-        "deploy": {
-          "$ref": "#/definitions/protoDeployMetadata"
-        },
-        "test": {
-          "$ref": "#/definitions/protoTestMetadata"
-        },
-        "additional": {
-          "type": "object",
-          "additionalProperties": {
-            "type": "string"
-          },
-          "description": "Additional key value pairs to describe the build pipeline"
-        }
-      }
-    },
-    "protoPortEvent": {
-      "type": "object",
-      "properties": {
-        "localPort": {
-          "type": "integer",
-          "format": "int32"
-        },
-        "remotePort": {
-          "type": "integer",
-          "format": "int32"
-        },
-        "podName": {
-          "type": "string"
-        },
-        "containerName": {
-          "type": "string"
-        },
-        "namespace": {
-          "type": "string"
-        },
-        "portName": {
-          "type": "string"
-        },
-        "resourceType": {
-          "type": "string"
-        },
-        "resourceName": {
-          "type": "string"
-        },
-        "address": {
-          "type": "string"
-        },
-        "targetPort": {
-          "$ref": "#/definitions/protoIntOrString"
-        }
-      },
-      "description": "PortEvent Event describes each port forwarding event."
-    },
-    "protoResourceStatusCheckEvent": {
-      "type": "object",
-      "properties": {
-        "resource": {
-          "type": "string"
-        },
-        "status": {
-          "type": "string"
-        },
-        "message": {
-          "type": "string"
-        },
-        "err": {
-          "type": "string"
-        },
-        "statusCode": {
-          "$ref": "#/definitions/enumsStatusCode"
-        },
-        "actionableErr": {
-          "$ref": "#/definitions/protoActionableErr"
-        }
-      },
-      "description": "A Resource StatusCheck Event, indicates progress for each kubernetes deployment.\nFor every resource, there will be exactly one event with `status` *Succeeded* or *Failed* event.\nThere can be multiple events with `status` *Pending*.\nSkaffold polls for resource status every 0.5 second. If the resource status changes, an event with `status` “Pending”, “Complete” and “Failed”\nwill be sent with the new status."
-    },
-    "protoState": {
-      "type": "object",
-      "properties": {
-        "buildState": {
-          "$ref": "#/definitions/protoBuildState"
-        },
-        "deployState": {
-          "$ref": "#/definitions/protoDeployState"
-        },
-        "forwardedPorts": {
-          "type": "object",
-          "additionalProperties": {
-            "$ref": "#/definitions/protoPortEvent"
-          }
-        },
-        "statusCheckState": {
-          "$ref": "#/definitions/protoStatusCheckState"
-        },
-        "fileSyncState": {
-          "$ref": "#/definitions/protoFileSyncState"
-        },
-        "debuggingContainers": {
-          "type": "array",
-          "items": {
-            "$ref": "#/definitions/protoDebuggingContainerEvent"
-          }
-        },
-        "metadata": {
-          "$ref": "#/definitions/protoMetadata"
-        },
-        "testState": {
-          "$ref": "#/definitions/protoTestState"
-        }
-      },
-      "description": "`State` represents the current state of the Skaffold components"
-    },
-    "protoStatusCheckEvent": {
-      "type": "object",
-      "properties": {
-        "status": {
-          "type": "string"
-        },
-        "message": {
-          "type": "string"
-        },
-        "err": {
-          "type": "string"
-        },
-        "errCode": {
-          "$ref": "#/definitions/enumsStatusCode"
-        },
-        "actionableErr": {
-          "$ref": "#/definitions/protoActionableErr"
-        }
-      },
-      "description": "`StatusCheckEvent` describes if the status check for kubernetes rollout has started, is in progress, has succeeded or failed."
-    },
-    "protoStatusCheckState": {
-      "type": "object",
-      "properties": {
-        "status": {
-          "type": "string"
-        },
-        "resources": {
-          "type": "object",
-          "additionalProperties": {
-            "type": "string"
-          },
-          "description": "A map of `resource name -> status-check-state`. Where `resource-name` is the kubernetes resource name.\nThe `status-check-state` can be <br>\n- `\"Not started\"`: indicates that `status-check` has just started. <br>\n- `\"In progress\"`: InProgress is sent after every resource check is complete. <br>\n- `\"Succeeded\"`:\n- `\"Failed\"`:"
-        },
-        "statusCode": {
-          "$ref": "#/definitions/enumsStatusCode",
-          "description": "StatusCheck statusCode"
-        }
-      },
-      "description": "`StatusCheckState` describes the state of status check of current deployed resources."
-    },
-<<<<<<< HEAD
-    "protoStatusCode": {
       "type": "string",
       "enum": [
         "OK",
@@ -3147,22 +2496,7 @@
       "default": "OK",
       "description": "Enum for Status codes<br>\nThese error codes are prepended by Phase Name e.g.\nINIT, BUILD, TEST, DEPLOY, STATUSCHECK, DEVINIT<br>\nFor Success Error codes, use range 200 to 250.<br>\nFor Unknown error codes, use range 500 to 600.<br>\nFor Cancelled Error code, use range 800 to 850.<br>\n- OK: A default status code for events that do not have an associated phase.\nTypically seen with the DevEndEvent event on success.\n - STATUSCHECK_SUCCESS: Status Check Success\n - BUILD_SUCCESS: Build Success\n - DEPLOY_SUCCESS: Deploy Success\n - TEST_SUCCESS: Test Success\n - BUILD_PUSH_ACCESS_DENIED: Build error due to push access denied\n - BUILD_PROJECT_NOT_FOUND: Build error due to GCP project not found.\n - BUILD_DOCKER_DAEMON_NOT_RUNNING: Docker build error due to docker daemon not running\n - BUILD_USER_ERROR: Build error due to user application code, e.g. compilation error, dockerfile error etc\n - BUILD_DOCKER_UNAVAILABLE: Build error due to docker not available\n - BUILD_DOCKER_UNAUTHORIZED: Docker build error due to user not authorized to perform the action\n - BUILD_DOCKER_SYSTEM_ERR: Docker system build error\n - BUILD_DOCKER_NOT_MODIFIED_ERR: Docker build error due to Docker build container is already in the desired state\n - BUILD_DOCKER_NOT_IMPLEMENTED_ERR: Docker build error indicating a feature not supported\n - BUILD_DOCKER_DATA_LOSS_ERR: Docker build error indicates that for given build, data was lost or there is data corruption\n - BUILD_DOCKER_FORBIDDEN_ERR: Docker build error indicates user is forbidden to perform the build or step/action.\n - BUILD_DOCKER_CONFLICT_ERR: Docker build error due to some internal error and docker container state conflicts with the requested action and can't be performed\n - BUILD_DOCKER_ERROR_NOT_FOUND: Docker build error indicates the requested object does not exist\n - BUILD_DOCKER_INVALID_PARAM_ERR: Docker build error indication invalid parameter sent to docker command\n - BUILD_DOCKERFILE_NOT_FOUND: Docker build failed due to dockerfile not found\n - BUILD_DOCKER_CACHE_FROM_PULL_ERR: Docker build failed due `cacheFrom` user config error\n - BUILD_DOCKER_GET_DIGEST_ERR: Build error due to digest for built artifact could not be retrieved from docker daemon.\n - BUILD_REGISTRY_GET_DIGEST_ERR: Build error due to digest for built artifact could not be retrieved from registry.\n - BUILD_UNKNOWN_JIB_PLUGIN_TYPE: Build error indicating unknown Jib plugin type. Should be one of [maven, gradle]\n - BUILD_JIB_GRADLE_DEP_ERR: Build error determining dependency for jib gradle project.\n - BUILD_JIB_MAVEN_DEP_ERR: Build error determining dependency for jib gradle project.\n - INIT_DOCKER_NETWORK_LISTING_CONTAINERS: Docker build error when listing containers.\n - INIT_DOCKER_NETWORK_INVALID_CONTAINER_NAME: Docker build error indicating an invalid container name (or id).\n - INIT_DOCKER_NETWORK_CONTAINER_DOES_NOT_EXIST: Docker build error indicating the container referenced does not exists in the docker context used.\n - STATUSCHECK_IMAGE_PULL_ERR: Container image pull error\n - STATUSCHECK_CONTAINER_CREATING: Container creating error\n - STATUSCHECK_RUN_CONTAINER_ERR: Container run error\n - STATUSCHECK_CONTAINER_TERMINATED: Container is already terminated\n - STATUSCHECK_DEPLOYMENT_ROLLOUT_PENDING: Deployment waiting for rollout\n - STATUSCHECK_CONTAINER_RESTARTING: Container restarting error\n - STATUSCHECK_UNHEALTHY: Readiness probe failed\n - STATUSCHECK_NODE_MEMORY_PRESSURE: Node memory pressure error\n - STATUSCHECK_NODE_DISK_PRESSURE: Node disk pressure error\n - STATUSCHECK_NODE_NETWORK_UNAVAILABLE: Node network unavailable error\n - STATUSCHECK_NODE_PID_PRESSURE: Node PID pressure error\n - STATUSCHECK_NODE_UNSCHEDULABLE: Node unschedulable error\n - STATUSCHECK_NODE_UNREACHABLE: Node unreachable error\n - STATUSCHECK_NODE_NOT_READY: Node not ready error\n - STATUSCHECK_FAILED_SCHEDULING: Scheduler failure error\n - STATUSCHECK_KUBECTL_CONNECTION_ERR: Kubectl connection error\n - STATUSCHECK_KUBECTL_PID_KILLED: Kubectl process killed error\n - STATUSCHECK_KUBECTL_CLIENT_FETCH_ERR: Kubectl client fetch err\n - STATUSCHECK_POD_INITIALIZING: Pod Initializing\n - UNKNOWN_ERROR: Could not determine error and phase\n - STATUSCHECK_UNKNOWN: Status Check error unknown\n - STATUSCHECK_UNKNOWN_UNSCHEDULABLE: Container is unschedulable due to unknown reasons\n - STATUSCHECK_CONTAINER_WAITING_UNKNOWN: Container is waiting due to unknown reason\n - STATUSCHECK_UNKNOWN_EVENT: Container event reason unknown\n - DEPLOY_UNKNOWN: Deploy failed due to unknown reason\n - SYNC_UNKNOWN: SYNC failed due to known reason\n - BUILD_UNKNOWN: Build failed due to unknown reason\n - DEVINIT_UNKNOWN: Dev Init failed due to unknown reason\n - CLEANUP_UNKNOWN: Cleanup failed due to unknown reason\n - INIT_UNKNOWN: Initialization of the Skaffold session failed due to unknown reason(s)\n - BUILD_DOCKER_UNKNOWN: Build failed due to docker unknown error\n - TEST_UNKNOWN: Test failed due to unknown reason\n - SYNC_INIT_ERROR: File Sync Initialize failure\n - DEVINIT_REGISTER_BUILD_DEPS: Failed to configure watcher for build dependencies in dev loop\n - DEVINIT_REGISTER_TEST_DEPS: Failed to configure watcher for test dependencies in dev loop\n - DEVINIT_REGISTER_DEPLOY_DEPS: Failed to configure watcher for deploy dependencies in dev loop\n - DEVINIT_REGISTER_CONFIG_DEP: Failed to configure watcher for Skaffold configuration file.\n - DEVINIT_UNSUPPORTED_V1_MANIFEST: Failed to configure watcher for build dependencies for a base image with v1 manifest.\n - STATUSCHECK_USER_CANCELLED: User cancelled the skaffold dev run\n - STATUSCHECK_DEADLINE_EXCEEDED: Deadline for status check exceeded\n - BUILD_CANCELLED: Build Cancelled\n - DEPLOY_CANCELLED: Deploy cancelled due to user cancellation or one or more deployers failed.\n - BUILD_DOCKER_CANCELLED: Docker build cancelled.\n - BUILD_DOCKER_DEADLINE: Build error due to docker deadline was reached before the docker action completed\n - INIT_CREATE_TAGGER_ERROR: Skaffold was unable to create the configured tagger\n - INIT_MINIKUBE_PAUSED_ERROR: Skaffold was unable to start as Minikube appears to be paused\n - INIT_MINIKUBE_NOT_RUNNING_ERROR: Skaffold was unable to start as Minikube appears to be stopped\n - INIT_CREATE_BUILDER_ERROR: Skaffold was unable to create a configured image builder\n - INIT_CREATE_DEPLOYER_ERROR: Skaffold was unable to create a configured deployer\n - INIT_CREATE_TEST_DEP_ERROR: Skaffold was unable to create a configured test\n - INIT_CACHE_ERROR: Skaffold encountered an error validating the artifact cache\n - INIT_CREATE_WATCH_TRIGGER_ERROR: Skaffold encountered an error when configuring file watching\n - INIT_CREATE_ARTIFACT_DEP_ERROR: Skaffold encountered an error when evaluating artifact dependencies\n - DEPLOY_CLUSTER_CONNECTION_ERR: Unable to connect to cluster\n - DEPLOY_DEBUG_HELPER_RETRIEVE_ERR: Could not retrieve debug helpers.\n - DEPLOY_CLEANUP_ERR: Deploy clean up error\n - DEPLOY_HELM_APPLY_LABELS: Unable to apply helm labels.\n - DEPLOY_HELM_USER_ERR: Deploy error due to user deploy config for helm deployer\n - DEPLOY_NO_MATCHING_BUILD: Helm error when no build result is found of value  specified in helm `artifactOverrides`\n - DEPLOY_HELM_VERSION_ERR: Unable to get helm client version\n - DEPLOY_HELM_MIN_VERSION_ERR: Helm version not supported.\n - DEPLOY_KUBECTL_VERSION_ERR: Unable to retrieve kubectl version\n - DEPLOY_KUBECTL_OFFLINE_MODE_ERR: User specified offline mode for rendering but remote manifests presents.\n - DEPLOY_ERR_WAITING_FOR_DELETION: Error waiting for previous version deletion before next version is active.\n - DEPLOY_READ_MANIFEST_ERR: Error reading manifests\n - DEPLOY_READ_REMOTE_MANIFEST_ERR: Error reading remote manifests\n - DEPLOY_LIST_MANIFEST_ERR: Errors listing manifests\n - DEPLOY_KUBECTL_USER_ERR: Deploy error due to user deploy config for kubectl deployer\n - DEPLOY_KUSTOMIZE_USER_ERR: Deploy error due to user deploy config for kustomize deployer\n - DEPLOY_REPLACE_IMAGE_ERR: Error replacing a built artifact in the manifests\n - DEPLOY_TRANSFORM_MANIFEST_ERR: Error transforming a manifest during skaffold debug\n - DEPLOY_SET_LABEL_ERR: Error setting user specified additional labels.\n - DEPLOY_MANIFEST_WRITE_ERR: Error writing hydrated kubernetes manifests.\n - DEPLOY_PARSE_MANIFEST_IMAGES_ERR: Error getting images from a kubernetes manifest.\n - DEPLOY_HELM_CREATE_NS_NOT_AVAILABLE: Helm config `createNamespace` not available\n - TEST_USER_CONFIG_ERR: Error expanding paths\n - TEST_CST_USER_ERR: Error running container-structure-test\n - TEST_IMG_PULL_ERR: Unable to docker pull image\n - CONFIG_FILE_PARSING_ERR: Catch-all configuration file parsing error\n - CONFIG_FILE_NOT_FOUND_ERR: Main configuration file not found\n - CONFIG_DEPENDENCY_NOT_FOUND_ERR: Dependency configuration file not found\n - CONFIG_DUPLICATE_NAMES_SAME_FILE_ERR: Duplicate config names in the same configuration file\n - CONFIG_DUPLICATE_NAMES_ACROSS_FILES_ERR: Duplicate config names in two configuration files\n - CONFIG_BAD_FILTER_ERR: No configs matching configs filter\n - CONFIG_ZERO_FOUND_ERR: No configs parsed from current file\n - CONFIG_APPLY_PROFILES_ERR: Failed to apply profiles to config\n - CONFIG_DEFAULT_VALUES_ERR: Failed to set default config values\n - CONFIG_FILE_PATHS_SUBSTITUTION_ERR: Failed to substitute absolute file paths in config\n - CONFIG_MULTI_IMPORT_PROFILE_CONFLICT_ERR: Same config imported at least twice with different set of profiles"
     },
-=======
->>>>>>> 2cc744d9
-    "protoSuggestion": {
-      "type": "object",
-      "properties": {
-        "suggestionCode": {
-          "$ref": "#/definitions/enumsSuggestionCode"
-        },
-        "action": {
-          "type": "string"
-        }
-      },
-      "description": "Suggestion defines the action a user needs to recover from an error."
-    },
-<<<<<<< HEAD
-    "protoSuggestionCode": {
+    "enumsSuggestionCode": {
       "type": "string",
       "enum": [
         "NIL",
@@ -3215,8 +2549,506 @@
       "default": "NIL",
       "description": "Enum for Suggestion codes\n- NIL: default nil suggestion.\nThis is usually set when no error happens.\n - ADD_DEFAULT_REPO: Add Default Repo\n - CHECK_DEFAULT_REPO: Verify Default Repo\n - CHECK_DEFAULT_REPO_GLOBAL_CONFIG: Verify default repo in the global config\n - GCLOUD_DOCKER_AUTH_CONFIGURE: run gcloud docker auth configure\n - DOCKER_AUTH_CONFIGURE: Run docker auth configure\n - CHECK_GCLOUD_PROJECT: Verify Gcloud Project\n - CHECK_DOCKER_RUNNING: Check if docker is running\n - FIX_USER_BUILD_ERR: Fix User Build Error\n - DOCKER_BUILD_RETRY: Docker build internal error, try again\n - FIX_CACHE_FROM_ARTIFACT_CONFIG: Fix `cacheFrom` config for given artifact and try again\n - FIX_SKAFFOLD_CONFIG_DOCKERFILE: Fix `dockerfile` config for a given artifact and try again.\n - FIX_JIB_PLUGIN_CONFIGURATION: Use a supported Jib plugin type\n - FIX_DOCKER_NETWORK_CONTAINER_NAME: Docker build network invalid docker container name (or id).\n - CHECK_DOCKER_NETWORK_CONTAINER_RUNNING: Docker build network container not existing in the current context.\n - CHECK_CLUSTER_CONNECTION: Check cluster connection\n - CHECK_MINIKUBE_STATUS: Check minikube status\n - INSTALL_HELM: Install helm tool\n - UPGRADE_HELM: Upgrade helm tool\n - FIX_SKAFFOLD_CONFIG_HELM_ARTIFACT_OVERRIDES: Fix helm `releases.artifactOverrides` config to match with `build.artiofacts`\n - UPGRADE_HELM32: Upgrade helm version to v3.2.0 and higher.\n - FIX_SKAFFOLD_CONFIG_HELM_CREATE_NAMESPACE: Set `releases.createNamespace` to false.\n - INSTALL_KUBECTL: Install kubectl tool\n - CHECK_CONTAINER_LOGS: Container run error\n - CHECK_READINESS_PROBE: Pod Health check error\n - CHECK_CONTAINER_IMAGE: Check Container image\n - ADDRESS_NODE_MEMORY_PRESSURE: Node pressure error\n - ADDRESS_NODE_DISK_PRESSURE: Node disk pressure error\n - ADDRESS_NODE_NETWORK_UNAVAILABLE: Node network unavailable error\n - ADDRESS_NODE_PID_PRESSURE: Node PID pressure error\n - ADDRESS_NODE_UNSCHEDULABLE: Node unschedulable error\n - ADDRESS_NODE_UNREACHABLE: Node unreachable error\n - ADDRESS_NODE_NOT_READY: Node not ready error\n - ADDRESS_FAILED_SCHEDULING: Scheduler failure error\n - CHECK_HOST_CONNECTION: Cluster Connectivity error\n - START_MINIKUBE: Minikube is stopped: use `minikube start`\n - UNPAUSE_MINIKUBE: Minikube is paused: use `minikube unpause`\n - RUN_DOCKER_PULL: Run Docker pull for the image with v1 manifest and try again.\n - SET_RENDER_FLAG_OFFLINE_FALSE: Rerun with correct offline flag value.\n - CONFIG_CHECK_FILE_PATH: Check configuration file path\n - CONFIG_CHECK_DEPENDENCY_DEFINITION: Check dependency config definition\n - CONFIG_CHANGE_NAMES: Change config name to avoid duplicates\n - CONFIG_CHECK_FILTER: Check config filter\n - CONFIG_CHECK_PROFILE_DEFINITION: Check profile definition in current config\n - CONFIG_CHECK_DEPENDENCY_PROFILES_SELECTION: Check active profile selection for dependency config\n - OPEN_ISSUE: Open an issue so this situation can be diagnosed"
     },
-=======
->>>>>>> 2cc744d9
+    "enumsTesterType": {
+      "type": "string",
+      "enum": [
+        "UNKNOWN_TEST_TYPE",
+        "UNIT",
+        "CONTAINER_STRUCTURE_TEST"
+      ],
+      "default": "UNKNOWN_TEST_TYPE",
+      "description": "Enum indicating test tools used\n- UNKNOWN_TEST_TYPE: Could not determine Test Type\n - UNIT: Unit tests\n - CONTAINER_STRUCTURE_TEST: Container Structure tests"
+    },
+    "protoActionableErr": {
+      "type": "object",
+      "properties": {
+        "errCode": {
+          "$ref": "#/definitions/enumsStatusCode"
+        },
+        "message": {
+          "type": "string"
+        },
+        "suggestions": {
+          "type": "array",
+          "items": {
+            "$ref": "#/definitions/protoSuggestion"
+          }
+        }
+      },
+      "description": "`ActionableErr` defines an error that occurred along with an optional list of suggestions"
+    },
+    "protoBuildEvent": {
+      "type": "object",
+      "properties": {
+        "artifact": {
+          "type": "string"
+        },
+        "status": {
+          "type": "string"
+        },
+        "err": {
+          "type": "string"
+        },
+        "errCode": {
+          "$ref": "#/definitions/enumsStatusCode"
+        },
+        "actionableErr": {
+          "$ref": "#/definitions/protoActionableErr"
+        }
+      },
+      "description": "`BuildEvent` describes the build status per artifact, and will be emitted by Skaffold anytime a build starts or finishes, successfully or not.\nIf the build fails, an error will be attached to the event."
+    },
+    "protoBuildMetadata": {
+      "type": "object",
+      "properties": {
+        "numberOfArtifacts": {
+          "type": "integer",
+          "format": "int32"
+        },
+        "builders": {
+          "type": "array",
+          "items": {
+            "$ref": "#/definitions/BuildMetadataImageBuilder"
+          }
+        },
+        "type": {
+          "$ref": "#/definitions/enumsBuildType"
+        },
+        "additional": {
+          "type": "object",
+          "additionalProperties": {
+            "type": "string"
+          },
+          "description": "Additional key value pairs to describe the deploy pipeline"
+        }
+      }
+    },
+    "protoBuildState": {
+      "type": "object",
+      "properties": {
+        "artifacts": {
+          "type": "object",
+          "additionalProperties": {
+            "type": "string"
+          },
+          "description": "A map of `artifact name -> build-state`.\nArtifact name is defined in the `skaffold.yaml`.\nThe `build-state` can be: <br>\n- `\"Not started\"`: not yet started <br>\n- `\"In progress\"`: build started <br>\n- `\"Complete\"`: build succeeded <br>\n- `\"Failed\"`: build failed"
+        },
+        "autoTrigger": {
+          "type": "boolean"
+        },
+        "statusCode": {
+          "$ref": "#/definitions/enumsStatusCode"
+        }
+      },
+      "description": "`BuildState` maps Skaffold artifacts to their current build states"
+    },
+    "protoDebuggingContainerEvent": {
+      "type": "object",
+      "properties": {
+        "status": {
+          "type": "string"
+        },
+        "podName": {
+          "type": "string"
+        },
+        "containerName": {
+          "type": "string"
+        },
+        "namespace": {
+          "type": "string"
+        },
+        "artifact": {
+          "type": "string"
+        },
+        "runtime": {
+          "type": "string"
+        },
+        "workingDir": {
+          "type": "string"
+        },
+        "debugPorts": {
+          "type": "object",
+          "additionalProperties": {
+            "type": "integer",
+            "format": "int64"
+          }
+        }
+      },
+      "description": "DebuggingContainerEvent is raised when a debugging container is started or terminated"
+    },
+    "protoDeployEvent": {
+      "type": "object",
+      "properties": {
+        "status": {
+          "type": "string"
+        },
+        "err": {
+          "type": "string"
+        },
+        "errCode": {
+          "$ref": "#/definitions/enumsStatusCode"
+        },
+        "actionableErr": {
+          "$ref": "#/definitions/protoActionableErr"
+        }
+      },
+      "description": "`DeployEvent` represents the status of a deployment, and is emitted by Skaffold\nanytime a deployment starts or completes, successfully or not."
+    },
+    "protoDeployMetadata": {
+      "type": "object",
+      "properties": {
+        "deployers": {
+          "type": "array",
+          "items": {
+            "$ref": "#/definitions/DeployMetadataDeployer"
+          }
+        },
+        "cluster": {
+          "$ref": "#/definitions/enumsClusterType"
+        }
+      }
+    },
+    "protoDeployState": {
+      "type": "object",
+      "properties": {
+        "status": {
+          "type": "string"
+        },
+        "autoTrigger": {
+          "type": "boolean"
+        },
+        "statusCode": {
+          "$ref": "#/definitions/enumsStatusCode"
+        }
+      },
+      "description": "`DeployState` describes the status of the current deploy"
+    },
+    "protoDevLoopEvent": {
+      "type": "object",
+      "properties": {
+        "iteration": {
+          "type": "integer",
+          "format": "int32"
+        },
+        "status": {
+          "type": "string"
+        },
+        "err": {
+          "$ref": "#/definitions/protoActionableErr"
+        }
+      },
+      "description": "`DevLoopEvent` marks the start and end of a dev loop."
+    },
+    "protoEvent": {
+      "type": "object",
+      "properties": {
+        "metaEvent": {
+          "$ref": "#/definitions/protoMetaEvent"
+        },
+        "buildEvent": {
+          "$ref": "#/definitions/protoBuildEvent"
+        },
+        "deployEvent": {
+          "$ref": "#/definitions/protoDeployEvent"
+        },
+        "portEvent": {
+          "$ref": "#/definitions/protoPortEvent"
+        },
+        "statusCheckEvent": {
+          "$ref": "#/definitions/protoStatusCheckEvent"
+        },
+        "resourceStatusCheckEvent": {
+          "$ref": "#/definitions/protoResourceStatusCheckEvent"
+        },
+        "fileSyncEvent": {
+          "$ref": "#/definitions/protoFileSyncEvent"
+        },
+        "debuggingContainerEvent": {
+          "$ref": "#/definitions/protoDebuggingContainerEvent"
+        },
+        "devLoopEvent": {
+          "$ref": "#/definitions/protoDevLoopEvent"
+        },
+        "terminationEvent": {
+          "$ref": "#/definitions/protoTerminationEvent"
+        },
+        "TestEvent": {
+          "$ref": "#/definitions/protoTestEvent"
+        }
+      },
+      "description": "`Event` describes an event in the Skaffold process.\nIt is one of MetaEvent, BuildEvent, TestEvent, DeployEvent, PortEvent, StatusCheckEvent, ResourceStatusCheckEvent, FileSyncEvent, or DebuggingContainerEvent."
+    },
+    "protoFileSyncEvent": {
+      "type": "object",
+      "properties": {
+        "fileCount": {
+          "type": "integer",
+          "format": "int32"
+        },
+        "image": {
+          "type": "string"
+        },
+        "status": {
+          "type": "string"
+        },
+        "err": {
+          "type": "string"
+        },
+        "errCode": {
+          "$ref": "#/definitions/enumsStatusCode"
+        },
+        "actionableErr": {
+          "$ref": "#/definitions/protoActionableErr"
+        }
+      },
+      "description": "FileSyncEvent describes the sync status."
+    },
+    "protoFileSyncState": {
+      "type": "object",
+      "properties": {
+        "status": {
+          "type": "string"
+        },
+        "autoTrigger": {
+          "type": "boolean"
+        }
+      },
+      "description": "`FileSyncState` contains the status of the current file sync"
+    },
+    "protoIntOrString": {
+      "type": "object",
+      "properties": {
+        "type": {
+          "type": "integer",
+          "format": "int32"
+        },
+        "intVal": {
+          "type": "integer",
+          "format": "int32"
+        },
+        "strVal": {
+          "type": "string"
+        }
+      },
+      "description": "IntOrString is a type that can hold an int32 or a string."
+    },
+    "protoIntent": {
+      "type": "object",
+      "properties": {
+        "build": {
+          "type": "boolean"
+        },
+        "sync": {
+          "type": "boolean"
+        },
+        "deploy": {
+          "type": "boolean"
+        }
+      },
+      "description": "Intent represents user intents for a given phase."
+    },
+    "protoLogEntry": {
+      "type": "object",
+      "properties": {
+        "timestamp": {
+          "type": "string",
+          "format": "date-time"
+        },
+        "event": {
+          "$ref": "#/definitions/protoEvent"
+        },
+        "entry": {
+          "type": "string"
+        }
+      },
+      "description": "LogEntry describes an event and a string description of the event."
+    },
+    "protoMetaEvent": {
+      "type": "object",
+      "properties": {
+        "entry": {
+          "type": "string",
+          "description": "entry, for example: `\"Starting Skaffold: {Version:v0.39.0-16-g5bb7c9e0 ConfigVersion:skaffold/v1 GitVersion: GitCommit:5bb7c9e078e4d522a5ffc42a2f1274fd17d75902 GitTreeState:dirty BuildDate01:29Z GoVersion:go1.13rc1 Compiler:gc Platform:linux/amd64}\"`"
+        },
+        "metadata": {
+          "$ref": "#/definitions/protoMetadata",
+          "description": "Metadata describing skaffold pipeline"
+        }
+      },
+      "description": "`MetaEvent` provides general information regarding Skaffold"
+    },
+    "protoMetadata": {
+      "type": "object",
+      "properties": {
+        "build": {
+          "$ref": "#/definitions/protoBuildMetadata"
+        },
+        "deploy": {
+          "$ref": "#/definitions/protoDeployMetadata"
+        },
+        "test": {
+          "$ref": "#/definitions/protoTestMetadata"
+        },
+        "additional": {
+          "type": "object",
+          "additionalProperties": {
+            "type": "string"
+          },
+          "description": "Additional key value pairs to describe the build pipeline"
+        }
+      }
+    },
+    "protoPortEvent": {
+      "type": "object",
+      "properties": {
+        "localPort": {
+          "type": "integer",
+          "format": "int32"
+        },
+        "remotePort": {
+          "type": "integer",
+          "format": "int32"
+        },
+        "podName": {
+          "type": "string"
+        },
+        "containerName": {
+          "type": "string"
+        },
+        "namespace": {
+          "type": "string"
+        },
+        "portName": {
+          "type": "string"
+        },
+        "resourceType": {
+          "type": "string"
+        },
+        "resourceName": {
+          "type": "string"
+        },
+        "address": {
+          "type": "string"
+        },
+        "targetPort": {
+          "$ref": "#/definitions/protoIntOrString"
+        }
+      },
+      "description": "PortEvent Event describes each port forwarding event."
+    },
+    "protoResourceStatusCheckEvent": {
+      "type": "object",
+      "properties": {
+        "resource": {
+          "type": "string"
+        },
+        "status": {
+          "type": "string"
+        },
+        "message": {
+          "type": "string"
+        },
+        "err": {
+          "type": "string"
+        },
+        "statusCode": {
+          "$ref": "#/definitions/enumsStatusCode"
+        },
+        "actionableErr": {
+          "$ref": "#/definitions/protoActionableErr"
+        }
+      },
+      "description": "A Resource StatusCheck Event, indicates progress for each kubernetes deployment.\nFor every resource, there will be exactly one event with `status` *Succeeded* or *Failed* event.\nThere can be multiple events with `status` *Pending*.\nSkaffold polls for resource status every 0.5 second. If the resource status changes, an event with `status` “Pending”, “Complete” and “Failed”\nwill be sent with the new status."
+    },
+    "protoState": {
+      "type": "object",
+      "properties": {
+        "buildState": {
+          "$ref": "#/definitions/protoBuildState"
+        },
+        "deployState": {
+          "$ref": "#/definitions/protoDeployState"
+        },
+        "forwardedPorts": {
+          "type": "object",
+          "additionalProperties": {
+            "$ref": "#/definitions/protoPortEvent"
+          }
+        },
+        "statusCheckState": {
+          "$ref": "#/definitions/protoStatusCheckState"
+        },
+        "fileSyncState": {
+          "$ref": "#/definitions/protoFileSyncState"
+        },
+        "debuggingContainers": {
+          "type": "array",
+          "items": {
+            "$ref": "#/definitions/protoDebuggingContainerEvent"
+          }
+        },
+        "metadata": {
+          "$ref": "#/definitions/protoMetadata"
+        },
+        "testState": {
+          "$ref": "#/definitions/protoTestState"
+        }
+      },
+      "description": "`State` represents the current state of the Skaffold components"
+    },
+    "protoStatusCheckEvent": {
+      "type": "object",
+      "properties": {
+        "status": {
+          "type": "string"
+        },
+        "message": {
+          "type": "string"
+        },
+        "err": {
+          "type": "string"
+        },
+        "errCode": {
+          "$ref": "#/definitions/enumsStatusCode"
+        },
+        "actionableErr": {
+          "$ref": "#/definitions/protoActionableErr"
+        }
+      },
+      "description": "`StatusCheckEvent` describes if the status check for kubernetes rollout has started, is in progress, has succeeded or failed."
+    },
+    "protoStatusCheckState": {
+      "type": "object",
+      "properties": {
+        "status": {
+          "type": "string"
+        },
+        "resources": {
+          "type": "object",
+          "additionalProperties": {
+            "type": "string"
+          },
+          "description": "A map of `resource name -> status-check-state`. Where `resource-name` is the kubernetes resource name.\nThe `status-check-state` can be <br>\n- `\"Not started\"`: indicates that `status-check` has just started. <br>\n- `\"In progress\"`: InProgress is sent after every resource check is complete. <br>\n- `\"Succeeded\"`:\n- `\"Failed\"`:"
+        },
+        "statusCode": {
+          "$ref": "#/definitions/enumsStatusCode",
+          "description": "StatusCheck statusCode"
+        }
+      },
+      "description": "`StatusCheckState` describes the state of status check of current deployed resources."
+    },
+    "protoSuggestion": {
+      "type": "object",
+      "properties": {
+        "suggestionCode": {
+          "$ref": "#/definitions/enumsSuggestionCode"
+        },
+        "action": {
+          "type": "string"
+        }
+      },
+      "description": "Suggestion defines the action a user needs to recover from an error."
+    },
     "protoTerminationEvent": {
       "type": "object",
       "properties": {
