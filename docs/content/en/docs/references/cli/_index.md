---
title: "CLI"
linkTitle: "CLI"
weight: 110
---

Skaffold command-line interface provides the following commands:


End-to-end pipelines:

* [skaffold run](#skaffold-run) - to build & deploy once
* [skaffold dev](#skaffold-dev) - to trigger the watch loop build & deploy workflow with cleanup on exit

Pipeline building blocks for CI/CD:

* [skaffold build](#skaffold-build) - to just build and tag your image(s)
* [skaffold deploy](#skaffold-deploy) - to deploy the given image(s)
* [skaffold delete](#skaffold-delete) - to cleanup the deployed artifacts

Getting started with a new project:

* [skaffold init](#skaffold-init) - to bootstrap Skaffold config
* [skaffold fix](#skaffold-fix) - to upgrade from

Other Commands:

* [skaffold help](#skaffold-help) - print help
* [skaffold version](#skaffold-version) - get Skaffold version
* [skaffold completion](#skaffold-completion) - setup tab completion for the CLI
* [skaffold config](#skaffold-config) - manage context specific parameters
* [skaffold diagnose](#skaffold-diagnose) - diagnostics of Skaffold works in your project


## Global flags

| Flag | Description |
|------- |---------------|
|`-h, --help`| Prints the HELP file for the current command.|
|`-v, --verbosity LOG-LEVEL` | Uses a specific log level. Available log levels are `info`, `warn`, `error`, `fatal`. Default value is `warn`.|

## Global environment variables

| Flag | Description |
|------- |---------------|
|`SKAFFOLD_UPDATE_CHECK`|Enables checking for latest version of the Skaffold binary. By default it's `true`. |


## Skaffold commands

<!--
******
To edit this file above edit index_header - the rest of the file is autogenerated by cmd/skaffold/man
******
-->

### skaffold

A tool that facilitates continuous development for Kubernetes applications.

```


End-to-end pipelines:
  run          Run a pipeline
  dev          Run a pipeline in development mode
  debug        Run a pipeline in debug mode

Pipeline building blocks for CI/CD:
  build        Build the artifacts
  deploy       Deploy pre-built artifacts
  delete       Delete the deployed application

Getting started with a new project:
  init         Generate configuration for deploying an application
  fix          Update old configuration to newest schema version

Other Commands:
  completion   Output shell completion for the given shell (bash or zsh)
  config       Interact with the Skaffold configuration
  diagnose     Run a diagnostic on Skaffold
  version      Print the version information

Use "skaffold <command> --help" for more information about a given command.


```
Env vars:

* `SKAFFOLD_COLOR` (same as `--color`)
* `SKAFFOLD_VERBOSITY` (same as `--verbosity`)

### skaffold build

Build the artifacts

```


Options:
  -b, --build-image=[]: Choose which artifacts to build. Artifacts with image names that contain the expression will be built only. Default is to build sources for all artifacts
      --cache-artifacts=false: Set to true to enable caching of artifacts
      --cache-file='': Specify the location of the cache file (default $HOME/.skaffold/cache)
  -d, --default-repo='': Default repository value (overrides global config)
      --enable-rpc=false: Enable gRPC for exposing Skaffold events (true by default for `skaffold dev`)
  -f, --filename='skaffold.yaml': Filename or URL to the pipeline file
      --insecure-registry=[]: Target registries for built images which are not secure
  -n, --namespace='': Run deployments in the specified namespace
  -o, --output={{json .}}: Used in conjunction with --quiet flag. Format output with go-template. For full struct documentation, see https://godoc.org/github.com/GoogleContainerTools/skaffold/cmd/skaffold/app/flags#BuildOutput
  -p, --profile=[]: Activate profiles by name
  -q, --quiet=false: Suppress the build output and print image built on success. See --output to format output.
      --rpc-http-port=50052: tcp port to expose event REST API over HTTP
      --rpc-port=50051: tcp port to expose event API
      --skip-tests=false: Whether to skip the tests after building
      --toot=false: Emit a terminal beep after the deploy is complete

Usage:
  skaffold build [options]

Use "skaffold build options" for a list of global command-line options (applies to all commands).


```
Env vars:

* `SKAFFOLD_BUILD_IMAGE` (same as `--build-image`)
* `SKAFFOLD_CACHE_ARTIFACTS` (same as `--cache-artifacts`)
* `SKAFFOLD_CACHE_FILE` (same as `--cache-file`)
* `SKAFFOLD_DEFAULT_REPO` (same as `--default-repo`)
* `SKAFFOLD_ENABLE_RPC` (same as `--enable-rpc`)
* `SKAFFOLD_FILENAME` (same as `--filename`)
* `SKAFFOLD_INSECURE_REGISTRY` (same as `--insecure-registry`)
* `SKAFFOLD_NAMESPACE` (same as `--namespace`)
* `SKAFFOLD_OUTPUT` (same as `--output`)
* `SKAFFOLD_PROFILE` (same as `--profile`)
* `SKAFFOLD_QUIET` (same as `--quiet`)
* `SKAFFOLD_RPC_HTTP_PORT` (same as `--rpc-http-port`)
* `SKAFFOLD_RPC_PORT` (same as `--rpc-port`)
* `SKAFFOLD_SKIP_TESTS` (same as `--skip-tests`)
* `SKAFFOLD_TOOT` (same as `--toot`)

### skaffold completion

Output shell completion for the given shell (bash or zsh)

```


Usage:
  skaffold completion SHELL [options]

Use "skaffold completion options" for a list of global command-line options (applies to all commands).


```

### skaffold config

Interact with the Skaffold configuration

```


Available Commands:
  list        List all values set in the global Skaffold config
  set         Set a value in the global Skaffold config
  unset       Unset a value in the global Skaffold config

Use "skaffold <command> --help" for more information about a given command.


```

### skaffold config list

List all values set in the global Skaffold config

```


Options:
  -a, --all=false: Show values for all kubecontexts
  -c, --config='': Path to Skaffold config
  -k, --kube-context='': Kubectl context to set values against

Usage:
  skaffold config list [options]

Use "skaffold config options" for a list of global command-line options (applies to all commands).


```
Env vars:

* `SKAFFOLD_ALL` (same as `--all`)
* `SKAFFOLD_CONFIG` (same as `--config`)
* `SKAFFOLD_KUBE_CONTEXT` (same as `--kube-context`)

### skaffold config set

Set a value in the global Skaffold config

```


Options:
  -c, --config='': Path to Skaffold config
  -g, --global=false: Set value for global config
  -k, --kube-context='': Kubectl context to set values against

Usage:
  skaffold config set [options]

Use "skaffold config options" for a list of global command-line options (applies to all commands).


```
Env vars:

* `SKAFFOLD_CONFIG` (same as `--config`)
* `SKAFFOLD_GLOBAL` (same as `--global`)
* `SKAFFOLD_KUBE_CONTEXT` (same as `--kube-context`)

### skaffold config unset

Unset a value in the global Skaffold config

```


Options:
  -c, --config='': Path to Skaffold config
  -g, --global=false: Set value for global config
  -k, --kube-context='': Kubectl context to set values against

Usage:
  skaffold config unset [options]

Use "skaffold config options" for a list of global command-line options (applies to all commands).


```
Env vars:

* `SKAFFOLD_CONFIG` (same as `--config`)
* `SKAFFOLD_GLOBAL` (same as `--global`)
* `SKAFFOLD_KUBE_CONTEXT` (same as `--kube-context`)

### skaffold debug

Run a pipeline in debug mode

```


Options:
      --cache-artifacts=false: Set to true to enable caching of artifacts
      --cache-file='': Specify the location of the cache file (default $HOME/.skaffold/cache)
      --cleanup=true: Delete deployments after dev or debug mode is interrupted
  -d, --default-repo='': Default repository value (overrides global config)
      --enable-rpc=false: Enable gRPC for exposing Skaffold events (true by default for `skaffold dev`)
  -f, --filename='skaffold.yaml': Filename or URL to the pipeline file
      --force=true: Recreate kubernetes resources if necessary for deployment (warning: might cause downtime!)
      --insecure-registry=[]: Target registries for built images which are not secure
  -l, --label=[]: Add custom labels to deployed objects. Set multiple times for multiple labels
  -n, --namespace='': Run deployments in the specified namespace
      --no-prune=false: Skip removing images and containers built by Skaffold
      --no-prune-children=false: Skip removing layers reused by Skaffold
      --port-forward=false: Port-forward exposed container ports within pods
  -p, --profile=[]: Activate profiles by name
      --rpc-http-port=50052: tcp port to expose event REST API over HTTP
      --rpc-port=50051: tcp port to expose event API
      --skip-tests=false: Whether to skip the tests after building
      --tail=true: Stream logs from deployed objects
      --toot=false: Emit a terminal beep after the deploy is complete

Usage:
  skaffold debug [options]

Use "skaffold debug options" for a list of global command-line options (applies to all commands).


```
Env vars:

* `SKAFFOLD_CACHE_ARTIFACTS` (same as `--cache-artifacts`)
* `SKAFFOLD_CACHE_FILE` (same as `--cache-file`)
* `SKAFFOLD_CLEANUP` (same as `--cleanup`)
* `SKAFFOLD_DEFAULT_REPO` (same as `--default-repo`)
* `SKAFFOLD_ENABLE_RPC` (same as `--enable-rpc`)
* `SKAFFOLD_FILENAME` (same as `--filename`)
* `SKAFFOLD_FORCE` (same as `--force`)
* `SKAFFOLD_INSECURE_REGISTRY` (same as `--insecure-registry`)
* `SKAFFOLD_LABEL` (same as `--label`)
* `SKAFFOLD_NAMESPACE` (same as `--namespace`)
* `SKAFFOLD_NO_PRUNE` (same as `--no-prune`)
* `SKAFFOLD_NO_PRUNE_CHILDREN` (same as `--no-prune-children`)
* `SKAFFOLD_PORT_FORWARD` (same as `--port-forward`)
* `SKAFFOLD_PROFILE` (same as `--profile`)
* `SKAFFOLD_RPC_HTTP_PORT` (same as `--rpc-http-port`)
* `SKAFFOLD_RPC_PORT` (same as `--rpc-port`)
* `SKAFFOLD_SKIP_TESTS` (same as `--skip-tests`)
* `SKAFFOLD_TAIL` (same as `--tail`)
* `SKAFFOLD_TOOT` (same as `--toot`)

### skaffold delete

Delete the deployed application

```


Options:
  -d, --default-repo='': Default repository value (overrides global config)
  -f, --filename='skaffold.yaml': Filename or URL to the pipeline file
  -n, --namespace='': Run deployments in the specified namespace
  -p, --profile=[]: Activate profiles by name

Usage:
  skaffold delete [options]

Use "skaffold delete options" for a list of global command-line options (applies to all commands).


```
Env vars:

* `SKAFFOLD_DEFAULT_REPO` (same as `--default-repo`)
* `SKAFFOLD_FILENAME` (same as `--filename`)
* `SKAFFOLD_NAMESPACE` (same as `--namespace`)
* `SKAFFOLD_PROFILE` (same as `--profile`)

### skaffold deploy

Deploy pre-built artifacts

```


Options:
  -a, --build-artifacts=: Filepath containing build output.
E.g. build.out created by running skaffold build --quiet {{json .}} > build.out
  -d, --default-repo='': Default repository value (overrides global config)
      --enable-rpc=false: Enable gRPC for exposing Skaffold events (true by default for `skaffold dev`)
  -f, --filename='skaffold.yaml': Filename or URL to the pipeline file
      --force=false: Recreate kubernetes resources if necessary for deployment (default false, warning: might cause downtime!)
  -i, --images=: A list of pre-built images to deploy
  -l, --label=[]: Add custom labels to deployed objects. Set multiple times for multiple labels
  -n, --namespace='': Run deployments in the specified namespace
  -p, --profile=[]: Activate profiles by name
      --rpc-http-port=50052: tcp port to expose event REST API over HTTP
      --rpc-port=50051: tcp port to expose event API
      --tail=false: Stream logs from deployed objects (default false)
      --toot=false: Emit a terminal beep after the deploy is complete

Usage:
  skaffold deploy [options]

Use "skaffold deploy options" for a list of global command-line options (applies to all commands).


```
Env vars:

* `SKAFFOLD_BUILD_ARTIFACTS` (same as `--build-artifacts`)
* `SKAFFOLD_DEFAULT_REPO` (same as `--default-repo`)
* `SKAFFOLD_ENABLE_RPC` (same as `--enable-rpc`)
* `SKAFFOLD_FILENAME` (same as `--filename`)
* `SKAFFOLD_FORCE` (same as `--force`)
* `SKAFFOLD_IMAGES` (same as `--images`)
* `SKAFFOLD_LABEL` (same as `--label`)
* `SKAFFOLD_NAMESPACE` (same as `--namespace`)
* `SKAFFOLD_PROFILE` (same as `--profile`)
* `SKAFFOLD_RPC_HTTP_PORT` (same as `--rpc-http-port`)
* `SKAFFOLD_RPC_PORT` (same as `--rpc-port`)
* `SKAFFOLD_TAIL` (same as `--tail`)
* `SKAFFOLD_TOOT` (same as `--toot`)

### skaffold dev

Run a pipeline in development mode

```


Options:
      --cache-artifacts=false: Set to true to enable caching of artifacts
      --cache-file='': Specify the location of the cache file (default $HOME/.skaffold/cache)
      --cleanup=true: Delete deployments after dev or debug mode is interrupted
  -d, --default-repo='': Default repository value (overrides global config)
      --enable-rpc=false: Enable gRPC for exposing Skaffold events (true by default for `skaffold dev`)
  -f, --filename='skaffold.yaml': Filename or URL to the pipeline file
      --force=true: Recreate kubernetes resources if necessary for deployment (warning: might cause downtime!)
      --insecure-registry=[]: Target registries for built images which are not secure
  -l, --label=[]: Add custom labels to deployed objects. Set multiple times for multiple labels
  -n, --namespace='': Run deployments in the specified namespace
      --no-prune=false: Skip removing images and containers built by Skaffold
      --no-prune-children=false: Skip removing layers reused by Skaffold
      --port-forward=false: Port-forward exposed container ports within pods
  -p, --profile=[]: Activate profiles by name
      --rpc-http-port=50052: tcp port to expose event REST API over HTTP
      --rpc-port=50051: tcp port to expose event API
      --skip-tests=false: Whether to skip the tests after building
      --tail=true: Stream logs from deployed objects
      --toot=false: Emit a terminal beep after the deploy is complete
      --trigger='polling': How are changes detected? (polling, manual or notify)
  -w, --watch-image=[]: Choose which artifacts to watch. Artifacts with image names that contain the expression will be watched only. Default is to watch sources for all artifacts
  -i, --watch-poll-interval=1000: Interval (in ms) between two checks for file changes

Usage:
  skaffold dev [options]

Use "skaffold dev options" for a list of global command-line options (applies to all commands).


```
Env vars:

* `SKAFFOLD_CACHE_ARTIFACTS` (same as `--cache-artifacts`)
* `SKAFFOLD_CACHE_FILE` (same as `--cache-file`)
* `SKAFFOLD_CLEANUP` (same as `--cleanup`)
* `SKAFFOLD_DEFAULT_REPO` (same as `--default-repo`)
* `SKAFFOLD_ENABLE_RPC` (same as `--enable-rpc`)
* `SKAFFOLD_FILENAME` (same as `--filename`)
* `SKAFFOLD_FORCE` (same as `--force`)
* `SKAFFOLD_INSECURE_REGISTRY` (same as `--insecure-registry`)
* `SKAFFOLD_LABEL` (same as `--label`)
* `SKAFFOLD_NAMESPACE` (same as `--namespace`)
* `SKAFFOLD_NO_PRUNE` (same as `--no-prune`)
* `SKAFFOLD_NO_PRUNE_CHILDREN` (same as `--no-prune-children`)
* `SKAFFOLD_PORT_FORWARD` (same as `--port-forward`)
* `SKAFFOLD_PROFILE` (same as `--profile`)
* `SKAFFOLD_RPC_HTTP_PORT` (same as `--rpc-http-port`)
* `SKAFFOLD_RPC_PORT` (same as `--rpc-port`)
* `SKAFFOLD_SKIP_TESTS` (same as `--skip-tests`)
* `SKAFFOLD_TAIL` (same as `--tail`)
* `SKAFFOLD_TOOT` (same as `--toot`)
* `SKAFFOLD_TRIGGER` (same as `--trigger`)
* `SKAFFOLD_WATCH_IMAGE` (same as `--watch-image`)
* `SKAFFOLD_WATCH_POLL_INTERVAL` (same as `--watch-poll-interval`)

### skaffold diagnose

Run a diagnostic on Skaffold

```


Options:
  -f, --filename='skaffold.yaml': Filename or URL to the pipeline file
  -p, --profile=[]: Activate profiles by name

Usage:
  skaffold diagnose [options]

Use "skaffold diagnose options" for a list of global command-line options (applies to all commands).


```
Env vars:

* `SKAFFOLD_FILENAME` (same as `--filename`)
* `SKAFFOLD_PROFILE` (same as `--profile`)

### skaffold fix

Update old configuration to newest schema version

```


Options:
  -f, --filename='skaffold.yaml': Filename or URL to the pipeline file
      --overwrite=false: Overwrite original config with fixed config

Usage:
  skaffold fix [options]

Use "skaffold fix options" for a list of global command-line options (applies to all commands).


```
Env vars:

* `SKAFFOLD_FILENAME` (same as `--filename`)
* `SKAFFOLD_OVERWRITE` (same as `--overwrite`)

### skaffold init

Generate configuration for deploying an application

```

<<<<<<< HEAD
Flags:
      --analyze                Print all discoverable Dockerfiles and images in JSON format to stdout
  -a, --artifact stringArray   '='-delimited builder JSON/image pair to generate build artifact
                               (example: --artifact='{"name":"Docker","payload":{"path":"/web/Dockerfile.web"}}=gcr.io/web-project/image)
      --compose-file string    Initialize from a docker-compose file
  -f, --filename string        Filename or URL to the pipeline file (default "skaffold.yaml")
      --force                  Force the generation of the Skaffold config
      --skip-build             Skip generating build artifacts in Skaffold config
=======
>>>>>>> 73a5696b

Options:
      --analyze=false: Print all discoverable Dockerfiles and images in JSON format to stdout
  -a, --artifact=[]: '='-delimited dockerfile/image pair to generate build artifact
(example: --artifact=/web/Dockerfile.web=gcr.io/web-project/image)
      --compose-file='': Initialize from a docker-compose file
  -f, --filename='skaffold.yaml': Filename or URL to the pipeline file
      --force=false: Force the generation of the Skaffold config
      --skip-build=false: Skip generating build artifacts in Skaffold config

Usage:
  skaffold init [options]

Use "skaffold init options" for a list of global command-line options (applies to all commands).


```
Env vars:

* `SKAFFOLD_ANALYZE` (same as `--analyze`)
* `SKAFFOLD_ARTIFACT` (same as `--artifact`)
* `SKAFFOLD_COMPOSE_FILE` (same as `--compose-file`)
* `SKAFFOLD_FILENAME` (same as `--filename`)
* `SKAFFOLD_FORCE` (same as `--force`)
* `SKAFFOLD_SKIP_BUILD` (same as `--skip-build`)

### skaffold run

Run a pipeline

```


Options:
      --cache-artifacts=false: Set to true to enable caching of artifacts
      --cache-file='': Specify the location of the cache file (default $HOME/.skaffold/cache)
      --cleanup=true: Delete deployments after dev or debug mode is interrupted
  -d, --default-repo='': Default repository value (overrides global config)
      --enable-rpc=false: Enable gRPC for exposing Skaffold events (true by default for `skaffold dev`)
  -f, --filename='skaffold.yaml': Filename or URL to the pipeline file
      --force=true: Recreate kubernetes resources if necessary for deployment (warning: might cause downtime!)
      --insecure-registry=[]: Target registries for built images which are not secure
  -l, --label=[]: Add custom labels to deployed objects. Set multiple times for multiple labels
  -n, --namespace='': Run deployments in the specified namespace
      --no-prune=false: Skip removing images and containers built by Skaffold
      --no-prune-children=false: Skip removing layers reused by Skaffold
  -p, --profile=[]: Activate profiles by name
      --rpc-http-port=50052: tcp port to expose event REST API over HTTP
      --rpc-port=50051: tcp port to expose event API
      --skip-tests=false: Whether to skip the tests after building
  -t, --tag='': The optional custom tag to use for images which overrides the current Tagger configuration
      --tail=false: Stream logs from deployed objects (default false)
      --toot=false: Emit a terminal beep after the deploy is complete

Usage:
  skaffold run [options]

Use "skaffold run options" for a list of global command-line options (applies to all commands).


```
Env vars:

* `SKAFFOLD_CACHE_ARTIFACTS` (same as `--cache-artifacts`)
* `SKAFFOLD_CACHE_FILE` (same as `--cache-file`)
* `SKAFFOLD_CLEANUP` (same as `--cleanup`)
* `SKAFFOLD_DEFAULT_REPO` (same as `--default-repo`)
* `SKAFFOLD_ENABLE_RPC` (same as `--enable-rpc`)
* `SKAFFOLD_FILENAME` (same as `--filename`)
* `SKAFFOLD_FORCE` (same as `--force`)
* `SKAFFOLD_INSECURE_REGISTRY` (same as `--insecure-registry`)
* `SKAFFOLD_LABEL` (same as `--label`)
* `SKAFFOLD_NAMESPACE` (same as `--namespace`)
* `SKAFFOLD_NO_PRUNE` (same as `--no-prune`)
* `SKAFFOLD_NO_PRUNE_CHILDREN` (same as `--no-prune-children`)
* `SKAFFOLD_PROFILE` (same as `--profile`)
* `SKAFFOLD_RPC_HTTP_PORT` (same as `--rpc-http-port`)
* `SKAFFOLD_RPC_PORT` (same as `--rpc-port`)
* `SKAFFOLD_SKIP_TESTS` (same as `--skip-tests`)
* `SKAFFOLD_TAG` (same as `--tag`)
* `SKAFFOLD_TAIL` (same as `--tail`)
* `SKAFFOLD_TOOT` (same as `--toot`)

### skaffold version

Print the version information

```


Options:
  -o, --output={{.Version}}
: Format output with go-template. For full struct documentation, see https://godoc.org/github.com/GoogleContainerTools/skaffold/pkg/skaffold/version#Info

Usage:
  skaffold version [options]

Use "skaffold version options" for a list of global command-line options (applies to all commands).


```
Env vars:

* `SKAFFOLD_OUTPUT` (same as `--output`)<|MERGE_RESOLUTION|>--- conflicted
+++ resolved
@@ -491,22 +491,11 @@
 
 ```
 
-<<<<<<< HEAD
-Flags:
-      --analyze                Print all discoverable Dockerfiles and images in JSON format to stdout
-  -a, --artifact stringArray   '='-delimited builder JSON/image pair to generate build artifact
-                               (example: --artifact='{"name":"Docker","payload":{"path":"/web/Dockerfile.web"}}=gcr.io/web-project/image)
-      --compose-file string    Initialize from a docker-compose file
-  -f, --filename string        Filename or URL to the pipeline file (default "skaffold.yaml")
-      --force                  Force the generation of the Skaffold config
-      --skip-build             Skip generating build artifacts in Skaffold config
-=======
->>>>>>> 73a5696b
 
 Options:
       --analyze=false: Print all discoverable Dockerfiles and images in JSON format to stdout
-  -a, --artifact=[]: '='-delimited dockerfile/image pair to generate build artifact
-(example: --artifact=/web/Dockerfile.web=gcr.io/web-project/image)
+  -a, --artifact=[]: '='-delimited builder JSON/image pair to generate build artifact
+(example: --artifact='{"name":"Docker","payload":{"path":"/web/Dockerfile.web"}}=gcr.io/web-project/image)
       --compose-file='': Initialize from a docker-compose file
   -f, --filename='skaffold.yaml': Filename or URL to the pipeline file
       --force=false: Force the generation of the Skaffold config
