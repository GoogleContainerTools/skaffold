/*
Copyright 2019 The Skaffold Authors

Licensed under the Apache License, Version 2.0 (the "License");
you may not use this file except in compliance with the License.
You may obtain a copy of the License at

    http://www.apache.org/licenses/LICENSE-2.0

Unless required by applicable law or agreed to in writing, software
distributed under the License is distributed on an "AS IS" BASIS,
WITHOUT WARRANTIES OR CONDITIONS OF ANY KIND, either express or implied.
See the License for the specific language governing permissions and
limitations under the License.
*/

package cmd

import (
	"context"
	"fmt"
	"io"
	"os"
	"strings"

	"github.com/sirupsen/logrus"
	"github.com/spf13/cobra"
	"github.com/spf13/pflag"
	"k8s.io/kubectl/pkg/util/templates"

	"github.com/GoogleContainerTools/skaffold/pkg/skaffold/config"
	"github.com/GoogleContainerTools/skaffold/pkg/skaffold/constants"
	sErrors "github.com/GoogleContainerTools/skaffold/pkg/skaffold/errors"
	"github.com/GoogleContainerTools/skaffold/pkg/skaffold/instrumentation"
	"github.com/GoogleContainerTools/skaffold/pkg/skaffold/instrumentation/prompt"
	kubectx "github.com/GoogleContainerTools/skaffold/pkg/skaffold/kubernetes/context"
	"github.com/GoogleContainerTools/skaffold/pkg/skaffold/output"
	"github.com/GoogleContainerTools/skaffold/pkg/skaffold/runner/runcontext"
	"github.com/GoogleContainerTools/skaffold/pkg/skaffold/server"
	"github.com/GoogleContainerTools/skaffold/pkg/skaffold/survey"
	"github.com/GoogleContainerTools/skaffold/pkg/skaffold/update"
	"github.com/GoogleContainerTools/skaffold/pkg/skaffold/version"
)

var (
	opts              config.SkaffoldOptions
	v                 string
	defaultColor      int
	forceColors       bool
	overwrite         bool
	interactive       bool
	timestamps        bool
	shutdownAPIServer func() error

	// for testing
	updateCheck = update.CheckVersion
)

// Annotation for commands that should allow post execution housekeeping messages like updates and surveys
const (
	HouseKeepingMessagesAllowedAnnotation = "skaffold_annotation_housekeeping_allowed"
)

func NewSkaffoldCommand(out, errOut io.Writer) *cobra.Command {
	updateMsg := make(chan string, 1)
	surveyPrompt := make(chan bool, 1)
	var metricsPrompt bool

	rootCmd := &cobra.Command{
		Use: "skaffold",
		Long: `A tool that facilitates continuous development for Kubernetes applications.

  Find more information at: https://skaffold.dev/docs/getting-started/`,
		SilenceErrors: true,
		RunE: func(cmd *cobra.Command, args []string) error {
			return cmd.Help()
		},
		PersistentPreRunE: func(cmd *cobra.Command, args []string) error {
			cmd.Root().SilenceUsage = true

<<<<<<< HEAD
			opts.Command = cmd.Use
			instrumentation.SetCommand(cmd.Use)
			out := output.GetWriter(out, defaultColor, forceColors, timestamps)
			cmd.Root().SetOutput(out)
=======
			opts.Command = cmd.Name()
			// Don't redirect output for Cobra internal `__complete` and `__completeNoDesc` commands.
			// These are used for command completion and send debug messages on stderr.
			if cmd.Name() != cobra.ShellCompRequestCmd && cmd.Name() != cobra.ShellCompNoDescRequestCmd {
				instrumentation.SetCommand(cmd.Name())
				out := output.GetWriter(out, defaultColor, forceColors)
				if timestamps {
					l := logrus.New()
					l.SetOutput(out)
					l.SetFormatter(&logrus.TextFormatter{
						DisableTimestamp: false,
					})
					out = l.Writer()
				}
				cmd.Root().SetOutput(out)
>>>>>>> 2d766a17

				// Setup logs
				if err := setUpLogs(errOut, v, timestamps); err != nil {
					return err
				}
			}

			// Setup kubeContext and kubeConfig
			kubectx.ConfigureKubeConfig(opts.KubeConfig, opts.KubeContext)

			// Start API Server
			shutdown, err := server.Initialize(opts)
			if err != nil {
				return fmt.Errorf("initializing api server: %w", err)
			}
			shutdownAPIServer = shutdown

			// Print version
			versionInfo := version.Get()
			version.SetClient(opts.User)
			logrus.Infof("Skaffold %+v", versionInfo)
			if !isHouseKeepingMessagesAllowed(cmd) {
				logrus.Debugf("Disable housekeeping messages for command explicitly")
				return nil
			}
			// Always perform all checks.
			go func() {
				updateMsg <- updateCheckForReleasedVersionsIfNotDisabled(versionInfo.Version)
				surveyPrompt <- config.ShouldDisplaySurveyPrompt(opts.GlobalConfig)
			}()
			metricsPrompt = prompt.ShouldDisplayMetricsPrompt(opts.GlobalConfig)
			return nil
		},
		PersistentPostRun: func(cmd *cobra.Command, args []string) {
			if isQuietMode() && !isHouseKeepingMessagesAllowed(cmd) {
				return
			}
			select {
			case msg := <-updateMsg:
				if err := config.UpdateMsgDisplayed(opts.GlobalConfig); err != nil {
					logrus.Debugf("could not update the 'last-prompted' config for 'update-config' section due to %s", err)
				}
				fmt.Fprintf(cmd.OutOrStderr(), "%s\n", msg)
			default:
			}
			// check if survey prompt needs to be displayed
			select {
			case shouldDisplay := <-surveyPrompt:
				if shouldDisplay {
					if err := survey.New(opts.GlobalConfig).DisplaySurveyPrompt(cmd.OutOrStdout()); err != nil {
						fmt.Fprintf(cmd.OutOrStderr(), "%v\n", err)
					}
				}
			default:
			}
			if metricsPrompt {
				if err := prompt.DisplayMetricsPrompt(opts.GlobalConfig, cmd.OutOrStdout()); err != nil {
					fmt.Fprintf(cmd.OutOrStderr(), "%v\n", err)
				}
			}
		},
	}

	groups := templates.CommandGroups{
		{
			Message: "End-to-end pipelines:",
			Commands: []*cobra.Command{
				NewCmdRun(),
				NewCmdDev(),
				NewCmdDebug(),
			},
		},
		{
			Message: "Pipeline building blocks for CI/CD:",
			Commands: []*cobra.Command{
				NewCmdBuild(),
				NewCmdTest(),
				NewCmdDeploy(),
				NewCmdDelete(),
				NewCmdRender(),
				NewCmdApply(),
			},
		},
		{
			Message: "Getting started with a new project:",
			Commands: []*cobra.Command{
				NewCmdInit(),
				NewCmdFix(),
			},
		},
	}
	groups.Add(rootCmd)

	// other commands
	rootCmd.AddCommand(NewCmdVersion())
	rootCmd.AddCommand(NewCmdCompletion())
	rootCmd.AddCommand(NewCmdConfig())
	rootCmd.AddCommand(NewCmdFindConfigs())
	rootCmd.AddCommand(NewCmdDiagnose())
	rootCmd.AddCommand(NewCmdOptions())
	rootCmd.AddCommand(NewCmdCredits())
	rootCmd.AddCommand(NewCmdSchema())
	rootCmd.AddCommand(NewCmdFilter())

	rootCmd.AddCommand(NewCmdGeneratePipeline())
	rootCmd.AddCommand(NewCmdSurvey())
	rootCmd.AddCommand(NewCmdInspect())

	templates.ActsAsRootCommand(rootCmd, nil, groups...)
	rootCmd.PersistentFlags().StringVarP(&v, "verbosity", "v", constants.DefaultLogLevel.String(), "Log level (debug, info, warn, error, fatal, panic)")
	rootCmd.PersistentFlags().IntVar(&defaultColor, "color", int(output.DefaultColorCode), "Specify the default output color in ANSI escape codes")
	rootCmd.PersistentFlags().BoolVar(&forceColors, "force-colors", false, "Always print color codes (hidden)")
	rootCmd.PersistentFlags().BoolVar(&interactive, "interactive", true, "Allow user prompts for more information")
	rootCmd.PersistentFlags().BoolVar(&update.EnableCheck, "update-check", true, "Check for a more recent version of Skaffold")
	rootCmd.PersistentFlags().BoolVar(&timestamps, "timestamps", false, "Print timestamps in logs.")
	rootCmd.PersistentFlags().MarkHidden("force-colors")

	setFlagsFromEnvVariables(rootCmd)

	return rootCmd
}

func NewCmdOptions() *cobra.Command {
	cmd := &cobra.Command{
		Use: "options",
		Run: func(cmd *cobra.Command, args []string) {
			cmd.Usage()
		},
	}
	templates.UseOptionsTemplates(cmd)

	return cmd
}

// Each flag can also be set with an env variable whose name starts with `SKAFFOLD_`.
func setFlagsFromEnvVariables(rootCmd *cobra.Command) {
	rootCmd.PersistentFlags().VisitAll(func(f *pflag.Flag) {
		envVar := FlagToEnvVarName(f)
		if val, present := os.LookupEnv(envVar); present {
			rootCmd.PersistentFlags().Set(f.Name, val)
		}
	})
	for _, cmd := range rootCmd.Commands() {
		cmd.Flags().VisitAll(func(f *pflag.Flag) {
			// special case for backward compatibility.
			if f.Name == "namespace" {
				if val, present := os.LookupEnv("SKAFFOLD_DEPLOY_NAMESPACE"); present {
					logrus.Warnln("Using SKAFFOLD_DEPLOY_NAMESPACE env variable is deprecated. Please use SKAFFOLD_NAMESPACE instead.")
					cmd.Flags().Set(f.Name, val)
				}
			}

			envVar := FlagToEnvVarName(f)
			if val, present := os.LookupEnv(envVar); present {
				cmd.Flags().Set(f.Name, val)
			}
		})
	}
}

func FlagToEnvVarName(f *pflag.Flag) string {
	return fmt.Sprintf("SKAFFOLD_%s", strings.ReplaceAll(strings.ToUpper(f.Name), "-", "_"))
}

func setUpLogs(stdErr io.Writer, level string, timestamp bool) error {
	logrus.SetOutput(stdErr)
	lvl, err := logrus.ParseLevel(level)
	if err != nil {
		return fmt.Errorf("parsing log level: %w", err)
	}
	logrus.SetLevel(lvl)
	logrus.SetFormatter(&logrus.TextFormatter{
		FullTimestamp: timestamp,
	})
	return nil
}

// alwaysSucceedWhenCancelled returns nil if the context was cancelled.
// If the error is due to cancellation, return it as it gets swallowed
// in skaffold main.
// For all other errors, pass through known errors.
// TODO: Return nil if error is `context.Cancelled` and remove check in main.
func alwaysSucceedWhenCancelled(ctx context.Context, runCtx *runcontext.RunContext, err error) error {
	if err == nil {
		return err
	}
	// if the context was cancelled act as if all is well
	if ctx.Err() == context.Canceled {
		return nil
	} else if err == context.Canceled {
		return err
	}
	return sErrors.ShowAIError(runCtx, err)
}

func isHouseKeepingMessagesAllowed(cmd *cobra.Command) bool {
	if cmd.Annotations == nil {
		return false
	}
	return cmd.Annotations[HouseKeepingMessagesAllowedAnnotation] == fmt.Sprintf("%t", true)
}

func allowHouseKeepingMessages(cmd *cobra.Command) {
	if cmd.Annotations == nil {
		cmd.Annotations = make(map[string]string)
	}
	cmd.Annotations[HouseKeepingMessagesAllowedAnnotation] = fmt.Sprintf("%t", true)
}

func preReleaseVersion(s string) bool {
	if v, err := version.ParseVersion(s); err == nil && len(v.Pre) > 0 {
		return true
	} else if err != nil {
		return true
	}
	return false
}

func isQuietMode() bool {
	switch {
	case !interactive:
		logrus.Debug("Update check prompt, survey prompt and telemetry prompt disabled in non-interactive mode")
		return true
	case quietFlag:
		logrus.Debug("Update check prompt, survey prompt and telemetry prompt disabled in quiet mode")
		return true
	case analyze:
		logrus.Debug("Update check prompt, survey prompt and telemetry prompt disabled when running `init --analyze`")
		return true
	default:
		return false
	}
}

func updateCheckForReleasedVersionsIfNotDisabled(s string) string {
	if preReleaseVersion(s) {
		logrus.Debug("Skipping update check for pre-release version")
		return ""
	}
	if !update.EnableCheck {
		logrus.Debug("Skipping update check for flag `--update-check` set to false")
		return ""
	}
	msg, err := updateCheck(opts.GlobalConfig)
	if err != nil {
		logrus.Infof("update check failed: %s", err)
	}
	return msg
}<|MERGE_RESOLUTION|>--- conflicted
+++ resolved
@@ -78,28 +78,13 @@
 		PersistentPreRunE: func(cmd *cobra.Command, args []string) error {
 			cmd.Root().SilenceUsage = true
 
-<<<<<<< HEAD
-			opts.Command = cmd.Use
-			instrumentation.SetCommand(cmd.Use)
-			out := output.GetWriter(out, defaultColor, forceColors, timestamps)
-			cmd.Root().SetOutput(out)
-=======
 			opts.Command = cmd.Name()
 			// Don't redirect output for Cobra internal `__complete` and `__completeNoDesc` commands.
 			// These are used for command completion and send debug messages on stderr.
 			if cmd.Name() != cobra.ShellCompRequestCmd && cmd.Name() != cobra.ShellCompNoDescRequestCmd {
 				instrumentation.SetCommand(cmd.Name())
-				out := output.GetWriter(out, defaultColor, forceColors)
-				if timestamps {
-					l := logrus.New()
-					l.SetOutput(out)
-					l.SetFormatter(&logrus.TextFormatter{
-						DisableTimestamp: false,
-					})
-					out = l.Writer()
-				}
+				out := output.GetWriter(out, defaultColor, forceColors, timestamps)
 				cmd.Root().SetOutput(out)
->>>>>>> 2d766a17
 
 				// Setup logs
 				if err := setUpLogs(errOut, v, timestamps); err != nil {
