--- conflicted
+++ resolved
@@ -23,11 +23,7 @@
 	"github.com/spf13/cobra"
 
 	"github.com/GoogleContainerTools/skaffold/pkg/skaffold/runner"
-<<<<<<< HEAD
-	latestV2 "github.com/GoogleContainerTools/skaffold/pkg/skaffold/schema/latest/v2"
-=======
 	"github.com/GoogleContainerTools/skaffold/pkg/skaffold/schema/util"
->>>>>>> 27271dfc
 )
 
 // NewCmdDelete describes the CLI command to delete deployed resources.
@@ -39,11 +35,7 @@
 }
 
 func doDelete(ctx context.Context, out io.Writer) error {
-<<<<<<< HEAD
-	return withRunner(ctx, out, func(r runner.Runner, _ []*latestV2.SkaffoldConfig) error {
-=======
 	return withRunner(ctx, out, func(r runner.Runner, _ []util.VersionedConfig) error {
->>>>>>> 27271dfc
 		return r.Cleanup(ctx, out)
 	})
 }