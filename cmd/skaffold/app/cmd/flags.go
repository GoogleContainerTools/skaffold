/*
Copyright 2019 The Skaffold Authors

Licensed under the Apache License, Version 2.0 (the "License");
you may not use this file except in compliance with the License.
You may obtain a copy of the License at

    http://www.apache.org/licenses/LICENSE-2.0

Unless required by applicable law or agreed to in writing, software
distributed under the License is distributed on an "AS IS" BASIS,
WITHOUT WARRANTIES OR CONDITIONS OF ANY KIND, either express or implied.
See the License for the specific language governing permissions and
limitations under the License.
*/

package cmd

import (
	"fmt"
	"reflect"
	"time"

	"github.com/spf13/cobra"
	"github.com/spf13/pflag"

	"github.com/GoogleContainerTools/skaffold/pkg/skaffold/constants"
)

// Flag defines a Skaffold CLI flag which contains a list of
// subcommands the flag belongs to in `DefinedOn` field.
type Flag struct {
	Name               string
	Shorthand          string
	Usage              string
	Value              interface{}
	DefValue           interface{}
	DefValuePerCommand map[string]interface{}
	FlagAddMethod      string
	DefinedOn          []string
	Hidden             bool

	pflag *pflag.Flag
}

// flagRegistry is a list of all Skaffold CLI flags.
// When adding a new flag to the registry, please specify the
// command/commands to which the flag belongs in `DefinedOn` field.
// If the flag is a global flag, or belongs to all the subcommands,
/// specify "all"
// FlagAddMethod is method which defines a flag value with specified
// name, default value, and usage string. e.g. `StringVar`, `BoolVar`
var flagRegistry = []Flag{
	{
		Name:          "filename",
		Shorthand:     "f",
		Usage:         "Path or URL to the Skaffold config file",
		Value:         &opts.ConfigurationFile,
		DefValue:      "skaffold.yaml",
		FlagAddMethod: "StringVar",
		DefinedOn:     []string{"all"},
	},
	{
		Name:          "profile",
		Shorthand:     "p",
		Usage:         "Activate profiles by name (prefixed with `-` to disable a profile)",
		Value:         &opts.Profiles,
		DefValue:      []string{},
		FlagAddMethod: "StringSliceVar",
		DefinedOn:     []string{"dev", "run", "debug", "deploy", "render", "build", "delete", "diagnose"},
	},
	{
		Name:          "namespace",
		Shorthand:     "n",
		Usage:         "Run deployments in the specified namespace",
		Value:         &opts.Namespace,
		DefValue:      "",
		FlagAddMethod: "StringVar",
		DefinedOn:     []string{"dev", "run", "debug", "deploy", "render", "build", "delete"},
	},
	{
		Name:          "default-repo",
		Shorthand:     "d",
		Usage:         "Default repository value (overrides global config)",
		Value:         &opts.DefaultRepo,
		DefValue:      "",
		FlagAddMethod: "Var",
		DefinedOn:     []string{"dev", "run", "debug", "deploy", "render", "build", "delete"},
	},
	{
		Name:          "cache-artifacts",
		Usage:         "Set to false to disable default caching of artifacts",
		Value:         &opts.CacheArtifacts,
		DefValue:      true,
		FlagAddMethod: "BoolVar",
		DefinedOn:     []string{"dev", "build", "run", "debug"},
	},
	{
		Name:          "cache-file",
		Usage:         "Specify the location of the cache file (default $HOME/.skaffold/cache)",
		Value:         &opts.CacheFile,
		DefValue:      "",
		FlagAddMethod: "StringVar",
		DefinedOn:     []string{"dev", "build", "run", "debug"},
	},
	{
		Name:          "insecure-registry",
		Usage:         "Target registries for built images which are not secure",
		Value:         &opts.InsecureRegistries,
		DefValue:      []string{},
		FlagAddMethod: "StringSliceVar",
		DefinedOn:     []string{"dev", "build", "run", "debug"},
	},
	{
		Name:     "enable-rpc",
		Usage:    "Enable gRPC for exposing Skaffold events (true by default for `skaffold dev`)",
		Value:    &opts.EnableRPC,
		DefValue: false,
		DefValuePerCommand: map[string]interface{}{
			"dev": true,
		},
		FlagAddMethod: "BoolVar",
		DefinedOn:     []string{"dev", "build", "run", "debug", "deploy"},
	},
	{
		Name:          "rpc-port",
		Usage:         "tcp port to expose event API",
		Value:         &opts.RPCPort,
		DefValue:      constants.DefaultRPCPort,
		FlagAddMethod: "IntVar",
		DefinedOn:     []string{"dev", "build", "run", "debug", "deploy"},
	},
	{
		Name:          "rpc-http-port",
		Usage:         "tcp port to expose event REST API over HTTP",
		Value:         &opts.RPCHTTPPort,
		DefValue:      constants.DefaultRPCHTTPPort,
		FlagAddMethod: "IntVar",
		DefinedOn:     []string{"dev", "build", "run", "debug", "deploy"},
	},
	{
		Name:          "label",
		Shorthand:     "l",
		Usage:         "Add custom labels to deployed objects. Set multiple times for multiple labels",
		Value:         &opts.CustomLabels,
		DefValue:      []string{},
		FlagAddMethod: "StringSliceVar",
		DefinedOn:     []string{"dev", "run", "debug", "deploy", "render"},
	},
	{
		Name:          "toot",
		Usage:         "Emit a terminal beep after the deploy is complete",
		Value:         &opts.Notification,
		DefValue:      false,
		FlagAddMethod: "BoolVar",
		DefinedOn:     []string{"dev", "build", "run", "debug", "deploy"},
	},
	{
		Name:     "tail",
		Usage:    "Stream logs from deployed objects (true by default for `skaffold dev` and `skaffold debug`)",
		Value:    &opts.Tail,
		DefValue: false,
		DefValuePerCommand: map[string]interface{}{
			"dev":   true,
			"debug": true,
		},
		FlagAddMethod: "BoolVar",
		DefinedOn:     []string{"dev", "run", "debug", "deploy"},
	},
	{
		Name:          "force",
		Usage:         "Recreate Kubernetes resources if necessary for deployment, warning: might cause downtime!",
		Value:         &opts.Force,
		DefValue:      false,
		FlagAddMethod: "BoolVar",
		DefinedOn:     []string{"deploy", "dev", "run", "debug"},
	},
	{
		Name:          "skip-tests",
		Usage:         "Whether to skip the tests after building",
		Value:         &opts.SkipTests,
		DefValue:      false,
		FlagAddMethod: "BoolVar",
		DefinedOn:     []string{"dev", "run", "debug", "build"},
	},
	{
		Name:          "cleanup",
		Usage:         "Delete deployments after dev or debug mode is interrupted",
		Value:         &opts.Cleanup,
		DefValue:      true,
		FlagAddMethod: "BoolVar",
		DefinedOn:     []string{"dev", "run", "debug"},
	},
	{
		Name:          "no-prune",
		Usage:         "Skip removing images and containers built by Skaffold",
		Value:         &opts.NoPrune,
		DefValue:      false,
		FlagAddMethod: "BoolVar",
		DefinedOn:     []string{"dev", "run", "debug"},
	},
	{
		Name:          "no-prune-children",
		Usage:         "Skip removing layers reused by Skaffold",
		Value:         &opts.NoPruneChildren,
		DefValue:      false,
		FlagAddMethod: "BoolVar",
		DefinedOn:     []string{"dev", "run", "debug"},
	},
	{
		Name:          "port-forward",
		Usage:         "Port-forward exposed container ports within pods",
		Value:         &opts.PortForward.Enabled,
		DefValue:      false,
		FlagAddMethod: "BoolVar",
		DefinedOn:     []string{"dev", "debug", "deploy", "run"},
	},
	{
		Name:          "status-check",
		Usage:         "Wait for deployed resources to stabilize",
		Value:         &opts.StatusCheck,
		DefValue:      true,
		FlagAddMethod: "BoolVar",
		DefinedOn:     []string{"dev", "debug", "deploy", "run"},
	},
	{
		Name:          "render-only",
		Usage:         "Print rendered Kubernetes manifests instead of deploying them",
		Value:         &opts.RenderOnly,
		DefValue:      false,
		FlagAddMethod: "BoolVar",
		DefinedOn:     []string{"dev", "run"},
	},
	{
		Name:          "render-output",
		Usage:         "Writes '--render-only' output to the specified file",
		Value:         &opts.RenderOutput,
		DefValue:      "",
		FlagAddMethod: "StringVar",
		DefinedOn:     []string{"run"},
	},
	{
		Name:          "config",
		Shorthand:     "c",
		Usage:         "File for global configurations (defaults to $HOME/.skaffold/config)",
		Value:         &opts.GlobalConfig,
		DefValue:      "",
		FlagAddMethod: "StringVar",
		DefinedOn:     []string{"run", "dev", "debug", "build", "deploy", "delete", "diagnose"},
	},
	{
		Name:          "kube-context",
		Usage:         "Deploy to this Kubernetes context",
		Value:         &opts.KubeContext,
		DefValue:      "",
		FlagAddMethod: "StringVar",
		DefinedOn:     []string{"build", "debug", "delete", "deploy", "dev", "run"},
	},
	{
		Name:          "kubeconfig",
		Usage:         "Path to the kubeconfig file to use for CLI requests.",
		Value:         &opts.KubeConfig,
		DefValue:      "",
		FlagAddMethod: "StringVar",
		DefinedOn:     []string{"build", "debug", "delete", "deploy", "dev", "run"},
	},
	{
		Name:          "tag",
		Shorthand:     "t",
		Usage:         "The optional custom tag to use for images which overrides the current Tagger configuration",
		Value:         &opts.CustomTag,
		DefValue:      "",
		FlagAddMethod: "StringVar",
		DefinedOn:     []string{"build", "debug", "dev", "run"},
	},
	{
		Name:          "minikube-profile",
		Usage:         "forces skaffold use the given minikube-profile and forces building against the docker daemon inside that minikube profile",
		Value:         &opts.MinikubeProfile,
		DefValue:      "",
		FlagAddMethod: "StringVar",
		DefinedOn:     []string{"build", "debug", "dev", "run"},
		// this is a temporary solution until we figure out an automated way to detect the
		// minikube profile see
		// https://github.com/GoogleContainerTools/skaffold/issues/3668
		Hidden: true,
	},
	{
		Name:          "profile-auto-activation",
		Usage:         "Set to false to disable profile auto activation",
		Value:         &opts.ProfileAutoActivation,
		DefValue:      true,
		FlagAddMethod: "BoolVar",
		DefinedOn:     []string{"dev", "run", "debug", "deploy", "render", "build", "delete", "diagnose"},
	},
	{
		Name:          "trigger",
		Usage:         "How is change detection triggered? (polling, notify, or manual)",
		Value:         &opts.Trigger,
		DefValue:      "notify",
		FlagAddMethod: "StringVar",
		DefinedOn:     []string{"dev", "debug"},
	},
	{
		Name:     "auto-build",
		Usage:    "When set to false, builds wait for API request instead of running automatically",
		Hidden:   true,
		Value:    &opts.AutoBuild,
		DefValue: true,
		DefValuePerCommand: map[string]interface{}{
			"dev":   true,
			"debug": false,
		},
		FlagAddMethod: "BoolVar",
		DefinedOn:     []string{"dev", "debug"},
	},
	{
		Name:     "auto-sync",
		Usage:    "When set to false, syncs wait for API request instead of running automatically",
		Hidden:   true,
		Value:    &opts.AutoSync,
		DefValue: true,
		DefValuePerCommand: map[string]interface{}{
			"dev":   true,
			"debug": false,
		},
		FlagAddMethod: "BoolVar",
		DefinedOn:     []string{"dev", "debug"},
	},
	{
		Name:     "auto-deploy",
		Usage:    "When set to false, deploys wait for API request instead of running automatically",
		Hidden:   true,
		Value:    &opts.AutoDeploy,
		DefValue: true,
		DefValuePerCommand: map[string]interface{}{
			"dev":   true,
			"debug": false,
		},
		FlagAddMethod: "BoolVar",
		DefinedOn:     []string{"dev", "debug"},
	},
	{
		Name:          "watch-image",
		Shorthand:     "w",
		Usage:         "Choose which artifacts to watch. Artifacts with image names that contain the expression will be watched only. Default is to watch sources for all artifacts",
		Value:         &opts.TargetImages,
		DefValue:      []string{},
		FlagAddMethod: "StringSliceVar",
		DefinedOn:     []string{"dev", "debug"},
	},
	{
		Name:          "watch-poll-interval",
		Shorthand:     "i",
		Usage:         "Interval (in ms) between two checks for file changes",
		Value:         &opts.WatchPollInterval,
		DefValue:      1000,
		FlagAddMethod: "IntVar",
		DefinedOn:     []string{"dev", "debug"},
	},
	{
		Name:          "add-skaffold-labels",
		Usage:         "Add Skaffold-specific labels to rendered manifest. If false, custom labels are still applied. Helpful for GitOps model where Skaffold is not the deployer.",
		Value:         &opts.AddSkaffoldLabels,
		DefValue:      true,
		FlagAddMethod: "BoolVar",
		DefinedOn:     []string{"render"},
	},
	{
<<<<<<< HEAD
		Name:          "repo-prefix",
		Usage:         "Prefix to attach to container image names",
		Value:         &opts.RepoPrefix,
		DefValue:      "",
		FlagAddMethod: "StringVar",
		DefinedOn:     []string{"dev", "run", "debug", "deploy", "render", "build", "delete"},
=======
		Name:          "suppress-logs",
		Usage:         "Suppress logs for specified stages in pipeline (build, deploy, status-check, none, all)",
		Value:         &opts.SuppressLogs,
		DefValue:      []string{},
		FlagAddMethod: "StringSliceVar",
		DefinedOn:     []string{"dev", "run", "debug", "build", "deploy"},
	},
	{
		Name:          "wait-for-deletions",
		Usage:         "Wait for pending deletions to complete before a deployment",
		Value:         &opts.WaitForDeletions.Enabled,
		DefValue:      true,
		FlagAddMethod: "BoolVar",
		DefinedOn:     []string{"deploy", "dev", "run", "debug"},
	},
	{
		Name:          "wait-for-deletions-max",
		Usage:         "Max duration to wait for pending deletions",
		Value:         &opts.WaitForDeletions.Max,
		DefValue:      60 * time.Second,
		FlagAddMethod: "DurationVar",
		DefinedOn:     []string{"deploy", "dev", "run", "debug"},
	},
	{
		Name:          "wait-for-deletions-delay",
		Usage:         "Delay between two checks for pending deletions",
		Value:         &opts.WaitForDeletions.Delay,
		DefValue:      2 * time.Second,
		FlagAddMethod: "DurationVar",
		DefinedOn:     []string{"deploy", "dev", "run", "debug"},
>>>>>>> 9c06b084
	},
}

func (fl *Flag) flag() *pflag.Flag {
	if fl.pflag != nil {
		return fl.pflag
	}

	inputs := []interface{}{fl.Value, fl.Name}
	if fl.FlagAddMethod != "Var" {
		inputs = append(inputs, fl.DefValue)
	}
	inputs = append(inputs, fl.Usage)

	fs := pflag.NewFlagSet(fl.Name, pflag.ContinueOnError)

	reflect.ValueOf(fs).MethodByName(fl.FlagAddMethod).Call(reflectValueOf(inputs))
	f := fs.Lookup(fl.Name)
	f.Shorthand = fl.Shorthand
	f.Hidden = fl.Hidden

	fl.pflag = f
	return f
}

func reflectValueOf(values []interface{}) []reflect.Value {
	var results []reflect.Value
	for _, v := range values {
		results = append(results, reflect.ValueOf(v))
	}
	return results
}

// AddFlags adds to the command the common flags that are annotated with the command name.
func AddFlags(cmd *cobra.Command) {
	var flagsForCommand []*Flag

	for i := range flagRegistry {
		fl := &flagRegistry[i]
		if !hasCmdAnnotation(cmd.Use, fl.DefinedOn) {
			continue
		}

		cmd.Flags().AddFlag(fl.flag())

		flagsForCommand = append(flagsForCommand, fl)
	}

	// Apply command-specific default values to flags.
	cmd.PersistentPreRunE = func(cmd *cobra.Command, args []string) error {
		// Update default values.
		for _, fl := range flagsForCommand {
			if defValue, present := fl.DefValuePerCommand[cmd.Use]; present {
				if flag := cmd.Flag(fl.Name); !flag.Changed {
					flag.Value.Set(fmt.Sprintf("%v", defValue))
				}
			}
		}

		// Since PersistentPreRunE replaces the parent's PersistentPreRunE,
		// make sure we call it, if it is set.
		if parent := cmd.Parent(); parent != nil {
			if preRun := parent.PersistentPreRunE; preRun != nil {
				if err := preRun(cmd, args); err != nil {
					return err
				}
			} else if preRun := parent.PersistentPreRun; preRun != nil {
				preRun(cmd, args)
			}
		}

		return nil
	}
}

func hasCmdAnnotation(cmdName string, annotations []string) bool {
	for _, a := range annotations {
		if cmdName == a || a == "all" {
			return true
		}
	}
	return false
}<|MERGE_RESOLUTION|>--- conflicted
+++ resolved
@@ -367,14 +367,14 @@
 		DefinedOn:     []string{"render"},
 	},
 	{
-<<<<<<< HEAD
 		Name:          "repo-prefix",
 		Usage:         "Prefix to attach to container image names",
 		Value:         &opts.RepoPrefix,
 		DefValue:      "",
 		FlagAddMethod: "StringVar",
 		DefinedOn:     []string{"dev", "run", "debug", "deploy", "render", "build", "delete"},
-=======
+	},
+	{
 		Name:          "suppress-logs",
 		Usage:         "Suppress logs for specified stages in pipeline (build, deploy, status-check, none, all)",
 		Value:         &opts.SuppressLogs,
@@ -405,7 +405,6 @@
 		DefValue:      2 * time.Second,
 		FlagAddMethod: "DurationVar",
 		DefinedOn:     []string{"deploy", "dev", "run", "debug"},
->>>>>>> 9c06b084
 	},
 }
 
