--- conflicted
+++ resolved
@@ -60,11 +60,7 @@
 		buildOut = out
 	}
 
-<<<<<<< HEAD
-	return withRunner(ctx, out, func(r runner.Runner, config *latest.SkaffoldConfig) error {
-=======
-	return withRunner(ctx, func(r runner.Runner, configs []*latest.SkaffoldConfig) error {
->>>>>>> a518ce7b
+	return withRunner(ctx, out, func(r runner.Runner, configs []*latest.SkaffoldConfig) error {
 		var bRes []build.Artifact
 
 		if renderFromBuildOutputFile.String() != "" {
