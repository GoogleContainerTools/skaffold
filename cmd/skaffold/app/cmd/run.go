--- conflicted
+++ resolved
@@ -25,11 +25,7 @@
 
 	"github.com/GoogleContainerTools/skaffold/cmd/skaffold/app/tips"
 	"github.com/GoogleContainerTools/skaffold/pkg/skaffold/runner"
-<<<<<<< HEAD
-	latestV2 "github.com/GoogleContainerTools/skaffold/pkg/skaffold/schema/latest/v2"
-=======
 	"github.com/GoogleContainerTools/skaffold/pkg/skaffold/schema/util"
->>>>>>> 27271dfc
 )
 
 // NewCmdRun describes the CLI command to run a pipeline.
@@ -45,11 +41,7 @@
 }
 
 func doRun(ctx context.Context, out io.Writer) error {
-<<<<<<< HEAD
-	return withRunner(ctx, out, func(r runner.Runner, configs []*latestV2.SkaffoldConfig) error {
-=======
 	return withRunner(ctx, out, func(r runner.Runner, configs []util.VersionedConfig) error {
->>>>>>> 27271dfc
 		bRes, err := r.Build(ctx, out, targetArtifacts(opts, configs))
 		if err != nil {
 			return fmt.Errorf("failed to build: %w", err)
