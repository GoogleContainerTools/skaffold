/*
Copyright 2019 The Skaffold Authors

Licensed under the Apache License, Version 2.0 (the "License");
you may not use this file except in compliance with the License.
You may obtain a copy of the License at

    http://www.apache.org/licenses/LICENSE-2.0

Unless required by applicable law or agreed to in writing, software
distributed under the License is distributed on an "AS IS" BASIS,
WITHOUT WARRANTIES OR CONDITIONS OF ANY KIND, either express or implied.
See the License for the specific language governing permissions and
limitations under the License.
*/

package cmd

import (
	"context"
	"fmt"
	"io"

	"github.com/spf13/cobra"

	"github.com/GoogleContainerTools/skaffold/pkg/skaffold/output"
	"github.com/GoogleContainerTools/skaffold/pkg/skaffold/runner"
<<<<<<< HEAD
	latestV2 "github.com/GoogleContainerTools/skaffold/pkg/skaffold/schema/latest/v2"
=======
	"github.com/GoogleContainerTools/skaffold/pkg/skaffold/schema/util"
>>>>>>> 27271dfc
)

var (
	configFiles []string
)

func NewCmdGeneratePipeline() *cobra.Command {
	return NewCmd("generate-pipeline").
		Hidden().
		WithDescription("[ALPHA] Generate tekton pipeline from skaffold.yaml").
		WithCommonFlags().
		WithFlags([]*Flag{
			{Value: &configFiles, Name: "config-files", DefValue: []string{}, Usage: "Select additional files whose artifacts to use when generating pipeline."},
		}).
		NoArgs(doGeneratePipeline)
}

func doGeneratePipeline(ctx context.Context, out io.Writer) error {
<<<<<<< HEAD
	return withRunner(ctx, out, func(r runner.Runner, configs []*latestV2.SkaffoldConfig) error {
=======
	return withRunner(ctx, out, func(r runner.Runner, configs []util.VersionedConfig) error {
>>>>>>> 27271dfc
		if err := r.GeneratePipeline(ctx, out, configs, configFiles, "pipeline.yaml"); err != nil {
			return fmt.Errorf("generating : %w", err)
		}
		output.Default.Fprintln(out, "Pipeline config written to pipeline.yaml!")
		return nil
	})
}<|MERGE_RESOLUTION|>--- conflicted
+++ resolved
@@ -25,11 +25,7 @@
 
 	"github.com/GoogleContainerTools/skaffold/pkg/skaffold/output"
 	"github.com/GoogleContainerTools/skaffold/pkg/skaffold/runner"
-<<<<<<< HEAD
-	latestV2 "github.com/GoogleContainerTools/skaffold/pkg/skaffold/schema/latest/v2"
-=======
 	"github.com/GoogleContainerTools/skaffold/pkg/skaffold/schema/util"
->>>>>>> 27271dfc
 )
 
 var (
@@ -48,11 +44,7 @@
 }
 
 func doGeneratePipeline(ctx context.Context, out io.Writer) error {
-<<<<<<< HEAD
-	return withRunner(ctx, out, func(r runner.Runner, configs []*latestV2.SkaffoldConfig) error {
-=======
 	return withRunner(ctx, out, func(r runner.Runner, configs []util.VersionedConfig) error {
->>>>>>> 27271dfc
 		if err := r.GeneratePipeline(ctx, out, configs, configFiles, "pipeline.yaml"); err != nil {
 			return fmt.Errorf("generating : %w", err)
 		}
