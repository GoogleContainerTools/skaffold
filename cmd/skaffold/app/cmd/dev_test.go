--- conflicted
+++ resolved
@@ -95,13 +95,8 @@
 				hasDeployed: test.hasDeployed,
 				errDev:      context.Canceled,
 			}
-<<<<<<< HEAD
-			t.Override(&createRunner, func(io.Writer, config.SkaffoldOptions) (runner.Runner, *latest.SkaffoldConfig, error) {
-				return mockRunner, &latest.SkaffoldConfig{}, nil
-=======
-			t.Override(&createRunner, func(config.SkaffoldOptions) (runner.Runner, []*latest.SkaffoldConfig, error) {
+			t.Override(&createRunner, func(io.Writer, config.SkaffoldOptions) (runner.Runner, []*latest.SkaffoldConfig, error) {
 				return mockRunner, []*latest.SkaffoldConfig{{}}, nil
->>>>>>> a518ce7b
 			})
 			t.Override(&opts, config.SkaffoldOptions{
 				Cleanup: true,
@@ -150,13 +145,8 @@
 	testutil.Run(t, "test config change", func(t *testutil.T) {
 		mockRunner := &mockConfigChangeRunner{}
 
-<<<<<<< HEAD
-		t.Override(&createRunner, func(io.Writer, config.SkaffoldOptions) (runner.Runner, *latest.SkaffoldConfig, error) {
-			return mockRunner, &latest.SkaffoldConfig{}, nil
-=======
-		t.Override(&createRunner, func(config.SkaffoldOptions) (runner.Runner, []*latest.SkaffoldConfig, error) {
+		t.Override(&createRunner, func(io.Writer, config.SkaffoldOptions) (runner.Runner, []*latest.SkaffoldConfig, error) {
 			return mockRunner, []*latest.SkaffoldConfig{{}}, nil
->>>>>>> a518ce7b
 		})
 		t.Override(&opts, config.SkaffoldOptions{
 			Cleanup: true,
