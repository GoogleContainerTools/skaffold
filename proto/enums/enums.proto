syntax = "proto3";
package proto.enums;

option go_package = "github.com/GoogleContainerTools/skaffold/proto/enums";

// Enum indicating builders used
enum BuilderType {
    // Could not determine builder type
    UNKNOWN_BUILDER_TYPE = 0;
    // JIB Builder
    JIB = 1;
    // Bazel Builder
    BAZEL = 2;
    // Buildpacks Builder
    BUILDPACKS = 3;
    // Custom Builder
    CUSTOM = 4;
    // Kaniko Builder
    KANIKO = 5;
    // Docker Builder
    DOCKER = 6;
    // Ko Builder
    KO = 7;
}

// Enum indicating build type i.e. local, cluster vs GCB
enum BuildType {
    // Could not determine Build Type
    UNKNOWN_BUILD_TYPE = 0;
    // Cluster Build
    CLUSTER = 1;
    // GCB Build
    GCB = 2;
    // Local Build
    LOCAL = 3;
}

// Enum indicating test tools used
enum TesterType {
    // Could not determine Test Type
    UNKNOWN_TEST_TYPE = 0;
    // Unit tests
    UNIT = 1;
    // Container Structure tests
    CONTAINER_STRUCTURE_TEST = 2;
}

// Enum indicating render manifests type
enum RenderType {
    // Could not determine Render Type
    UNKNOWN_RENDER_TYPE = 0;
    // Raw Manifests
    RAWK8S = 1;
    // kustomize manifests
    KUSTOMIZE_MANIFEST = 2;
    // helm charts
    HELM_CHART = 3;
    // kpt manifests
    KPT_MANIFEST = 4;
}

// Enum indicating deploy tools used
enum DeployerType {
    // Could not determine Deployer Type
    UNKNOWN_DEPLOYER_TYPE = 0;
    // Helm Deployer
    HELM = 1;
    // Kustomize Deployer
    KUSTOMIZE = 2 [deprecated = true];
    // Kubectl Deployer
    KUBECTL = 3;
    // kpt Deployer
    KPT = 4;
}

// Enum indicating cluster type the application is deployed to
enum ClusterType {
    // Could not determine Cluster Type
    UNKNOWN_CLUSTER_TYPE = 0;
    // Minikube Cluster
    MINIKUBE = 1;
    // GKE cluster
    GKE = 2;
    // All Cluster except Minikube and GKE
    OTHER = 3;
}

// Enum indicating the log level of a line of output
enum LogLevel {
    // Debug Level
    DEBUG = 0;
    // Info Level
    INFO = 1;
    // Warn Level
    WARN = 2;
    // Error Level
    ERROR = 3;
    // Fatal Level
    FATAL = 4;
    // Panic Level
    PANIC = 5;
    // Trace Level
    TRACE = 6;
    // User-visible output level
    STANDARD = 7;
}

// Enum for Status codes<br>
// These error codes are prepended by Phase Name e.g.
// INIT, BUILD, TEST, DEPLOY, STATUSCHECK, DEVINIT<br>
// For Success Error codes, use range 200 to 250.<br>
// For Unknown error codes, use range 500 to 600.<br>
// For Cancelled Error code, use range 800 to 850.<br>
enum StatusCode {
    // A default status code for events that do not have an associated phase.
    // Typically seen with the DevEndEvent event on success.
    OK = 0;

    // Success codes

    // Status Check Success
    STATUSCHECK_SUCCESS = 200;
    // Build Success
    BUILD_SUCCESS = 201;
    // Render Success
    RENDER_SUCCESS = 204;
    // Deploy Success
    DEPLOY_SUCCESS = 202;
    // Test Success
    TEST_SUCCESS = 203;

    // Build Errors

    // Build error due to push access denied
    BUILD_PUSH_ACCESS_DENIED = 101;
    // Build error due to GCP project not found.
    BUILD_PROJECT_NOT_FOUND = 102;
    // Docker build error due to docker daemon not running
    BUILD_DOCKER_DAEMON_NOT_RUNNING = 103;
    // Build error due to user application code, e.g. compilation error,
    // dockerfile error etc
    BUILD_USER_ERROR = 104;
    // Build error due to docker not available
    BUILD_DOCKER_UNAVAILABLE = 105;
    // Docker build error due to user not authorized to perform the action
    BUILD_DOCKER_UNAUTHORIZED = 106;
    // Docker system build error
    BUILD_DOCKER_SYSTEM_ERR = 107;
    // Docker build error due to Docker build container is already in the
    // desired state
    BUILD_DOCKER_NOT_MODIFIED_ERR = 108;
    // Docker build error indicating a feature not supported
    BUILD_DOCKER_NOT_IMPLEMENTED_ERR = 109;
    // Docker build error indicates that for given build, data was lost or there
    // is data corruption
    BUILD_DOCKER_DATA_LOSS_ERR = 110;
    // Docker build error indicates user is forbidden to perform the build or
    // step/action.
    BUILD_DOCKER_FORBIDDEN_ERR = 111;
    // Docker build error due to some internal error and docker container state
    // conflicts with the requested action and can't be performed
    BUILD_DOCKER_CONFLICT_ERR = 112;
    // Docker build error indicates the requested object does not exist
    BUILD_DOCKER_ERROR_NOT_FOUND = 113;
    // Docker build error indication invalid parameter sent to docker command
    BUILD_DOCKER_INVALID_PARAM_ERR = 114;
    // Docker build failed due to dockerfile not found
    BUILD_DOCKERFILE_NOT_FOUND = 115;
    // Docker build failed due `cacheFrom` user config error
    BUILD_DOCKER_CACHE_FROM_PULL_ERR = 116;
    // Build error due to digest for built artifact could not be retrieved from
    // docker daemon.
    BUILD_DOCKER_GET_DIGEST_ERR = 117;
    // Build error due no space left in docker.
    BUILD_DOCKER_NO_SPACE_ERR = 127;
    // Build error due to digest for built artifact could not be retrieved from
    // registry.
    BUILD_REGISTRY_GET_DIGEST_ERR = 118;
    // Build error indicating unknown Jib plugin type. Should be one of [maven,
    // gradle]
    BUILD_UNKNOWN_JIB_PLUGIN_TYPE = 119;
    // Build error determining dependency for jib gradle project.
    BUILD_JIB_GRADLE_DEP_ERR = 120;
    // Build error determining dependency for jib gradle project.
    BUILD_JIB_MAVEN_DEP_ERR = 121;

    // Docker build error when listing containers.
    INIT_DOCKER_NETWORK_LISTING_CONTAINERS = 122;
    // Docker build error indicating an invalid container name (or id).
    INIT_DOCKER_NETWORK_INVALID_CONTAINER_NAME = 123;
    // Docker build error indicating the container referenced does not exists in
    // the docker context used.
    INIT_DOCKER_NETWORK_CONTAINER_DOES_NOT_EXIST = 124;
    // Docker Network invalid mode
    INIT_DOCKER_NETWORK_INVALID_MODE = 125;
    // Error parsing Docker Network mode
    INIT_DOCKER_NETWORK_PARSE_ERR = 126;

    // GCB Create Build Error
    BUILD_GCB_CREATE_BUILD_ERR = 128;
    // GCB error indicating an error to fetch build id.
    BUILD_GCB_GET_BUILD_ID_ERR = 129;
    // GCB error indicating an error to fetch build status.
    BUILD_GCB_GET_BUILD_STATUS_ERR = 130;
    // GCB error indicating an error to fetch build logs.
    BUILD_GCB_GET_BUILD_LOG_ERR = 131;
    // GCB error indicating an error to fetch build status.
    BUILD_GCB_COPY_BUILD_LOG_ERR = 132;
    // GCB error indicating an error retrieving the built image id.
    BUILD_GCB_GET_BUILT_IMAGE_ERR = 133;
    // GCB error indicating build failure.
    BUILD_GCB_BUILD_FAILED = 134;
    // GCB error indicating build failure due to internal errror.
    BUILD_GCB_BUILD_INTERNAL_ERR = 135;
    // GCB error indicating build failure due to timeout.
    BUILD_GCB_BUILD_TIMEOUT = 136;
    // GCB error to generate the build descriptor.
    BUILD_GCB_GENERATE_BUILD_DESCRIPTOR_ERR = 137;
    // GCB error to upload to GCS.
    BUILD_GCB_UPLOAD_TO_GCS_ERR = 138;
    // GCB error to fetch jib artifact dependency.
    BUILD_GCB_JIB_DEPENDENCY_ERR = 139;
    // GCB error to fetch artifact dependency.
    BUILD_GCB_GET_DEPENDENCY_ERR = 140;
    // GCB error to get GCS bucket.
    BUILD_GCB_GET_GCS_BUCKET_ERR = 141;
    // GCB error to create a GCS bucket.
    BUILD_GCB_CREATE_BUCKET_ERR = 142;
    // GCB error to extract Project ID.
    BUILD_GCB_EXTRACT_PROJECT_ID = 143;
    // GCB error to get cloud storage client to perform GCS operation.
    BUILD_GET_CLOUD_STORAGE_CLIENT_ERR = 144;
    // GCB error to get cloud build client to perform GCB operations.
    BUILD_GET_CLOUD_BUILD_CLIENT_ERR = 145;

    // Build platform errors

    // Value provided to --platform flag cannot be parsed
    BUILD_UNKNOWN_PLATFORM_FLAG = 150;

    // Cross-platform build failures
    BUILD_CROSS_PLATFORM_ERR = 151;


    // Container errors

    // Container image pull error
    STATUSCHECK_IMAGE_PULL_ERR = 300;
    // Container creating error
    STATUSCHECK_CONTAINER_CREATING = 301;
    // Container run error
    STATUSCHECK_RUN_CONTAINER_ERR = 302;
    // Container is already terminated
    STATUSCHECK_CONTAINER_TERMINATED = 303;
    // Deployment waiting for rollout
    STATUSCHECK_DEPLOYMENT_ROLLOUT_PENDING = 304;
    // Standalone pods pending to stabilize
    STATUSCHECK_STANDALONE_PODS_PENDING = 305;
    // Container restarting error
    STATUSCHECK_CONTAINER_RESTARTING = 356;
    // Readiness probe failed
    STATUSCHECK_UNHEALTHY = 357;
    // Executable binary format error
    STATUSCHECK_CONTAINER_EXEC_ERROR = 358;

    // K8 infra errors

    // Node memory pressure error
    STATUSCHECK_NODE_MEMORY_PRESSURE = 400;
    // Node disk pressure error
    STATUSCHECK_NODE_DISK_PRESSURE = 401;
    // Node network unavailable error
    STATUSCHECK_NODE_NETWORK_UNAVAILABLE = 402;
    // Node PID pressure error
    STATUSCHECK_NODE_PID_PRESSURE = 403;
    // Node unschedulable error
    STATUSCHECK_NODE_UNSCHEDULABLE = 404;
    // Node unreachable error
    STATUSCHECK_NODE_UNREACHABLE = 405;
    // Node not ready error
    STATUSCHECK_NODE_NOT_READY = 406;
    // Scheduler failure error
    STATUSCHECK_FAILED_SCHEDULING = 407;
    // Kubectl connection error
    STATUSCHECK_KUBECTL_CONNECTION_ERR = 409;
    // Kubectl process killed error
    STATUSCHECK_KUBECTL_PID_KILLED = 410;

    // 408 is skipped as STATUSCHECK_UNHEALTH code renumbered as 357

    // Kubectl client fetch err
    STATUSCHECK_KUBECTL_CLIENT_FETCH_ERR = 411;
    STATUSCHECK_DEPLOYMENT_FETCH_ERR = 412;
    STATUSCHECK_STANDALONE_PODS_FETCH_ERR = 413;
    STATUSCHECK_CONFIG_CONNECTOR_RESOURCES_FETCH_ERR = 414;
    STATUSCHECK_STATEFULSET_FETCH_ERR = 415;

    // Pod States

    // Pod Initializing
    STATUSCHECK_POD_INITIALIZING = 451;

    // Config Connector resource states
    // Maps to
    // https://github.com/kubernetes-sigs/cli-utils/tree/master/pkg/kstatus#statuses

    // The actual state of the resource has not yet reached the desired state
    STATUSCHECK_CONFIG_CONNECTOR_IN_PROGRESS = 452;
    // The process of reconciling the actual state with the desired state has
    // encountered an error
    STATUSCHECK_CONFIG_CONNECTOR_FAILED = 453;
    // The resource is in the process of being deleted
    STATUSCHECK_CONFIG_CONNECTOR_TERMINATING = 454;
    // The resource does not exist
    STATUSCHECK_CONFIG_CONNECTOR_NOT_FOUND = 455;

    // Unknown Error Codes

    // Could not determine error and phase
    UNKNOWN_ERROR = 500;
    // Status Check error unknown
    STATUSCHECK_UNKNOWN = 501;
    // Container is unschedulable due to unknown reasons
    STATUSCHECK_UNKNOWN_UNSCHEDULABLE = 502;
    // Container is waiting due to unknown reason
    STATUSCHECK_CONTAINER_WAITING_UNKNOWN = 503;
    // Container event reason unknown
    STATUSCHECK_UNKNOWN_EVENT = 509;
    // Status Check internal error
    STATUSCHECK_INTERNAL_ERROR = 514;

    // Deploy failed due to unknown reason
    DEPLOY_UNKNOWN = 504;
    // SYNC failed due to known reason
    SYNC_UNKNOWN = 505;
    // Build failed due to unknown reason
    BUILD_UNKNOWN = 506;
    // Dev Init failed due to unknown reason
    DEVINIT_UNKNOWN = 507;
    // Cleanup failed due to unknown reason
    CLEANUP_UNKNOWN = 508;
    // Initialization of the Skaffold session failed due to unknown reason(s)
    INIT_UNKNOWN = 510;
    // Build failed due to docker unknown error
    BUILD_DOCKER_UNKNOWN = 511;
    // Test failed due to unknown reason
    TEST_UNKNOWN = 512;
    // GCB error indicating build failed due to unknown status.
    BUILD_GCB_BUILD_UNKNOWN_STATUS = 513;

    // FILE_SYNC Failures

    // File Sync Initialize failure
    SYNC_INIT_ERROR = 601;

    // DevInit Errors

    // Failed to configure watcher for build dependencies in dev loop
    DEVINIT_REGISTER_BUILD_DEPS = 701;
    // Failed to configure watcher for test dependencies in dev loop
    DEVINIT_REGISTER_TEST_DEPS = 702;
    // Failed to configure watcher for deploy dependencies in dev loop
    DEVINIT_REGISTER_DEPLOY_DEPS = 703;
    // Failed to configure watcher for Skaffold configuration file.
    DEVINIT_REGISTER_CONFIG_DEP = 704;
    // Failed to configure watcher for build dependencies for a base image with
    // v1 manifest.
    DEVINIT_UNSUPPORTED_V1_MANIFEST = 705;
    // Failed to configure watcher for render dependencies in dev loop
    DEVINIT_REGISTER_RENDER_DEPS = 706;

    // Timeout or User Cancellation Errors

    // User cancelled the skaffold dev run
    STATUSCHECK_USER_CANCELLED = 800;
    // Deadline for status check exceeded
    STATUSCHECK_DEADLINE_EXCEEDED = 801;
    // Build Cancelled
    BUILD_CANCELLED = 802;
    // Deploy cancelled due to user cancellation or one or more deployers
    // failed.
    DEPLOY_CANCELLED = 803;
    // Docker build cancelled.
    BUILD_DOCKER_CANCELLED = 804;
    // Build error due to docker deadline was reached before the docker action
    // completed
    BUILD_DOCKER_DEADLINE = 805;
    // GCB Build cancelled.
    BUILD_GCB_BUILD_CANCELLED = 806;

    // Skaffold Initialization Phase session errors

    // Skaffold was unable to create the configured tagger
    INIT_CREATE_TAGGER_ERROR = 901;
    // Skaffold was unable to start as Minikube appears to be paused
    INIT_MINIKUBE_PAUSED_ERROR = 902;
    // Skaffold was unable to start as Minikube appears to be stopped
    INIT_MINIKUBE_NOT_RUNNING_ERROR = 903;
    // Skaffold was unable to create a configured image builder
    INIT_CREATE_BUILDER_ERROR = 904;
    // Skaffold was unable to create a configured deployer
    INIT_CREATE_DEPLOYER_ERROR = 905;
    // Skaffold was unable to create a configured test
    INIT_CREATE_TEST_DEP_ERROR = 906;
    // Skaffold encountered an error validating the artifact cache
    INIT_CACHE_ERROR = 907;
    // Skaffold encountered an error when configuring file watching
    INIT_CREATE_WATCH_TRIGGER_ERROR = 908;
    // Skaffold encountered an error when evaluating artifact dependencies
    INIT_CREATE_ARTIFACT_DEP_ERROR = 909;
    // No Location was specified for Cloud Run
    INIT_CLOUD_RUN_LOCATION_ERROR = 910;

    // Deploy errors

    // Unable to connect to cluster
    DEPLOY_CLUSTER_CONNECTION_ERR = 1001;
    // Could not retrieve debug helpers.
    DEPLOY_DEBUG_HELPER_RETRIEVE_ERR = 1002;
    // Deploy clean up error
    DEPLOY_CLEANUP_ERR = 1003;
    // Unable to apply helm labels.
    DEPLOY_HELM_APPLY_LABELS = 1004;
    // Deploy error due to user deploy config for helm deployer
    DEPLOY_HELM_USER_ERR = 1005;
    // An image was referenced with no matching build result
    DEPLOY_NO_MATCHING_BUILD = 1006;
    // Unable to get helm client version
    DEPLOY_HELM_VERSION_ERR = 1007;
    // Helm version not supported.
    DEPLOY_HELM_MIN_VERSION_ERR = 1008;
    // Unable to retrieve kubectl version
    DEPLOY_KUBECTL_VERSION_ERR = 1109;
    // User specified offline mode for rendering but remote manifests presents.
    DEPLOY_KUBECTL_OFFLINE_MODE_ERR = 1010;
    // Error waiting for previous version deletion before next version is
    // active.
    DEPLOY_ERR_WAITING_FOR_DELETION = 1011;
    // Error reading manifests
    DEPLOY_READ_MANIFEST_ERR = 1012;
    // Error reading remote manifests
    DEPLOY_READ_REMOTE_MANIFEST_ERR = 1013;
    // Errors listing manifests
    DEPLOY_LIST_MANIFEST_ERR = 1014;
    // Deploy error due to user deploy config for kubectl deployer
    DEPLOY_KUBECTL_USER_ERR = 1015;
    // Deploy error due to user deploy config for kustomize deployer
    DEPLOY_KUSTOMIZE_USER_ERR = 1016;
    // Error replacing a built artifact in the manifests
    DEPLOY_REPLACE_IMAGE_ERR = 1017;
    // Error transforming a manifest during skaffold debug
    DEPLOY_TRANSFORM_MANIFEST_ERR = 1018;
    // Error setting user specified additional labels.
    DEPLOY_SET_LABEL_ERR = 1019;
    // Error writing hydrated kubernetes manifests.
    DEPLOY_MANIFEST_WRITE_ERR = 1020;
    // Error getting images from a kubernetes manifest.
    DEPLOY_PARSE_MANIFEST_IMAGES_ERR = 1021;
    // Helm config `createNamespace` not available
    DEPLOY_HELM_CREATE_NS_NOT_AVAILABLE = 1022;
    // Kubernetes cluster reported an internal system error
    DEPLOY_CLUSTER_INTERNAL_SYSTEM_ERR = 1023;
    // The Kptfile cannot be created via `kpt live init`.
    DEPLOY_KPTFILE_INIT_ERR = 1024;
    // The `kpt fn source` cannot read the given manifests.
    DEPLOY_KPT_SOURCE_ERR = 1025;
    // The Kptfile exists but cannot be opened or parsed.
    DEPLOY_KPTFILE_INVALID_YAML_ERR = 1026;
    // kpt fails to live apply the manifests to the cluster.
    DEPLOY_KPT_APPLY_ERR = 1027;

    // The Cloud Run Client could not be created
    DEPLOY_GET_CLOUD_RUN_CLIENT_ERR = 1028;
    // The Cloud Run Client could not get details about the service.
    DEPLOY_CLOUD_RUN_GET_SERVICE_ERR = 1029;
    // The Cloud Run Client was unable to update the service.
    DEPLOY_CLOUD_RUN_UPDATE_SERVICE_ERR = 1030;
    // The Cloud Run Client was unable to delete the service.
    DEPLOY_CLOUD_RUN_DELETE_SERVICE_ERR = 1031;

    // Test errors

    // Error expanding paths
    TEST_USER_CONFIG_ERR = 1101;
    // Error running container-structure-test
    TEST_CST_USER_ERR = 1102;
    // Unable to docker pull image
    TEST_IMG_PULL_ERR = 1103;
    // Unable to parse test command
    TEST_CUSTOM_CMD_PARSE_ERR = 1104;
    // Command returned non-zero exit code
    TEST_CUSTOM_CMD_RUN_NON_ZERO_EXIT_ERR = 1105;
    // command cancelled or timed out
    TEST_CUSTOM_CMD_RUN_TIMEDOUT_ERR = 1106;
    // command cancelled or timed out
    TEST_CUSTOM_CMD_RUN_CANCELLED_ERR = 1107;
    // command context error
    TEST_CUSTOM_CMD_RUN_EXECUTION_ERR = 1108;
    // command exited
    TEST_CUSTOM_CMD_RUN_EXITED_ERR = 1110;
    // error running cmd
    TEST_CUSTOM_CMD_RUN_ERR = 1111;
    // Error getting dependencies from command
    TEST_CUSTOM_DEPENDENCIES_CMD_ERR = 1112;
    // Unmarshalling dependency output error
    TEST_CUSTOM_DEPENDENCIES_UNMARSHALL_ERR = 1113;
    // Error retrieving the command
    TEST_CUSTOM_CMD_RETRIEVE_ERR = 1114;

    // Render errors
    // The Kptfile cannot be created via `kpt pkg init`.
    RENDER_KPTFILE_INIT_ERR = 1501;
    // The Kptfile is not a valid yaml file
    RENDER_KPTFILE_INVALID_YAML_ERR = 1401;
    // The Kptfile is not a valid API schema
    RENDER_KPTFILE_INVALID_SCHEMA_ERR = 1402;
    // Error setting namespace.
    RENDER_SET_NAMESPACE_ERR = 1403;
    // Namespace is already set.
    RENDER_NAMESPACE_ALREADY_SET_ERR = 1404;

    // Configuration errors

    // Catch-all configuration file parsing error
    CONFIG_FILE_PARSING_ERR = 1201;
    // Main configuration file not found
    CONFIG_FILE_NOT_FOUND_ERR = 1202;
    // Dependency configuration file not found
    CONFIG_DEPENDENCY_NOT_FOUND_ERR = 1203;
    // Duplicate config names in the same configuration file
    CONFIG_DUPLICATE_NAMES_SAME_FILE_ERR = 1204;
    // Duplicate config names in two configuration files
    CONFIG_DUPLICATE_NAMES_ACROSS_FILES_ERR = 1205;
    // No configs matching configs filter
    CONFIG_BAD_FILTER_ERR = 1206;
    // No configs parsed from current file
    CONFIG_ZERO_FOUND_ERR = 1207;
    // Failed to apply profiles to config
    CONFIG_APPLY_PROFILES_ERR = 1208;
    // Failed to set default config values
    CONFIG_DEFAULT_VALUES_ERR = 1209;
    // Failed to substitute absolute file paths in config
    CONFIG_FILE_PATHS_SUBSTITUTION_ERR = 1210;
    // Same config imported at least twice with different set of profiles
    CONFIG_MULTI_IMPORT_PROFILE_CONFLICT_ERR = 1211;
    // Profile selection did not match known profile names
    CONFIG_PROFILES_NOT_FOUND_ERR = 1212;
    // Config API version not found
    CONFIG_UNKNOWN_API_VERSION_ERR = 1213;
    // The validator is not allowed in skaffold-managed mode.
    CONFIG_UNKNOWN_VALIDATOR = 1214;
    // The transformer is not allowed in skaffold-managed mode.
    CONFIG_UNKNOWN_TRANSFORMER = 1215;
    // Manifest file not found
    CONFIG_MISSING_MANIFEST_FILE_ERR = 1216;
    // Remote config repository cache not found and sync disabled
    CONFIG_REMOTE_REPO_CACHE_NOT_FOUND_ERR = 1217;
    // Skaffold config version mismatch
    CONFIG_UPGRADE_ERR = 1218;

    // Inspect command errors

    // Catch-all `skaffold inspect` command error
    INSPECT_UNKNOWN_ERR = 1301;
    // Trying to add new build environment that already exists
    INSPECT_BUILD_ENV_ALREADY_EXISTS_ERR = 1302;
    // Trying to modify build environment that doesn't exist
    INSPECT_BUILD_ENV_INCORRECT_TYPE_ERR = 1303;
    // Trying to modify a profile that doesn't exist
    INSPECT_PROFILE_NOT_FOUND_ERR = 1304;

    // Port Forwarding Errors

    PORT_FORWARD_RUN_GCLOUD_NOT_FOUND = 1601;
    PORT_FORWARD_RUN_PROXY_START_ERROR = 1602;
}

// Enum for Suggestion codes
enum SuggestionCode {
    // default nil suggestion.
    // This is usually set when no error happens.
    NIL = 0;

    // Build error suggestion codes

    // Add Default Repo
    ADD_DEFAULT_REPO = 100;
    // Verify Default Repo
    CHECK_DEFAULT_REPO = 101;
    // Verify default repo in the global config
    CHECK_DEFAULT_REPO_GLOBAL_CONFIG = 102;
    // run gcloud docker auth configure
    GCLOUD_DOCKER_AUTH_CONFIGURE = 103;
    // Run docker auth configure
    DOCKER_AUTH_CONFIGURE = 104;
    // Verify Gcloud Project
    CHECK_GCLOUD_PROJECT = 105;
    // Check if docker is running
    CHECK_DOCKER_RUNNING = 106;
    // Fix User Build Error
    FIX_USER_BUILD_ERR = 107;
    // Docker build internal error, try again
    DOCKER_BUILD_RETRY = 108;
    // Fix `cacheFrom` config for given artifact and try again
    FIX_CACHE_FROM_ARTIFACT_CONFIG = 109;
    // Fix `dockerfile` config for a given artifact and try again.
    FIX_SKAFFOLD_CONFIG_DOCKERFILE = 110;
    // Use a supported Jib plugin type
    FIX_JIB_PLUGIN_CONFIGURATION = 111;
    // Docker build network invalid docker container name (or id).
    FIX_DOCKER_NETWORK_CONTAINER_NAME = 112;
    // Docker build network container not existing in the current context.
    CHECK_DOCKER_NETWORK_CONTAINER_RUNNING = 113;
    // Executing extractContainerNameFromNetworkMode with a non valid mode (only
    // container mode allowed)
    FIX_DOCKER_NETWORK_MODE_WHEN_EXTRACTING_CONTAINER_NAME = 114;
    // Prune Docker image
    RUN_DOCKER_PRUNE = 115;
    // Set Cleanup flag for skaffold command.
    SET_CLEANUP_FLAG = 116;

    // Build platform error suggestion codes

    // Check value provided to the `--platform` flag
    BUILD_FIX_UNKNOWN_PLATFORM_FLAG = 117;

    // Check if QEMU platform emulators are installed
    BUILD_INSTALL_PLATFORM_EMULATORS = 118;

    // Deploy error suggestion codes

    // Check cluster connection
    CHECK_CLUSTER_CONNECTION = 201;
    // Check minikube status
    CHECK_MINIKUBE_STATUS = 202;
    // Install helm tool
    INSTALL_HELM = 203;
    // Upgrade helm tool
    UPGRADE_HELM = 204;
    // Fix helm `releases.artifactOverrides` config to match with
    // `build.artifacts` (no longer used in Skaffold v2)
    FIX_SKAFFOLD_CONFIG_HELM_ARTIFACT_OVERRIDES = 205;
    // Upgrade helm version to v3.2.0 and higher.
    UPGRADE_HELM32 = 206;
    // Set `releases.createNamespace` to false.
    FIX_SKAFFOLD_CONFIG_HELM_CREATE_NAMESPACE = 207;
    // check the Kptfile validation.
    INVALID_KPT_MANIFESTS = 208;
    // align the inventory info in kpt live apply.
    ALIGN_KPT_INVENTORY = 209;

    // Install kubectl tool
    INSTALL_KUBECTL = 220;

    // Specify Cloud Run Location
    SPECIFY_CLOUD_RUN_LOCATION = 230;
    
    // Container Run time error

    // Container run error
    CHECK_CONTAINER_LOGS = 301;
    // Pod Health check error
    CHECK_READINESS_PROBE = 302;
    // Check Container image
    CHECK_CONTAINER_IMAGE = 303;

<<<<<<< HEAD
=======


>>>>>>> 7c6fd9b6
    // Common infra errors

    // Node pressure error
    ADDRESS_NODE_MEMORY_PRESSURE = 400;
    // Node disk pressure error
    ADDRESS_NODE_DISK_PRESSURE = 401;
    // Node network unavailable error
    ADDRESS_NODE_NETWORK_UNAVAILABLE = 402;
    // Node PID pressure error
    ADDRESS_NODE_PID_PRESSURE = 403;
    // Node unschedulable error
    ADDRESS_NODE_UNSCHEDULABLE = 404;
    // Node unreachable error
    ADDRESS_NODE_UNREACHABLE = 405;
    // Node not ready error
    ADDRESS_NODE_NOT_READY = 406;
    // Scheduler failure error
    ADDRESS_FAILED_SCHEDULING = 407;
    // Cluster Connectivity error
    CHECK_HOST_CONNECTION = 408;

    // Minikube Suggestions

    // Minikube is stopped: use `minikube start`
    START_MINIKUBE = 501;
    // Minikube is paused: use `minikube unpause`
    UNPAUSE_MINIKUBE = 502;

    // Dev Phase error suggestions

    // Run Docker pull for the image with v1 manifest and try again.
    RUN_DOCKER_PULL = 551;

    // Render Error suggestion codes

    // Rerun with correct offline flag value.
    SET_RENDER_FLAG_OFFLINE_FALSE = 600;
    // Manually run `kpt pkg init` or `kpt live init`
    KPTFILE_MANUAL_INIT = 601;
    // Check if the Kptfile is correct.
    KPTFILE_CHECK_YAML = 602;
    // Remove namespace from manifests
    REMOVE_NAMESPACE_FROM_MANIFESTS = 603;

    // Configuration error suggestion codes

    // Check configuration file path
    CONFIG_CHECK_FILE_PATH = 700;
    // Check dependency config definition
    CONFIG_CHECK_DEPENDENCY_DEFINITION = 701;
    // Change config name to avoid duplicates
    CONFIG_CHANGE_NAMES = 702;
    // Check config filter
    CONFIG_CHECK_FILTER = 703;
    // Check profile definition in current config
    CONFIG_CHECK_PROFILE_DEFINITION = 704;
    // Check active profile selection for dependency config
    CONFIG_CHECK_DEPENDENCY_PROFILES_SELECTION = 705;
    // Check profile selection flag
    CONFIG_CHECK_PROFILE_SELECTION = 706;
    // Fix config API version or upgrade the skaffold binary
    CONFIG_FIX_API_VERSION = 707;
    // Only the allow listed validators are acceptable in skaffold-managed mode.
    CONFIG_ALLOWLIST_VALIDATORS = 708;
    // Only the allow listed transformers are acceptable in skaffold-managed
    // mode.
    CONFIG_ALLOWLIST_transformers = 709;
    // Check mising manifest file section of config and fix as needed.
    CONFIG_FIX_MISSING_MANIFEST_FILE = 710;
    // Enable remote repo sync, or clone manually
    CONFIG_ENABLE_REMOTE_REPO_SYNC = 711;
    // Upgrade skaffold config version to latest
    CONFIG_FIX_SKAFFOLD_CONFIG_VERSION = 712;

    // `skaffold inspect` command error suggestion codes

    // Create new build env in a profile instead, or use the 'modify' command
    INSPECT_USE_MODIFY_OR_NEW_PROFILE = 800;
    // Check profile selection, or use the 'add' command instead
    INSPECT_USE_ADD_BUILD_ENV = 801;
    // Check profile flag value
    INSPECT_CHECK_INPUT_PROFILE = 802;

    // Open an issue so this situation can be diagnosed
    OPEN_ISSUE = 900;

    // Test error suggestion codes
    CHECK_CUSTOM_COMMAND = 1000;
    FIX_CUSTOM_COMMAND_TIMEOUT = 1001;
    CHECK_CUSTOM_COMMAND_DEPENDENCIES_CMD = 1002;
    CHECK_CUSTOM_COMMAND_DEPENDENCIES_PATHS = 1003;
    CHECK_TEST_COMMAND_AND_IMAGE_NAME = 1004;
}<|MERGE_RESOLUTION|>--- conflicted
+++ resolved
@@ -664,11 +664,8 @@
     // Check Container image
     CHECK_CONTAINER_IMAGE = 303;
 
-<<<<<<< HEAD
-=======
-
-
->>>>>>> 7c6fd9b6
+
+
     // Common infra errors
 
     // Node pressure error
