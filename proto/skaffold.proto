--- conflicted
+++ resolved
@@ -123,7 +123,6 @@
 message ErrDef {
     StatusCode errCode = 1; // error code representing the error
     string message = 2; // message describing the error.
-    repeated Suggestion suggestions = 3; // an array representing suggestions
 }
 
 // `MetaEvent` provides general information regarding Skaffold
@@ -402,6 +401,8 @@
     STATUSCHECK_CONTAINER_TERMINATED = 303;
     // Container restarting error
     STATUSCHECK_CONTAINER_RESTARTING = 356;
+    // Deployment waiting for rollout
+    STATUSCHECK_DEPLOYMENT_ROLLOUT_PENDING = 308;
 
     // K8 infra errors
 
@@ -421,17 +422,12 @@
     STATUSCHECK_NODE_NOT_READY= 406;
     // Scheduler failure error
     STATUSCHECK_FAILED_SCHEDULING = 407;
-<<<<<<< HEAD
-    // Deployment waiting for rollout
-    STATUSCHECK_DEPLOYMENT_ROLLOUT_PENDING = 408;
+    // Readiness probe failed
+    STATUSCHECK_UNHEALTHY = 408;
     // Kubectl connection error
     STATUSCHECK_KUBECTL_CONNECTION_ERR = 409;
     // Kubectl process Killed error
     STATUSCHECK_KUBECTL_PID_KILLED = 410;
-=======
-    // Readiness probe failed
-    STATUSCHECK_UNHEALTHY = 408;
->>>>>>> 4fbc068e
 
     // Unknown Error Codes
 
