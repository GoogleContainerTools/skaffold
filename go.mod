module github.com/GoogleContainerTools/skaffold/v2

<<<<<<< HEAD
go 1.23.3

// these require code change may remove these later
exclude (
	github.com/opencontainers/image-spec v1.1.0-rc3
	github.com/opencontainers/image-spec v1.1.0-rc4
)
=======
go 1.23.4
>>>>>>> 9d79e53c

// Unit tests fail due to a breaking change in reference.Parse() from this version.
exclude github.com/docker/distribution v2.8.3+incompatible

// doesn't work well with windows
exclude github.com/karrick/godirwalk v1.17.0

// Issues with GCP Storage library, see
// https://github.com/googleapis/google-cloud-go/issues/11283
// hopefully can be removed in January 2025
exclude google.golang.org/grpc v1.68.2

exclude google.golang.org/grpc v1.69.0

exclude google.golang.org/grpc v1.69.2

require (
	4d63.com/tz v1.2.0
	cloud.google.com/go/cloudbuild v1.19.2
	cloud.google.com/go/monitoring v1.22.1
	cloud.google.com/go/profiler v0.4.2
	cloud.google.com/go/storage v1.49.0
	github.com/AlecAivazis/survey/v2 v2.3.7
	github.com/GoogleCloudPlatform/opentelemetry-operations-go/exporter/metric v0.49.0
	github.com/GoogleCloudPlatform/opentelemetry-operations-go/exporter/trace v1.25.0
	github.com/Masterminds/sprig v2.22.0+incompatible
	github.com/acarl005/stripansi v0.0.0-20180116102854-5a71ef0e047d
	github.com/ahmetb/dlog v0.0.0-20170105205344-4fb5f8204f26
	github.com/blang/semver v3.5.1+incompatible
	github.com/bmatcuk/doublestar v1.3.4
	github.com/buildpacks/imgutil v0.0.0-20240605145725-186f89b2d168
	github.com/buildpacks/lifecycle v0.20.5
	github.com/buildpacks/pack v0.36.2
	github.com/cenkalti/backoff/v4 v4.3.0
	github.com/containerd/containerd v1.7.24
	github.com/distribution/reference v0.6.0
	github.com/docker/cli v27.4.1+incompatible
	github.com/docker/distribution v2.8.2+incompatible
	github.com/docker/docker v27.4.1+incompatible
	github.com/docker/go-connections v0.5.0
	github.com/dustin/go-humanize v1.0.1
	github.com/evanphx/json-patch v5.9.0+incompatible
	github.com/fatih/semgroup v1.3.0
	github.com/go-git/go-git/v5 v5.13.1
	github.com/go-jose/go-jose/v4 v4.0.4
	github.com/golang/glog v1.2.3
	github.com/golang/groupcache v0.0.0-20241129210726-2c02b8208cf8
	github.com/golang/protobuf v1.5.4
	github.com/google/go-cmp v0.6.0
	github.com/google/go-containerregistry v0.20.2
	github.com/google/go-github v17.0.0+incompatible
	github.com/google/ko v0.17.1
	github.com/google/uuid v1.6.0
	github.com/googleapis/gax-go/v2 v2.14.1
	github.com/grpc-ecosystem/grpc-gateway/v2 v2.25.1
	github.com/hashicorp/hcl v1.0.1-vault-7
	github.com/heroku/color v0.0.6
	github.com/imdario/mergo v0.3.16
	github.com/joho/godotenv v1.5.1
	github.com/karrick/godirwalk v1.16.2
	github.com/kballard/go-shellquote v0.0.0-20180428030007-95032a82bc51
	github.com/krishicks/yaml-patch v0.0.10
	github.com/letsencrypt/boulder v0.0.0-20250107234847-635f43266a9c
	github.com/mattn/go-colorable v0.1.13
	github.com/mitchellh/go-homedir v1.1.0
	github.com/moby/buildkit v0.18.2
	github.com/moby/patternmatcher v0.6.0
	github.com/opencontainers/go-digest v1.0.0
	github.com/opencontainers/image-spec v1.1.0
	github.com/otiai10/copy v1.14.1
	github.com/pkg/browser v0.0.0-20240102092130-5ac0b6a4141c
	github.com/pkg/errors v0.9.1
	github.com/rjeczalik/notify v0.9.3
	github.com/russross/blackfriday/v2 v2.1.0
	github.com/segmentio/encoding v0.4.1
	github.com/segmentio/textio v1.2.0
	github.com/sirupsen/logrus v1.9.3
	github.com/spf13/afero v1.11.0
	github.com/spf13/cobra v1.8.1
	github.com/spf13/pflag v1.0.5
	github.com/stretchr/testify v1.10.0
	github.com/titanous/rocacheck v0.0.0-20171023193734-afe73141d399
	github.com/xeipuuv/gojsonschema v1.2.0
	go.lsp.dev/jsonrpc2 v0.10.0
	go.lsp.dev/protocol v0.12.0
	go.lsp.dev/uri v0.3.0
	go.opentelemetry.io/otel v1.33.0
	go.opentelemetry.io/otel/exporters/jaeger v1.17.0
	go.opentelemetry.io/otel/exporters/stdout/stdoutmetric v1.33.0
	go.opentelemetry.io/otel/exporters/stdout/stdouttrace v1.33.0
	go.opentelemetry.io/otel/metric v1.33.0
	go.opentelemetry.io/otel/sdk v1.33.0
	go.opentelemetry.io/otel/sdk/metric v1.33.0
	go.opentelemetry.io/otel/trace v1.33.0
	golang.org/x/crypto v0.32.0
	golang.org/x/oauth2 v0.25.0
	golang.org/x/sync v0.10.0
	golang.org/x/sys v0.29.0
	golang.org/x/term v0.28.0
	golang.org/x/tools v0.29.0
	google.golang.org/api v0.215.0
	google.golang.org/genproto v0.0.0-20250106144421-5f5ef82da422
	google.golang.org/genproto/googleapis/api v0.0.0-20250106144421-5f5ef82da422
	google.golang.org/grpc v1.68.1
	google.golang.org/protobuf v1.36.2
	gopkg.in/yaml.v2 v2.4.0
	gopkg.in/yaml.v3 v3.0.1
	k8s.io/api v0.32.0
	k8s.io/apimachinery v0.32.0
	k8s.io/client-go v0.32.0
	k8s.io/kubectl v0.32.0
	k8s.io/utils v0.0.0-20241210054802-24370beab758
	sigs.k8s.io/cli-utils v0.37.2
	sigs.k8s.io/kustomize/api v0.18.0
	sigs.k8s.io/kustomize/kyaml v0.18.1
	sigs.k8s.io/yaml v1.4.0
)

require (
	4d63.com/embedfiles v0.0.0-20190311033909-995e0740726f // indirect
	cel.dev/expr v0.19.1 // indirect
	cloud.google.com/go v0.118.0 // indirect
	cloud.google.com/go/auth v0.13.0 // indirect
	cloud.google.com/go/auth/oauth2adapt v0.2.6 // indirect
	cloud.google.com/go/compute/metadata v0.6.0 // indirect
	cloud.google.com/go/iam v1.3.1 // indirect
	cloud.google.com/go/longrunning v0.6.4 // indirect
	cloud.google.com/go/trace v1.11.3 // indirect
	dario.cat/mergo v1.0.1 // indirect
	github.com/Azure/azure-sdk-for-go v68.0.0+incompatible // indirect
	github.com/Azure/go-ansiterm v0.0.0-20250102033503-faa5f7b0171c // indirect
	github.com/Azure/go-autorest v14.2.0+incompatible // indirect
	github.com/Azure/go-autorest/autorest v0.11.29 // indirect
	github.com/Azure/go-autorest/autorest/adal v0.9.24 // indirect
	github.com/Azure/go-autorest/autorest/azure/auth v0.5.13 // indirect
	github.com/Azure/go-autorest/autorest/azure/cli v0.4.6 // indirect
	github.com/Azure/go-autorest/autorest/date v0.3.0 // indirect
	github.com/Azure/go-autorest/logger v0.2.1 // indirect
	github.com/Azure/go-autorest/tracing v0.6.0 // indirect
	github.com/BurntSushi/toml v1.4.0 // indirect
	github.com/GoogleCloudPlatform/opentelemetry-operations-go/detectors/gcp v1.25.0 // indirect
	github.com/GoogleCloudPlatform/opentelemetry-operations-go/internal/resourcemapping v0.49.0 // indirect
	github.com/GoogleContainerTools/kaniko v1.23.2 // indirect
	github.com/MakeNowJust/heredoc v1.0.0 // indirect
	github.com/Masterminds/goutils v1.1.1 // indirect
	github.com/Masterminds/semver v1.5.0 // indirect
	github.com/Microsoft/go-winio v0.6.2 // indirect
	github.com/Microsoft/hcsshim v0.12.9 // indirect
	github.com/ProtonMail/go-crypto v1.1.4 // indirect
	github.com/agext/levenshtein v1.2.3 // indirect
	github.com/ahmetalpbalkan/dlog v0.0.0-20170105205344-4fb5f8204f26 // indirect
	github.com/alessio/shellescape v1.4.2 // indirect
	github.com/apex/log v1.9.0 // indirect
	github.com/asaskevich/govalidator v0.0.0-20230301143203-a9d515a09cc2 // indirect
	github.com/aws/aws-sdk-go-v2 v1.32.7 // indirect
	github.com/aws/aws-sdk-go-v2/config v1.28.7 // indirect
	github.com/aws/aws-sdk-go-v2/credentials v1.17.48 // indirect
	github.com/aws/aws-sdk-go-v2/feature/ec2/imds v1.16.22 // indirect
	github.com/aws/aws-sdk-go-v2/internal/configsources v1.3.26 // indirect
	github.com/aws/aws-sdk-go-v2/internal/endpoints/v2 v2.6.26 // indirect
	github.com/aws/aws-sdk-go-v2/internal/ini v1.8.1 // indirect
	github.com/aws/aws-sdk-go-v2/service/ecr v1.38.1 // indirect
	github.com/aws/aws-sdk-go-v2/service/ecrpublic v1.29.1 // indirect
	github.com/aws/aws-sdk-go-v2/service/internal/accept-encoding v1.12.1 // indirect
	github.com/aws/aws-sdk-go-v2/service/internal/presigned-url v1.12.7 // indirect
	github.com/aws/aws-sdk-go-v2/service/sso v1.24.8 // indirect
	github.com/aws/aws-sdk-go-v2/service/ssooidc v1.28.7 // indirect
	github.com/aws/aws-sdk-go-v2/service/sts v1.33.3 // indirect
	github.com/aws/smithy-go v1.22.1 // indirect
	github.com/awslabs/amazon-ecr-credential-helper/ecr-login v0.0.0-20241227172826-c97b94eac159 // indirect
	github.com/beorn7/perks v1.0.1 // indirect
	github.com/blang/semver/v4 v4.0.0 // indirect
	github.com/cespare/xxhash/v2 v2.3.0 // indirect
	github.com/chrismellard/docker-credential-acr-env v0.0.0-20230304212654-82a0ddb27589 // indirect
	github.com/cloudflare/circl v1.5.0 // indirect
	github.com/cncf/xds/go v0.0.0-20241223141626-cff3c89139a3 // indirect
	github.com/containerd/errdefs v1.0.0 // indirect
	github.com/containerd/log v0.1.0 // indirect
	github.com/containerd/platforms v0.2.1 // indirect
	github.com/containerd/stargz-snapshotter/estargz v0.16.3 // indirect
	github.com/containerd/ttrpc v1.2.7 // indirect
	github.com/containerd/typeurl/v2 v2.2.3 // indirect
	github.com/cyberphone/json-canonicalization v0.0.0-20241213102144-19d51d7fe467 // indirect
	github.com/cyphar/filepath-securejoin v0.3.6 // indirect
	github.com/davecgh/go-spew v1.1.2-0.20180830191138-d8f796af33cc // indirect
	github.com/dimchansky/utfbom v1.1.1 // indirect
	github.com/docker/docker-credential-helpers v0.8.2 // indirect
	github.com/docker/go-metrics v0.0.1 // indirect
	github.com/docker/go-units v0.5.0 // indirect
	github.com/dprotaso/go-yit v0.0.0-20240618133044-5a0af90af097 // indirect
	github.com/emicklei/go-restful/v3 v3.12.1 // indirect
	github.com/emirpasic/gods v1.18.1 // indirect
	github.com/envoyproxy/go-control-plane/envoy v1.32.3 // indirect
	github.com/envoyproxy/go-control-plane/ratelimit v0.1.0 // indirect
	github.com/envoyproxy/protoc-gen-validate v1.1.0 // indirect
	github.com/evanphx/json-patch/v5 v5.9.0 // indirect
	github.com/felixge/httpsnoop v1.0.4 // indirect
	github.com/fsnotify/fsnotify v1.8.0 // indirect
	github.com/fxamacker/cbor/v2 v2.7.0 // indirect
	github.com/gdamore/encoding v1.0.1 // indirect
	github.com/gdamore/tcell/v2 v2.7.4 // indirect
	github.com/go-chi/chi v4.1.2+incompatible // indirect
	github.com/go-errors/errors v1.5.1 // indirect
	github.com/go-git/gcfg v1.5.1-0.20230307220236-3a3c6141e376 // indirect
	github.com/go-git/go-billy/v5 v5.6.1 // indirect
	github.com/go-logr/logr v1.4.2 // indirect
	github.com/go-logr/stdr v1.2.2 // indirect
	github.com/go-openapi/analysis v0.23.0 // indirect
	github.com/go-openapi/errors v0.22.0 // indirect
	github.com/go-openapi/jsonpointer v0.21.0 // indirect
	github.com/go-openapi/jsonreference v0.21.0 // indirect
	github.com/go-openapi/loads v0.22.0 // indirect
	github.com/go-openapi/runtime v0.28.0 // indirect
	github.com/go-openapi/spec v0.21.0 // indirect
	github.com/go-openapi/strfmt v0.23.0 // indirect
	github.com/go-openapi/swag v0.23.0 // indirect
	github.com/go-openapi/validate v0.24.0 // indirect
	github.com/go-viper/mapstructure/v2 v2.2.1 // indirect
	github.com/gogo/protobuf v1.3.2 // indirect
	github.com/golang-jwt/jwt/v4 v4.5.1 // indirect
	github.com/google/gnostic-models v0.6.9 // indirect
	github.com/google/go-querystring v1.1.0 // indirect
	github.com/google/gofuzz v1.2.0 // indirect
	github.com/google/pprof v0.0.0-20241210010833-40e02aabc2ad // indirect
	github.com/google/s2a-go v0.1.9 // indirect
	github.com/google/safetext v0.0.0-20240722112252-5a72de7e7962 // indirect
	github.com/google/shlex v0.0.0-20191202100458-e7afc7fbc510 // indirect
	github.com/googleapis/enterprise-certificate-proxy v0.3.4 // indirect
	github.com/gorilla/mux v1.8.1 // indirect
	github.com/gorilla/websocket v1.5.3 // indirect
	github.com/huandu/xstrings v1.5.0 // indirect
	github.com/inconshreveable/mousetrap v1.1.0 // indirect
	github.com/jbenet/go-context v0.0.0-20150711004518-d14ea06fba99 // indirect
	github.com/jedisct1/go-minisign v0.0.0-20241212093149-d2f9f49435c7 // indirect
	github.com/jmespath/go-jmespath v0.4.1-0.20220621161143-b0104c826a24 // indirect
	github.com/josharian/intern v1.0.0 // indirect
	github.com/json-iterator/go v1.1.12 // indirect
	github.com/kevinburke/ssh_config v1.2.0 // indirect
	github.com/klauspost/compress v1.17.11 // indirect
	github.com/liggitt/tabwriter v0.0.0-20181228230101-89fcab3d43de // indirect
	github.com/lucasb-eyer/go-colorful v1.2.0 // indirect
	github.com/magiconair/properties v1.8.9 // indirect
	github.com/mailru/easyjson v0.9.0 // indirect
	github.com/mattn/go-isatty v0.0.20 // indirect
	github.com/mattn/go-runewidth v0.0.16 // indirect
	github.com/mgutz/ansi v0.0.0-20200706080929-d51e80ef957d // indirect
	github.com/mitchellh/copystructure v1.2.0 // indirect
	github.com/mitchellh/go-wordwrap v1.0.1 // indirect
	github.com/mitchellh/ioprogress v0.0.0-20180201004757-6a23b12fa88e // indirect
	github.com/mitchellh/mapstructure v1.5.0 // indirect
	github.com/mitchellh/reflectwalk v1.0.2 // indirect
	github.com/mmcloughlin/avo v0.6.0 // indirect
	github.com/moby/docker-image-spec v1.3.1 // indirect
	github.com/moby/spdystream v0.5.0 // indirect
	github.com/moby/sys/sequential v0.6.0 // indirect
	github.com/moby/sys/user v0.3.0 // indirect
	github.com/moby/sys/userns v0.1.0 // indirect
	github.com/moby/term v0.5.2 // indirect
	github.com/modern-go/concurrent v0.0.0-20180306012644-bacd9c7ef1dd // indirect
	github.com/modern-go/reflect2 v1.0.2 // indirect
	github.com/monochromegane/go-gitignore v0.0.0-20200626010858-205db1a8cc00 // indirect
	github.com/morikuni/aec v1.0.0 // indirect
	github.com/munnerz/goautoneg v0.0.0-20191010083416-a7dc8b61c822 // indirect
	github.com/mxk/go-flowrate v0.0.0-20140419014527-cca7078d478f // indirect
	github.com/oklog/ulid v1.3.1 // indirect
	github.com/onsi/ginkgo v1.16.5 // indirect
	github.com/opencontainers/selinux v1.11.1 // indirect
	github.com/otiai10/mint v1.6.3 // indirect
	github.com/pborman/uuid v1.2.1 // indirect
	github.com/pelletier/go-toml v1.9.5 // indirect
	github.com/pelletier/go-toml/v2 v2.2.3 // indirect
	github.com/pjbgf/sha1cd v0.3.1 // indirect
	github.com/planetscale/vtprotobuf v0.6.1-0.20240319094008-0393e58bdf10 // indirect
	github.com/pmezard/go-difflib v1.0.1-0.20181226105442-5d4384ee4fb2 // indirect
	github.com/prometheus/client_golang v1.20.5 // indirect
	github.com/prometheus/client_model v0.6.1 // indirect
	github.com/prometheus/common v0.61.0 // indirect
	github.com/prometheus/procfs v0.15.1 // indirect
	github.com/rivo/tview v0.0.0-20241227133733-17b7edb88c57 // indirect
	github.com/rivo/uniseg v0.4.7 // indirect
	github.com/sabhiram/go-gitignore v0.0.0-20210923224102-525f6e181f06 // indirect
	github.com/sagikazarmark/locafero v0.6.0 // indirect
	github.com/sagikazarmark/slog-shim v0.1.0 // indirect
	github.com/sassoftware/relic v7.2.1+incompatible // indirect
	github.com/secure-systems-lab/go-securesystemslib v0.9.0 // indirect
	github.com/segmentio/asm v1.2.0 // indirect
	github.com/sergi/go-diff v1.3.2-0.20230802210424-5b0b94c5c0d3 // indirect
	github.com/sigstore/cosign/v2 v2.4.1 // indirect
	github.com/sigstore/protobuf-specs v0.3.2 // indirect
	github.com/sigstore/rekor v1.3.7 // indirect
	github.com/sigstore/sigstore v1.8.11 // indirect
	github.com/skeema/knownhosts v1.3.0 // indirect
	github.com/sourcegraph/conc v0.3.0 // indirect
	github.com/spf13/cast v1.7.1 // indirect
	github.com/spf13/viper v1.19.0 // indirect
	github.com/subosito/gotenv v1.6.0 // indirect
	github.com/theupdateframework/go-tuf v0.7.0 // indirect
	github.com/tonistiigi/go-csvvalue v0.0.0-20240814133006-030d3b2625d0 // indirect
	github.com/vbatts/tar-split v0.11.6 // indirect
	github.com/x448/float16 v0.8.4 // indirect
	github.com/xanzy/ssh-agent v0.3.3 // indirect
	github.com/xeipuuv/gojsonpointer v0.0.0-20190905194746-02993c407bfb // indirect
	github.com/xeipuuv/gojsonreference v0.0.0-20180127040603-bd5ef7bd5415 // indirect
	github.com/xlab/treeprint v1.2.0 // indirect
	go.lsp.dev/pkg v0.0.0-20210717090340-384b27a52fb2 // indirect
	go.mongodb.org/mongo-driver v1.17.2 // indirect
	go.opentelemetry.io/auto/sdk v1.1.0 // indirect
	go.opentelemetry.io/contrib/detectors/gcp v1.33.0 // indirect
	go.opentelemetry.io/contrib/instrumentation/google.golang.org/grpc/otelgrpc v0.58.0 // indirect
	go.opentelemetry.io/contrib/instrumentation/net/http/otelhttp v0.58.0 // indirect
	go.opentelemetry.io/otel/exporters/otlp/otlptrace/otlptracehttp v1.32.0 // indirect
	go.uber.org/automaxprocs v1.6.0 // indirect
	go.uber.org/multierr v1.11.0 // indirect
	go.uber.org/zap v1.27.0 // indirect
	golang.org/x/exp v0.0.0-20250106191152-7588d65b2ba8 // indirect
	golang.org/x/mod v0.22.0 // indirect
	golang.org/x/net v0.34.0 // indirect
	golang.org/x/text v0.21.0 // indirect
	golang.org/x/time v0.9.0 // indirect
	google.golang.org/genproto/googleapis/rpc v0.0.0-20250106144421-5f5ef82da422 // indirect
	google.golang.org/grpc/stats/opentelemetry v0.0.0-20241028142157-ada6787961b3 // indirect
	gopkg.in/evanphx/json-patch.v4 v4.12.0 // indirect
	gopkg.in/inf.v0 v0.9.1 // indirect
	gopkg.in/ini.v1 v1.67.0 // indirect
	gopkg.in/warnings.v0 v0.1.2 // indirect
	gotest.tools/v3 v3.5.1 // indirect
	k8s.io/cli-runtime v0.32.0 // indirect
	k8s.io/klog/v2 v2.130.1 // indirect
	k8s.io/kube-openapi v0.0.0-20241212222426-2c72e554b1e7 // indirect
	sigs.k8s.io/json v0.0.0-20241014173422-cfa47c3a1cc8 // indirect
	sigs.k8s.io/kind v0.26.0 // indirect
	sigs.k8s.io/structured-merge-diff/v4 v4.5.0 // indirect
)<|MERGE_RESOLUTION|>--- conflicted
+++ resolved
@@ -1,6 +1,5 @@
 module github.com/GoogleContainerTools/skaffold/v2
 
-<<<<<<< HEAD
 go 1.23.3
 
 // these require code change may remove these later
@@ -8,9 +7,7 @@
 	github.com/opencontainers/image-spec v1.1.0-rc3
 	github.com/opencontainers/image-spec v1.1.0-rc4
 )
-=======
-go 1.23.4
->>>>>>> 9d79e53c
+
 
 // Unit tests fail due to a breaking change in reference.Parse() from this version.
 exclude github.com/docker/distribution v2.8.3+incompatible
