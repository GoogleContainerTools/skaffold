--- conflicted
+++ resolved
@@ -180,8 +180,7 @@
 	customMap["IMAGE_DOMAIN"] = ref.Domain
 	customMap["IMAGE_REPO_NO_DOMAIN"] = strings.TrimPrefix(ref.BaseName, ref.Domain+"/")
 	customMap["IMAGE_FULLY_QUALIFIED"] = digest
-<<<<<<< HEAD
-	return customMap
+	return customMap, nil
 }
 
 // Copy the value file from the GCS bucket if it starts with gs://
@@ -194,7 +193,4 @@
 	}
 
 	return tempValueFile, nil
-=======
-	return customMap, nil
->>>>>>> 7e490d39
 }