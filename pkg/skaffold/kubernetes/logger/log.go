/*
Copyright 2019 The Skaffold Authors

Licensed under the Apache License, Version 2.0 (the "License");
you may not use this file except in compliance with the License.
You may obtain a copy of the License at

    http://www.apache.org/licenses/LICENSE-2.0

Unless required by applicable law or agreed to in writing, software
distributed under the License is distributed on an "AS IS" BASIS,
WITHOUT WARRANTIES OR CONDITIONS OF ANY KIND, either express or implied.
See the License for the specific language governing permissions and
limitations under the License.
*/

package logger

import (
	"context"
	"fmt"
	"io"
	"sync"
	"sync/atomic"
	"time"

	"github.com/sirupsen/logrus"
	v1 "k8s.io/api/core/v1"

	"github.com/GoogleContainerTools/skaffold/pkg/skaffold/graph"
	"github.com/GoogleContainerTools/skaffold/pkg/skaffold/kubectl"
	"github.com/GoogleContainerTools/skaffold/pkg/skaffold/kubernetes"
	"github.com/GoogleContainerTools/skaffold/pkg/skaffold/log/stream"
	"github.com/GoogleContainerTools/skaffold/pkg/skaffold/output"
<<<<<<< HEAD
	latestV2 "github.com/GoogleContainerTools/skaffold/pkg/skaffold/schema/latest/v2"
	"github.com/GoogleContainerTools/skaffold/pkg/skaffold/tag"
=======
	latestV1 "github.com/GoogleContainerTools/skaffold/pkg/skaffold/schema/latest/v1"
>>>>>>> 39371bb9
)

// LogAggregator aggregates the logs for all the deployed pods.
type LogAggregator struct {
	output      io.Writer
	kubectlcli  *kubectl.CLI
	config      Config
	podSelector kubernetes.PodSelector
	podWatcher  kubernetes.PodWatcher
	colorPicker output.ColorPicker

	muted             int32
	stopWatcher       func()
	sinceTime         time.Time
	events            chan kubernetes.PodEvent
	trackedContainers trackedContainers
	namespaces        *[]string
}

type Config interface {
	Tail() bool
	PipelineForImage(imageName string) (latestV2.Pipeline, bool)
	DefaultPipeline() latestV2.Pipeline
}

// NewLogAggregator creates a new LogAggregator for a given output.
func NewLogAggregator(cli *kubectl.CLI, podSelector kubernetes.PodSelector, namespaces *[]string, config Config) *LogAggregator {
	return &LogAggregator{
		kubectlcli:  cli,
		config:      config,
		podSelector: podSelector,
		podWatcher:  kubernetes.NewPodWatcher(podSelector),
		colorPicker: output.NewColorPicker(),
		stopWatcher: func() {},
		events:      make(chan kubernetes.PodEvent),
		namespaces:  namespaces,
	}
}

// RegisterArtifacts tracks the provided build artifacts in the colorpicker
func (a *LogAggregator) RegisterArtifacts(artifacts []graph.Artifact) {
	// image tags are added to the podSelector by the deployer, which are picked up by the podWatcher
	// we just need to make sure the colorPicker knows about the base images.
	// artifact.ImageName does not have a default repo substitution applied to it, so we use artifact.Tag.
	// TODO(nkubala) [07/15/22]: can we apply default repo to artifact.Image and avoid stripping tags?
	for _, artifact := range artifacts {
		a.colorPicker.AddImage(artifact.Tag)
	}
}

func (a *LogAggregator) SetSince(t time.Time) {
	if a == nil {
		// Logs are not activated.
		return
	}

	a.sinceTime = t
}

// Start starts a logger that listens to pods and tail their logs
// if they are matched by the `podSelector`.
func (a *LogAggregator) Start(ctx context.Context, out io.Writer) error {
	if a == nil {
		// Logs are not activated.
		return nil
	}

	a.output = out

	a.podWatcher.Register(a.events)
	stopWatcher, err := a.podWatcher.Start(*a.namespaces)
	a.stopWatcher = stopWatcher
	if err != nil {
		return err
	}

	go func() {
		defer stopWatcher()

		for {
			select {
			case <-ctx.Done():
				return
			case evt, ok := <-a.events:
				if !ok {
					return
				}

				// TODO(dgageot): Add EphemeralContainerStatuses
				pod := evt.Pod
				for _, c := range append(pod.Status.InitContainerStatuses, pod.Status.ContainerStatuses...) {
					if c.ContainerID == "" {
						if c.State.Waiting != nil && c.State.Waiting.Message != "" {
							output.Red.Fprintln(a.output, c.State.Waiting.Message)
						}
						continue
					}

					if !a.trackedContainers.add(c.ContainerID) && a.config.Tail() {
						go a.streamContainerLogs(ctx, pod, c)
					}
				}
			}
		}
	}()

	return nil
}

// Stop stops the logger.
func (a *LogAggregator) Stop() {
	if a == nil {
		// Logs are not activated.
		return
	}
	a.stopWatcher()
	a.podWatcher.Deregister(a.events)
	close(a.events)
}

func sinceSeconds(d time.Duration) int64 {
	since := int64((d + 999*time.Millisecond).Truncate(1 * time.Second).Seconds())
	if since != 0 {
		return since
	}

	// 0 means all the logs. So we ask for the logs since 1s.
	return 1
}

func (a *LogAggregator) streamContainerLogs(ctx context.Context, pod *v1.Pod, container v1.ContainerStatus) {
	logrus.Infof("Streaming logs from pod: %s container: %s", pod.Name, container.Name)

	// In theory, it's more precise to use --since-time='' but there can be a time
	// difference between the user's machine and the server.
	// So we use --since=Xs and round up to the nearest second to not lose any log.
	sinceSeconds := fmt.Sprintf("--since=%ds", sinceSeconds(time.Since(a.sinceTime)))

	tr, tw := io.Pipe()
	go func() {
		if err := a.kubectlcli.Run(ctx, nil, tw, "logs", sinceSeconds, "-f", pod.Name, "-c", container.Name, "--namespace", pod.Namespace); err != nil {
			// Don't print errors if the user interrupted the logs
			// or if the logs were interrupted because of a configuration change
			if ctx.Err() != context.Canceled {
				logrus.Warn(err)
			}
		}
		_ = tw.Close()
	}()

	formatter := NewKubernetesLogFormatter(a.config, a.colorPicker, a.IsMuted, pod, container)
	if err := stream.StreamRequest(ctx, a.output, formatter, tr); err != nil {
		logrus.Errorf("streaming request %s", err)
	}
}

<<<<<<< HEAD
func (a *LogAggregator) prefix(pod *v1.Pod, container v1.ContainerStatus) string {
	var c latestV2.Pipeline
	var present bool
	for _, container := range pod.Spec.Containers {
		if c, present = a.config.PipelineForImage(tag.StripTag(container.Image, false)); present {
			break
		}
	}
	if !present {
		c = a.config.DefaultPipeline()
	}
	switch c.Deploy.Logs.Prefix {
	case "auto":
		if pod.Name != container.Name {
			return podAndContainerPrefix(pod, container)
		}
		return autoPrefix(pod, container)
	case "container":
		return containerPrefix(container)
	case "podAndContainer":
		return podAndContainerPrefix(pod, container)
	case "none":
		return ""
	default:
		panic("unsupported prefix: " + c.Deploy.Logs.Prefix)
	}
}

func autoPrefix(pod *v1.Pod, container v1.ContainerStatus) string {
	if pod.Name != container.Name {
		return fmt.Sprintf("[%s %s]", pod.Name, container.Name)
	}
	return fmt.Sprintf("[%s]", container.Name)
}

func containerPrefix(container v1.ContainerStatus) string {
	return fmt.Sprintf("[%s]", container.Name)
}

func podAndContainerPrefix(pod *v1.Pod, container v1.ContainerStatus) string {
	return fmt.Sprintf("[%s %s]", pod.Name, container.Name)
}

=======
>>>>>>> 39371bb9
// Mute mutes the logs.
func (a *LogAggregator) Mute() {
	if a == nil {
		// Logs are not activated.
		return
	}

	atomic.StoreInt32(&a.muted, 1)
}

// Unmute unmutes the logs.
func (a *LogAggregator) Unmute() {
	if a == nil {
		// Logs are not activated.
		return
	}

	atomic.StoreInt32(&a.muted, 0)
}

// IsMuted says if the logs are to be muted.
func (a *LogAggregator) IsMuted() bool {
	return atomic.LoadInt32(&a.muted) == 1
}

type trackedContainers struct {
	sync.Mutex
	ids map[string]bool
}

// add adds a containerID to be tracked. Return true if the container
// was already tracked.
func (t *trackedContainers) add(id string) bool {
	t.Lock()
	defer t.Unlock()
	alreadyTracked := t.ids[id]
	if t.ids == nil {
		t.ids = map[string]bool{}
	}
	t.ids[id] = true

	return alreadyTracked
}<|MERGE_RESOLUTION|>--- conflicted
+++ resolved
@@ -32,12 +32,8 @@
 	"github.com/GoogleContainerTools/skaffold/pkg/skaffold/kubernetes"
 	"github.com/GoogleContainerTools/skaffold/pkg/skaffold/log/stream"
 	"github.com/GoogleContainerTools/skaffold/pkg/skaffold/output"
-<<<<<<< HEAD
 	latestV2 "github.com/GoogleContainerTools/skaffold/pkg/skaffold/schema/latest/v2"
 	"github.com/GoogleContainerTools/skaffold/pkg/skaffold/tag"
-=======
-	latestV1 "github.com/GoogleContainerTools/skaffold/pkg/skaffold/schema/latest/v1"
->>>>>>> 39371bb9
 )
 
 // LogAggregator aggregates the logs for all the deployed pods.
@@ -194,52 +190,6 @@
 	}
 }
 
-<<<<<<< HEAD
-func (a *LogAggregator) prefix(pod *v1.Pod, container v1.ContainerStatus) string {
-	var c latestV2.Pipeline
-	var present bool
-	for _, container := range pod.Spec.Containers {
-		if c, present = a.config.PipelineForImage(tag.StripTag(container.Image, false)); present {
-			break
-		}
-	}
-	if !present {
-		c = a.config.DefaultPipeline()
-	}
-	switch c.Deploy.Logs.Prefix {
-	case "auto":
-		if pod.Name != container.Name {
-			return podAndContainerPrefix(pod, container)
-		}
-		return autoPrefix(pod, container)
-	case "container":
-		return containerPrefix(container)
-	case "podAndContainer":
-		return podAndContainerPrefix(pod, container)
-	case "none":
-		return ""
-	default:
-		panic("unsupported prefix: " + c.Deploy.Logs.Prefix)
-	}
-}
-
-func autoPrefix(pod *v1.Pod, container v1.ContainerStatus) string {
-	if pod.Name != container.Name {
-		return fmt.Sprintf("[%s %s]", pod.Name, container.Name)
-	}
-	return fmt.Sprintf("[%s]", container.Name)
-}
-
-func containerPrefix(container v1.ContainerStatus) string {
-	return fmt.Sprintf("[%s]", container.Name)
-}
-
-func podAndContainerPrefix(pod *v1.Pod, container v1.ContainerStatus) string {
-	return fmt.Sprintf("[%s %s]", pod.Name, container.Name)
-}
-
-=======
->>>>>>> 39371bb9
 // Mute mutes the logs.
 func (a *LogAggregator) Mute() {
 	if a == nil {
