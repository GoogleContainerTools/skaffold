/*
Copyright 2019 The Skaffold Authors

Licensed under the Apache License, Version 2.0 (the "License");
you may not use this file except in compliance with the License.
You may obtain a copy of the License at

    http://www.apache.org/licenses/LICENSE-2.0

Unless required by applicable law or agreed to in writing, software
distributed under the License is distributed on an "AS IS" BASIS,
WITHOUT WARRANTIES OR CONDITIONS OF ANY KIND, either express or implied.
See the License for the specific language governing permissions and
limitations under the License.
*/

package portforward

import (
	"context"
	"fmt"
	"io"
	"sync"

	"github.com/sirupsen/logrus"
	metav1 "k8s.io/apimachinery/pkg/apis/meta/v1"

	"github.com/GoogleContainerTools/skaffold/pkg/skaffold/constants"
	kubernetesclient "github.com/GoogleContainerTools/skaffold/pkg/skaffold/kubernetes/client"
	latestV2 "github.com/GoogleContainerTools/skaffold/pkg/skaffold/schema/latest/v2"
	schemautil "github.com/GoogleContainerTools/skaffold/pkg/skaffold/schema/util"
	"github.com/GoogleContainerTools/skaffold/pkg/skaffold/util"
)

// ResourceForwarder is responsible for forwarding user defined port forwarding resources and automatically forwarding
// services deployed by skaffold.
type ResourceForwarder struct {
	output               io.Writer
	entryManager         *EntryManager
	label                string
<<<<<<< HEAD
	userDefinedResources []*latestV2.PortForwardResource
=======
	kubeContext          string
	userDefinedResources []*latestV1.PortForwardResource
>>>>>>> dd7e764d
	services             bool
}

var (
	// For testing
	retrieveAvailablePort = util.GetAvailablePort
	retrieveServices      = retrieveServiceResources
)

// NewServicesForwarder returns a struct that tracks and port-forwards services as they are created and modified
func NewServicesForwarder(entryManager *EntryManager, kubeContext string, label string) *ResourceForwarder {
	return &ResourceForwarder{
		entryManager: entryManager,
		label:        label,
		services:     true,
		kubeContext:  kubeContext,
	}
}

// NewUserDefinedForwarder returns a struct that tracks and port-forwards services as they are created and modified
<<<<<<< HEAD
func NewUserDefinedForwarder(entryManager *EntryManager, userDefinedResources []*latestV2.PortForwardResource) *ResourceForwarder {
=======
func NewUserDefinedForwarder(entryManager *EntryManager, kubeContext string, userDefinedResources []*latestV1.PortForwardResource) *ResourceForwarder {
>>>>>>> dd7e764d
	return &ResourceForwarder{
		entryManager:         entryManager,
		kubeContext:          kubeContext,
		userDefinedResources: userDefinedResources,
	}
}

// Start gets a list of services deployed by skaffold as []latestV2.PortForwardResource and
// forwards them.
func (p *ResourceForwarder) Start(ctx context.Context, out io.Writer, namespaces []string) error {
	p.output = out
	if len(namespaces) == 1 {
		for _, pf := range p.userDefinedResources {
			if err := applyWithTemplate(pf); err != nil {
				return err
			}
			if pf.Namespace == "" {
				pf.Namespace = namespaces[0]
			}
		}
	} else {
		var validResources []*latestV2.PortForwardResource
		for _, pf := range p.userDefinedResources {
			if pf.Namespace != "" {
				if err := applyWithTemplate(pf); err != nil {
					return err
				}
				validResources = append(validResources, pf)
			} else {
				logrus.Warnf("Skipping the port forwarding resource %s/%s because namespace is not specified", pf.Type, pf.Name)
			}
		}
		p.userDefinedResources = validResources
	}

	var serviceResources []*latestV2.PortForwardResource
	if p.services {
		found, err := retrieveServices(ctx, p.label, namespaces, p.kubeContext)
		if err != nil {
			return fmt.Errorf("retrieving services for automatic port forwarding: %w", err)
		}
		serviceResources = found
	}
	p.portForwardResources(ctx, append(p.userDefinedResources, serviceResources...))
	return nil
}

func applyWithTemplate(resource *latestV2.PortForwardResource) error {
	if resource.Namespace != "" {
		namespace, err := util.ExpandEnvTemplateOrFail(resource.Namespace, nil)
		if err != nil {
			return fmt.Errorf("cannot parse the namespace template on user defined port forwarder: %w", err)
		}
		resource.Namespace = namespace
	}
	name, err := util.ExpandEnvTemplateOrFail(resource.Name, nil)
	if err != nil {
		return fmt.Errorf("cannot parse the name template on user defined port forwarder: %w", err)
	}
	resource.Name = name
	return nil
}

func (p *ResourceForwarder) Stop() {
	p.entryManager.Stop()
}

// Port forward each resource individually in a goroutine
<<<<<<< HEAD
func (p *ResourceForwarder) portForwardResources(ctx context.Context, resources []*latestV2.PortForwardResource) {
	go func() {
		for _, r := range resources {
			p.portForwardResource(ctx, *r)
		}
	}()
=======
func (p *ResourceForwarder) portForwardResources(ctx context.Context, resources []*latestV1.PortForwardResource) {
	var wg sync.WaitGroup
	for _, r := range resources {
		wg.Add(1)
		go func(r latestV1.PortForwardResource) {
			defer wg.Done()
			p.portForwardResource(ctx, r)
		}(*r)
	}
	wg.Wait()
>>>>>>> dd7e764d
}

func (p *ResourceForwarder) portForwardResource(ctx context.Context, resource latestV2.PortForwardResource) {
	// Get port forward entry for this resource
	entry := p.getCurrentEntry(resource)
	// Forward the entry
	p.entryManager.forwardPortForwardEntry(ctx, p.output, entry)
}

func (p *ResourceForwarder) getCurrentEntry(resource latestV2.PortForwardResource) *portForwardEntry {
	// determine if we have seen this before
	entry := newPortForwardEntry(0, resource, "", "", "", "", 0, false)

	// If we have, return the current entry
	oe, ok := p.entryManager.forwardedResources.Load(entry.key())
	if ok {
		oldEntry := oe.(*portForwardEntry)
		entry.localPort = oldEntry.localPort
		return entry
	}

	// Try to request matching local port *providing* that it is not a system port.
	// https://github.com/GoogleContainerTools/skaffold/pull/5554#issuecomment-803270340
	requestPort := resource.LocalPort
	if requestPort == 0 && resource.Port.IntVal >= 1024 {
		requestPort = resource.Port.IntVal
	}
	entry.localPort = retrieveAvailablePort(resource.Address, requestPort, &p.entryManager.forwardedPorts)
	return entry
}

// retrieveServiceResources retrieves all services in the cluster matching the given label
// as a list of PortForwardResources
<<<<<<< HEAD
func retrieveServiceResources(ctx context.Context, label string, namespaces []string) ([]*latestV2.PortForwardResource, error) {
	client, err := kubernetesclient.Client()
=======
func retrieveServiceResources(ctx context.Context, label string, namespaces []string, kubeContext string) ([]*latestV1.PortForwardResource, error) {
	client, err := kubernetesclient.Client(kubeContext)
>>>>>>> dd7e764d
	if err != nil {
		return nil, fmt.Errorf("getting Kubernetes client: %w", err)
	}

	var resources []*latestV2.PortForwardResource
	for _, ns := range namespaces {
		services, err := client.CoreV1().Services(ns).List(ctx, metav1.ListOptions{
			LabelSelector: label,
		})
		if err != nil {
			return nil, fmt.Errorf("selecting services by label %q: %w", label, err)
		}
		for _, s := range services.Items {
			for _, p := range s.Spec.Ports {
				resources = append(resources, &latestV2.PortForwardResource{
					Type:      constants.Service,
					Name:      s.Name,
					Namespace: s.Namespace,
					Port:      schemautil.FromInt(int(p.Port)),
					Address:   constants.DefaultPortForwardAddress,
				})
			}
		}
	}
	return resources, nil
}<|MERGE_RESOLUTION|>--- conflicted
+++ resolved
@@ -38,12 +38,8 @@
 	output               io.Writer
 	entryManager         *EntryManager
 	label                string
-<<<<<<< HEAD
 	userDefinedResources []*latestV2.PortForwardResource
-=======
 	kubeContext          string
-	userDefinedResources []*latestV1.PortForwardResource
->>>>>>> dd7e764d
 	services             bool
 }
 
@@ -64,11 +60,7 @@
 }
 
 // NewUserDefinedForwarder returns a struct that tracks and port-forwards services as they are created and modified
-<<<<<<< HEAD
-func NewUserDefinedForwarder(entryManager *EntryManager, userDefinedResources []*latestV2.PortForwardResource) *ResourceForwarder {
-=======
-func NewUserDefinedForwarder(entryManager *EntryManager, kubeContext string, userDefinedResources []*latestV1.PortForwardResource) *ResourceForwarder {
->>>>>>> dd7e764d
+func NewUserDefinedForwarder(entryManager *EntryManager, kubeContext string, userDefinedResources []*latestV2.PortForwardResource) *ResourceForwarder {
 	return &ResourceForwarder{
 		entryManager:         entryManager,
 		kubeContext:          kubeContext,
@@ -137,25 +129,16 @@
 }
 
 // Port forward each resource individually in a goroutine
-<<<<<<< HEAD
 func (p *ResourceForwarder) portForwardResources(ctx context.Context, resources []*latestV2.PortForwardResource) {
-	go func() {
-		for _, r := range resources {
-			p.portForwardResource(ctx, *r)
-		}
-	}()
-=======
-func (p *ResourceForwarder) portForwardResources(ctx context.Context, resources []*latestV1.PortForwardResource) {
 	var wg sync.WaitGroup
 	for _, r := range resources {
 		wg.Add(1)
-		go func(r latestV1.PortForwardResource) {
+		go func(r latestV2.PortForwardResource) {
 			defer wg.Done()
 			p.portForwardResource(ctx, r)
 		}(*r)
 	}
 	wg.Wait()
->>>>>>> dd7e764d
 }
 
 func (p *ResourceForwarder) portForwardResource(ctx context.Context, resource latestV2.PortForwardResource) {
@@ -189,13 +172,8 @@
 
 // retrieveServiceResources retrieves all services in the cluster matching the given label
 // as a list of PortForwardResources
-<<<<<<< HEAD
-func retrieveServiceResources(ctx context.Context, label string, namespaces []string) ([]*latestV2.PortForwardResource, error) {
-	client, err := kubernetesclient.Client()
-=======
-func retrieveServiceResources(ctx context.Context, label string, namespaces []string, kubeContext string) ([]*latestV1.PortForwardResource, error) {
+func retrieveServiceResources(ctx context.Context, label string, namespaces []string, kubeContext string) ([]*latestV2.PortForwardResource, error) {
 	client, err := kubernetesclient.Client(kubeContext)
->>>>>>> dd7e764d
 	if err != nil {
 		return nil, fmt.Errorf("getting Kubernetes client: %w", err)
 	}
