--- conflicted
+++ resolved
@@ -53,20 +53,12 @@
 type portSelector func(*v1.Pod, v1.Container) []v1.ContainerPort
 
 // NewWatchingPodForwarder returns a struct that tracks and port-forwards pods as they are created and modified
-<<<<<<< HEAD
-func NewWatchingPodForwarder(entryManager *EntryManager, podSelector kubernetes.PodSelector, namespaces []string, containerPorts portSelector) *WatchingPodForwarder {
+func NewWatchingPodForwarder(entryManager *EntryManager, podSelector kubernetes.PodSelector, containerPorts portSelector) *WatchingPodForwarder {
 	return &WatchingPodForwarder{
 		entryManager:   entryManager,
-		podWatcher:     newPodWatcher(podSelector, namespaces),
+		podWatcher:     newPodWatcher(podSelector),
 		events:         make(chan kubernetes.PodEvent),
 		containerPorts: containerPorts,
-=======
-func NewWatchingPodForwarder(entryManager *EntryManager, podSelector kubernetes.PodSelector) *WatchingPodForwarder {
-	return &WatchingPodForwarder{
-		entryManager: entryManager,
-		podWatcher:   newPodWatcher(podSelector),
-		events:       make(chan kubernetes.PodEvent),
->>>>>>> 5ed25562
 	}
 }
 
