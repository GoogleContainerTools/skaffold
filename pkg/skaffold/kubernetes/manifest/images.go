/*
Copyright 2019 The Skaffold Authors

Licensed under the Apache License, Version 2.0 (the "License");
you may not use this file except in compliance with the License.
You may obtain a copy of the License at

    http://www.apache.org/licenses/LICENSE-2.0

Unless required by applicable law or agreed to in writing, software
distributed under the License is distributed on an "AS IS" BASIS,
WITHOUT WARRANTIES OR CONDITIONS OF ANY KIND, either express or implied.
See the License for the specific language governing permissions and
limitations under the License.
*/

package manifest

import (
	"context"
	"strconv"

	"github.com/GoogleContainerTools/skaffold/pkg/skaffold/docker"
	"github.com/GoogleContainerTools/skaffold/pkg/skaffold/graph"
	"github.com/GoogleContainerTools/skaffold/pkg/skaffold/instrumentation"
<<<<<<< HEAD
	"github.com/GoogleContainerTools/skaffold/pkg/skaffold/output/log"
	"github.com/GoogleContainerTools/skaffold/pkg/skaffold/warnings"
=======
>>>>>>> e6a7a032
)

// GetImages gathers a map of base image names to the image with its tag
func (l *ManifestList) GetImages() ([]graph.Artifact, error) {
	s := &imageSaver{}
	_, err := l.Visit(s)
	return s.Images, parseImagesInManifestErr(err)
}

type imageSaver struct {
	Images []graph.Artifact
}

func (is *imageSaver) Visit(o map[string]interface{}, k string, v interface{}) bool {
	if k != "image" {
		return true
	}

	image, ok := v.(string)
	if !ok {
		return true
	}
	parsed, err := docker.ParseReference(image)
	if err != nil {
		logrus.Debugf("Couldn't parse image [%s]: %s", image, err.Error())
		return false
	}

	is.Images = append(is.Images, graph.Artifact{
		Tag:       image,
		ImageName: parsed.BaseName,
	})
	return false
}

// ReplaceImages replaces image names in a list of manifests.
// It doesn't replace images that are referenced by digest.
func (l *ManifestList) ReplaceImages(ctx context.Context, builds []graph.Artifact) (ManifestList, error) {
	return l.replaceImages(ctx, builds, selectLocalManifestImages)
}

// ReplaceRemoteManifestImages replaces all image names in a list containing remote manifests.
// This will even override images referenced by digest or with a different repository
func (l *ManifestList) ReplaceRemoteManifestImages(ctx context.Context, builds []graph.Artifact) (ManifestList, error) {
	return l.replaceImages(ctx, builds, selectRemoteManifestImages)
}

func (l *ManifestList) replaceImages(ctx context.Context, builds []graph.Artifact, selector imageSelector) (ManifestList, error) {
	_, endTrace := instrumentation.StartTrace(ctx, "ReplaceImages", map[string]string{
		"manifestEntries":   strconv.Itoa(len(*l)),
		"numImagesReplaced": strconv.Itoa(len(builds)),
	})
	defer endTrace()

	replacer := newImageReplacer(builds, selector)

	updated, err := l.Visit(replacer)
	if err != nil {
		endTrace(instrumentation.TraceEndError(err))
		return nil, replaceImageErr(err)
	}

	replacer.Check()
	log.Entry(ctx).Debug("manifests with tagged images:", updated.String())

	return updated, nil
}

type imageReplacer struct {
	tagsByImageName map[string]string
	found           map[string]bool
	selector        imageSelector
}

func newImageReplacer(builds []graph.Artifact, selector imageSelector) *imageReplacer {
	tagsByImageName := make(map[string]string)
	for _, build := range builds {
		imageName := docker.SanitizeImageName(build.ImageName)
		tagsByImageName[imageName] = build.Tag
	}

	return &imageReplacer{
		tagsByImageName: tagsByImageName,
		found:           make(map[string]bool),
		selector:        selector,
	}
}

func (r *imageReplacer) Visit(o map[string]interface{}, k string, v interface{}) bool {
	if k != "image" {
		return true
	}

	image, ok := v.(string)
	if !ok {
		return true
	}
	parsed, err := docker.ParseReference(image)
	if err != nil {
		logrus.Debugf("Couldn't parse image [%s]: %s", image, err.Error())
		return false
	}
	if imageName, tag, selected := r.selector(r.tagsByImageName, parsed); selected {
		r.found[imageName] = true
		o[k] = tag
	}
	return false
}

func (r *imageReplacer) Check() {
	for imageName := range r.tagsByImageName {
		if !r.found[imageName] {
			log.Entry(context.Background()).Debugf("image [%s] is not used by the current deployment", imageName)
		}
	}
}

// imageSelector represents a strategy for matching the container `image` defined in a kubernetes manifest with the correct skaffold artifact.
type imageSelector func(tagsByImageName map[string]string, image *docker.ImageReference) (imageName, tag string, valid bool)

func selectLocalManifestImages(tagsByImageName map[string]string, image *docker.ImageReference) (string, string, bool) {
	// Leave images referenced by digest as they are
	if image.Digest != "" {
		return "", "", false
	}
	// local manifest mentions artifact `imageName` directly, so `imageName` is parsed into `image.BaseName`
	tag, present := tagsByImageName[image.BaseName]
	return image.BaseName, tag, present
}

func selectRemoteManifestImages(tagsByImageName map[string]string, image *docker.ImageReference) (string, string, bool) {
	// if manifest mentions `imageName` directly then `imageName` is parsed into `image.BaseName`
	if tag, present := tagsByImageName[image.BaseName]; present {
		return image.BaseName, tag, present
	}
	// if manifest mentions image with repository then `imageName` is parsed into `image.Name`
	tag, present := tagsByImageName[image.Name]
	return image.Name, tag, present
}<|MERGE_RESOLUTION|>--- conflicted
+++ resolved
@@ -23,11 +23,7 @@
 	"github.com/GoogleContainerTools/skaffold/pkg/skaffold/docker"
 	"github.com/GoogleContainerTools/skaffold/pkg/skaffold/graph"
 	"github.com/GoogleContainerTools/skaffold/pkg/skaffold/instrumentation"
-<<<<<<< HEAD
 	"github.com/GoogleContainerTools/skaffold/pkg/skaffold/output/log"
-	"github.com/GoogleContainerTools/skaffold/pkg/skaffold/warnings"
-=======
->>>>>>> e6a7a032
 )
 
 // GetImages gathers a map of base image names to the image with its tag
@@ -52,7 +48,7 @@
 	}
 	parsed, err := docker.ParseReference(image)
 	if err != nil {
-		logrus.Debugf("Couldn't parse image [%s]: %s", image, err.Error())
+		log.Entry(context.Background()).Debugf("Couldn't parse image [%s]: %s", image, err.Error())
 		return false
 	}
 
@@ -127,7 +123,7 @@
 	}
 	parsed, err := docker.ParseReference(image)
 	if err != nil {
-		logrus.Debugf("Couldn't parse image [%s]: %s", image, err.Error())
+		log.Entry(context.Background()).Debugf("Couldn't parse image [%s]: %s", image, err.Error())
 		return false
 	}
 	if imageName, tag, selected := r.selector(r.tagsByImageName, parsed); selected {
