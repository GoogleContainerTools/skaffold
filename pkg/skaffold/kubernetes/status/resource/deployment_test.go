--- conflicted
+++ resolved
@@ -169,11 +169,7 @@
 	for _, test := range tests {
 		testutil.Run(t, test.description, func(t *testutil.T) {
 			ae := parseKubectlRolloutError(test.details, 10*time.Second, test.err)
-<<<<<<< HEAD
-			t.CheckDeepEqualProtoMessage(test.expectedAe, ae)
-=======
 			t.CheckDeepEqual(test.expectedAe, ae, protocmp.Transform())
->>>>>>> f15f5023
 		})
 	}
 }
