/*
Copyright 2019 The Skaffold Authors

Licensed under the Apache License, Version 2.0 (the "License");
you may not use this file except in compliance with the License.
You may obtain a copy of the License at

    http://www.apache.org/licenses/LICENSE-2.0

Unless required by applicable law or agreed to in writing, software
distributed under the License is distributed on an "AS IS" BASIS,
WITHOUT WARRANTIES OR CONDITIONS OF ANY KIND, either express or implied.
See the License for the specific language governing permissions and
limitations under the License.
*/

package status

import (
	"context"
	"fmt"
	"io"
	"strings"
	"sync"
	"sync/atomic"
	"time"

	"golang.org/x/sync/singleflight"
	metav1 "k8s.io/apimachinery/pkg/apis/meta/v1"
	"k8s.io/client-go/kubernetes"

	"github.com/GoogleContainerTools/skaffold/pkg/diag"
	"github.com/GoogleContainerTools/skaffold/pkg/diag/validator"
	"github.com/GoogleContainerTools/skaffold/pkg/skaffold/config"
	"github.com/GoogleContainerTools/skaffold/pkg/skaffold/constants"
	"github.com/GoogleContainerTools/skaffold/pkg/skaffold/deploy/label"
	sErrors "github.com/GoogleContainerTools/skaffold/pkg/skaffold/errors"
	"github.com/GoogleContainerTools/skaffold/pkg/skaffold/event"
	eventV2 "github.com/GoogleContainerTools/skaffold/pkg/skaffold/event/v2"
	eventV3 "github.com/GoogleContainerTools/skaffold/pkg/skaffold/event/v3"
	"github.com/GoogleContainerTools/skaffold/pkg/skaffold/instrumentation"
	"github.com/GoogleContainerTools/skaffold/pkg/skaffold/kubectl"
	kubernetesclient "github.com/GoogleContainerTools/skaffold/pkg/skaffold/kubernetes/client"
	"github.com/GoogleContainerTools/skaffold/pkg/skaffold/kubernetes/status/resource"
	"github.com/GoogleContainerTools/skaffold/pkg/skaffold/output"
	"github.com/GoogleContainerTools/skaffold/pkg/skaffold/output/log"
	"github.com/GoogleContainerTools/skaffold/pkg/skaffold/util"
	"github.com/GoogleContainerTools/skaffold/proto/v1"
)

var (
	// DefaultStatusCheckDeadline is the default timeout for resource status checks
	DefaultStatusCheckDeadline = 10 * time.Minute

	// Poll period for checking set to 1 second
	defaultPollPeriodInMilliseconds = 1000

	// report resource status for pending resources 5 seconds.
	reportStatusTime = 5 * time.Second
)

const (
	tabHeader             = " -"
	kubernetesMaxDeadline = 600
)

type counter struct {
	total   int
	pending int32
	failed  int32
}

type Config interface {
	kubectl.Config

	StatusCheckDeadlineSeconds() int
	Muted() config.Muted
	StatusCheck() *bool
}

// Monitor runs status checks for pods and deployments
type Monitor struct {
	cfg             Config
	labeller        *label.DefaultLabeller
	deadlineSeconds int
	muteLogs        bool
	seenResources   resource.Group
	singleRun       singleflight.Group
	namespaces      *[]string
	kubeContext     string
}

// NewStatusMonitor returns a status monitor which runs checks on deployments and pods.
func NewStatusMonitor(cfg Config, labeller *label.DefaultLabeller, namespaces *[]string) *Monitor {
	return &Monitor{
		muteLogs:        cfg.Muted().MuteStatusCheck(),
		cfg:             cfg,
		labeller:        labeller,
		deadlineSeconds: cfg.StatusCheckDeadlineSeconds(),
		seenResources:   make(resource.Group),
		singleRun:       singleflight.Group{},
		namespaces:      namespaces,
		kubeContext:     cfg.GetKubeContext(),
	}
}

// Check runs the status checks on deployments and pods deployed in current skaffold dev iteration.
func (s *Monitor) Check(ctx context.Context, out io.Writer) error {
	_, err, _ := s.singleRun.Do(s.labeller.GetRunID(), func() (interface{}, error) {
		return struct{}{}, s.check(ctx, out)
	})
	return err
}

func (s *Monitor) check(ctx context.Context, out io.Writer) error {
	event.StatusCheckEventStarted()
	ctx, endTrace := instrumentation.StartTrace(ctx, "performStatusCheck_WaitForDeploymentToStabilize")
	defer endTrace()

	start := time.Now()
	output.Default.Fprintln(out, "Waiting for deployments to stabilize...")

	errCode, err := s.statusCheck(ctx, out)
	event.StatusCheckEventEnded(errCode, err)
	if err != nil {
		return err
	}

	output.Default.Fprintln(out, "Deployments stabilized in", util.ShowHumanizeTime(time.Since(start)))
	return nil
}

func (s *Monitor) Reset() {
	s.seenResources.Reset()
}

func (s *Monitor) statusCheck(ctx context.Context, out io.Writer) (proto.StatusCode, error) {
	client, err := kubernetesclient.Client(s.kubeContext)
	if err != nil {
		return proto.StatusCode_STATUSCHECK_KUBECTL_CLIENT_FETCH_ERR, fmt.Errorf("getting Kubernetes client: %w", err)
	}

	deployments := make([]*resource.Deployment, 0)
	for _, n := range *s.namespaces {
		newDeployments, err := getDeployments(ctx, client, n, s.labeller,
			getDeadline(s.deadlineSeconds))
		if err != nil {
			return proto.StatusCode_STATUSCHECK_DEPLOYMENT_FETCH_ERR, fmt.Errorf("could not fetch deployments: %w", err)
		}
		for _, d := range newDeployments {
			if s.seenResources.Contains(d) {
				continue
			}
			deployments = append(deployments, d)
			s.seenResources.Add(d)
		}
	}

	var wg sync.WaitGroup

	c := newCounter(len(deployments))

	ctx, cancel := context.WithCancel(ctx)
	defer cancel()

	for _, d := range deployments {
		wg.Add(1)
		go func(r *resource.Deployment) {
			defer wg.Done()
			// keep updating the resource status until it fails/succeeds/times out
			pollDeploymentStatus(ctx, s.cfg, r)
			rcCopy := c.markProcessed(r.Status().Error())
			s.printStatusCheckSummary(out, r, rcCopy)
			// if one deployment fails, cancel status checks for all deployments.
			if r.Status().Error() != nil && r.StatusCode() != proto.StatusCode_STATUSCHECK_USER_CANCELLED {
				cancel()
			}
		}(d)
	}

	// Retrieve pending deployments statuses
	go func() {
		s.printDeploymentStatus(ctx, out, deployments)
	}()

	// Wait for all deployment statuses to be fetched
	wg.Wait()
	cancel()
	return getSkaffoldDeployStatus(c, deployments)
}

func getDeployments(ctx context.Context, client kubernetes.Interface, ns string, l *label.DefaultLabeller, deadlineDuration time.Duration) ([]*resource.Deployment, error) {
	deps, err := client.AppsV1().Deployments(ns).List(ctx, metav1.ListOptions{
		LabelSelector: l.RunIDSelector(),
	})
	if err != nil {
		return nil, fmt.Errorf("could not fetch deployments: %w", err)
	}

	deployments := make([]*resource.Deployment, len(deps.Items))
	for i, d := range deps.Items {
		var deadline time.Duration
		if d.Spec.ProgressDeadlineSeconds == nil || *d.Spec.ProgressDeadlineSeconds == kubernetesMaxDeadline {
			deadline = deadlineDuration
		} else {
			deadline = time.Duration(*d.Spec.ProgressDeadlineSeconds) * time.Second
		}

		pd := diag.New([]string{d.Namespace}).
			WithLabel(label.RunIDLabel, l.Labels()[label.RunIDLabel]).
			WithValidators([]validator.Validator{validator.NewPodValidator(client, d)})

		for k, v := range d.Spec.Template.Labels {
			pd = pd.WithLabel(k, v)
		}

		deployments[i] = resource.NewDeployment(d.Name, d.Namespace, deadline).WithValidator(pd)
	}
	return deployments, nil
}

func pollDeploymentStatus(ctx context.Context, cfg kubectl.Config, r *resource.Deployment) {
	pollDuration := time.Duration(defaultPollPeriodInMilliseconds) * time.Millisecond
	ticker := time.NewTicker(pollDuration)
	defer ticker.Stop()
	// Add poll duration to account for one last attempt after progressDeadlineSeconds.
	timeoutContext, cancel := context.WithTimeout(ctx, r.Deadline()+pollDuration)
	log.Entry(ctx).Debugf("checking status %s", r)
	defer cancel()
	for {
		select {
		case <-timeoutContext.Done():
			switch c := timeoutContext.Err(); c {
			case context.Canceled:
				r.UpdateStatus(proto.ActionableErr{
					ErrCode: proto.StatusCode_STATUSCHECK_USER_CANCELLED,
					Message: "check cancelled\n",
				})
			case context.DeadlineExceeded:
				r.UpdateStatus(proto.ActionableErr{
					ErrCode: proto.StatusCode_STATUSCHECK_DEADLINE_EXCEEDED,
					Message: fmt.Sprintf("could not stabilize within %v\n", r.Deadline()),
				})
			}
			return
		case <-ticker.C:
			r.CheckStatus(timeoutContext, cfg)
			if r.IsStatusCheckCompleteOrCancelled() {
				return
			}
			// Fail immediately if any pod container errors cannot be recovered.
			// StatusCheck is not interruptable.
			// As any changes to build or deploy dependencies are not triggered, exit
			// immediately rather than waiting for for statusCheckDeadlineSeconds
			// TODO: https://github.com/GoogleContainerTools/skaffold/pull/4591
			if r.HasEncounteredUnrecoverableError() {
				r.MarkComplete()
				return
			}
		}
	}
}

func getSkaffoldDeployStatus(c *counter, rs []*resource.Deployment) (proto.StatusCode, error) {
	if c.failed == 0 {
		return proto.StatusCode_STATUSCHECK_SUCCESS, nil
	}
	err := fmt.Errorf("%d/%d deployment(s) failed", c.failed, c.total)
	for _, r := range rs {
		if r.StatusCode() != proto.StatusCode_STATUSCHECK_SUCCESS &&
			r.StatusCode() != proto.StatusCode_STATUSCHECK_USER_CANCELLED {
			return r.StatusCode(), err
		}
	}
	return proto.StatusCode_STATUSCHECK_USER_CANCELLED, err
}

func getDeadline(d int) time.Duration {
	if d > 0 {
		return time.Duration(d) * time.Second
	}
	return DefaultStatusCheckDeadline
}

func (s *Monitor) printStatusCheckSummary(out io.Writer, r *resource.Deployment, c counter) {
	ae := r.Status().ActionableError()
	if r.StatusCode() == proto.StatusCode_STATUSCHECK_USER_CANCELLED {
		// Don't print the status summary if the user ctrl-C or
		// another deployment failed
		return
	}
<<<<<<< HEAD
	event.ResourceStatusCheckEventCompleted(r.String(), ae)
	eventV2.ResourceStatusCheckEventCompleted(r.String(), sErrors.V2fromV1(ae))
	eventV3.ResourceStatusCheckEventCompleted(r.String(), sErrors.V3fromV1(ae))
	out = output.WithEventContext(out, constants.Deploy, r.String())
=======
	out, _ = output.WithEventContext(context.Background(), out, constants.Deploy, r.String())
>>>>>>> de549d50
	status := fmt.Sprintf("%s %s", tabHeader, r)
	if ae.ErrCode != proto.StatusCode_STATUSCHECK_SUCCESS {
		if str := r.ReportSinceLastUpdated(s.muteLogs); str != "" {
			fmt.Fprintln(out, trimNewLine(str))
		}
		status = fmt.Sprintf("%s failed. Error: %s.",
			status,
			trimNewLine(r.StatusMessage()),
		)
	} else {
		status = fmt.Sprintf("%s is ready.%s", status, getPendingMessage(c.pending, c.total))
	}

	fmt.Fprintln(out, status)
}

// printDeploymentStatus prints resource statuses until all status check are completed or context is cancelled.
func (s *Monitor) printDeploymentStatus(ctx context.Context, out io.Writer, deployments []*resource.Deployment) {
	ticker := time.NewTicker(reportStatusTime)
	defer ticker.Stop()
	for {
		var allDone bool
		select {
		case <-ctx.Done():
			return
		case <-ticker.C:
			allDone = s.printStatus(deployments, out)
		}
		if allDone {
			return
		}
	}
}

func (s *Monitor) printStatus(deployments []*resource.Deployment, out io.Writer) bool {
	allDone := true
	for _, r := range deployments {
		if r.IsStatusCheckCompleteOrCancelled() {
			continue
		}
		allDone = false
		if str := r.ReportSinceLastUpdated(s.muteLogs); str != "" {
			ae := r.Status().ActionableError()
			event.ResourceStatusCheckEventUpdated(r.String(), ae)
			eventV2.ResourceStatusCheckEventUpdated(r.String(), sErrors.V2fromV1(ae))
<<<<<<< HEAD
			eventV3.ResourceStatusCheckEventUpdated(r.String(), sErrors.V3fromV1(ae))
			out := output.WithEventContext(out, constants.Deploy, r.String())
=======
			out, _ := output.WithEventContext(context.Background(), out, constants.Deploy, r.String())
>>>>>>> de549d50
			fmt.Fprintln(out, trimNewLine(str))
		}
	}
	return allDone
}

func getPendingMessage(pending int32, total int) string {
	if pending > 0 {
		return fmt.Sprintf(" [%d/%d deployment(s) still pending]", pending, total)
	}
	return ""
}

func trimNewLine(msg string) string {
	return strings.TrimSuffix(msg, "\n")
}

func newCounter(i int) *counter {
	return &counter{
		total:   i,
		pending: int32(i),
	}
}

func (c *counter) markProcessed(err error) counter {
	if err != nil && err != context.Canceled {
		atomic.AddInt32(&c.failed, 1)
	}
	atomic.AddInt32(&c.pending, -1)
	return c.copy()
}

func (c *counter) copy() counter {
	return counter{
		total:   c.total,
		pending: c.pending,
		failed:  c.failed,
	}
}<|MERGE_RESOLUTION|>--- conflicted
+++ resolved
@@ -289,14 +289,7 @@
 		// another deployment failed
 		return
 	}
-<<<<<<< HEAD
-	event.ResourceStatusCheckEventCompleted(r.String(), ae)
-	eventV2.ResourceStatusCheckEventCompleted(r.String(), sErrors.V2fromV1(ae))
-	eventV3.ResourceStatusCheckEventCompleted(r.String(), sErrors.V3fromV1(ae))
-	out = output.WithEventContext(out, constants.Deploy, r.String())
-=======
 	out, _ = output.WithEventContext(context.Background(), out, constants.Deploy, r.String())
->>>>>>> de549d50
 	status := fmt.Sprintf("%s %s", tabHeader, r)
 	if ae.ErrCode != proto.StatusCode_STATUSCHECK_SUCCESS {
 		if str := r.ReportSinceLastUpdated(s.muteLogs); str != "" {
@@ -342,12 +335,8 @@
 			ae := r.Status().ActionableError()
 			event.ResourceStatusCheckEventUpdated(r.String(), ae)
 			eventV2.ResourceStatusCheckEventUpdated(r.String(), sErrors.V2fromV1(ae))
-<<<<<<< HEAD
 			eventV3.ResourceStatusCheckEventUpdated(r.String(), sErrors.V3fromV1(ae))
-			out := output.WithEventContext(out, constants.Deploy, r.String())
-=======
 			out, _ := output.WithEventContext(context.Background(), out, constants.Deploy, r.String())
->>>>>>> de549d50
 			fmt.Fprintln(out, trimNewLine(str))
 		}
 	}
