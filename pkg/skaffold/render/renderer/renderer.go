--- conflicted
+++ resolved
@@ -21,10 +21,10 @@
 	"io"
 
 	"github.com/GoogleContainerTools/skaffold/pkg/skaffold/graph"
+	"github.com/GoogleContainerTools/skaffold/pkg/skaffold/render"
 	"github.com/GoogleContainerTools/skaffold/pkg/skaffold/render/renderer/kpt"
 	"github.com/GoogleContainerTools/skaffold/pkg/skaffold/render/renderer/kubectl"
 	"github.com/GoogleContainerTools/skaffold/pkg/skaffold/render/renderer/noop"
-	latestV2 "github.com/GoogleContainerTools/skaffold/pkg/skaffold/schema/latest/v2"
 )
 
 type Renderer interface {
@@ -35,119 +35,14 @@
 }
 
 // New creates a new Renderer object from the latestV2 API schema.
-func New(config *latestV2.RenderConfig, workingDir, hydrationDir string, labels map[string]string, usingLegacyHelmDeploy bool) (Renderer, error) {
+func New(cfg render.Config, hydrationDir string, labels map[string]string, usingLegacyHelmDeploy bool) (Renderer, error) {
+	renderCfg := cfg.GetRenderConfig()
 	if usingLegacyHelmDeploy {
-		return noop.New(config, workingDir, hydrationDir, labels)
+		return noop.New(renderCfg, cfg.GetWorkingDir(), hydrationDir, labels)
 	}
-	if config.Validate == nil && config.Transform == nil && config.Kpt == nil {
-		return kubectl.New(config, workingDir, hydrationDir, labels)
+	if renderCfg.Validate == nil && renderCfg.Transform == nil && renderCfg.Kpt == nil {
+		return kubectl.New(cfg, hydrationDir, labels)
 	}
 
-<<<<<<< HEAD
-	return kpt.New(config, workingDir, hydrationDir, labels)
-=======
-type SkaffoldRenderer struct {
-	generate.Generator
-	validate.Validator
-	transform.Transformer
-	workingDir   string
-	hydrationDir string
-	labels       map[string]string
-}
-
-// prepareHydrationDir guarantees the existence of a kpt-initialized temporary directory.
-// This directory is used to cache DRY config and hydrates the DRY config to WET config in-place.
-// This is needed because kpt v1 only supports in-place config while users may not want to have their config be
-// hydrated in place.
-func (r *SkaffoldRenderer) prepareHydrationDir(ctx context.Context) error {
-	if _, err := os.Stat(r.hydrationDir); os.IsNotExist(err) {
-		log.Entry(ctx).Debugf("creating render directory: %v", r.hydrationDir)
-		if err := os.MkdirAll(r.hydrationDir, os.ModePerm); err != nil {
-			return fmt.Errorf("creating render directory for hydration: %w", err)
-		}
-	}
-	kptFilePath := filepath.Join(r.hydrationDir, kptfile.KptFileName)
-	if _, err := os.Stat(kptFilePath); os.IsNotExist(err) {
-		cmd := exec.CommandContext(ctx, "kpt", "pkg", "init", r.hydrationDir)
-		if _, err := util.RunCmdOut(ctx, cmd); err != nil {
-			return sErrors.NewError(err,
-				&proto.ActionableErr{
-					Message: fmt.Sprintf("unable to initialize Kptfile in %v", r.hydrationDir),
-					ErrCode: proto.StatusCode_RENDER_KPTFILE_INIT_ERR,
-					Suggestions: []*proto.Suggestion{
-						{
-							SuggestionCode: proto.SuggestionCode_KPTFILE_MANUAL_INIT,
-							Action:         fmt.Sprintf("please manually run `kpt pkg init %v`", r.hydrationDir),
-						},
-					},
-				})
-		}
-	}
-	return nil
-}
-
-func (r *SkaffoldRenderer) Render(ctx context.Context, out io.Writer, builds []graph.Artifact) error {
-	if err := r.prepareHydrationDir(ctx); err != nil {
-		return err
-	}
-
-	manifests, err := r.Generate(ctx)
-	if err != nil {
-		return err
-	}
-	// TODO(aaron-prindle) wire proper transform allow/deny list args when going to V2
-	manifests, err = manifests.ReplaceImages(ctx, builds, manifest.NewResourceSelectorImages(manifest.TransformAllowlist, manifest.TransformDenylist))
-	if err != nil {
-		return err
-	}
-	// TODO(aaron-prindle) wire proper transform allow/deny list args when going to V2
-	manifests.SetLabels(r.labels, manifest.NewResourceSelectorLabels(manifest.TransformAllowlist, manifest.TransformDenylist))
-
-	// cache the dry manifests to the temp directory. manifests.yaml will be truncated if already exists.
-	dryConfigPath := filepath.Join(r.hydrationDir, dryFileName)
-	if err := manifest.Write(manifests.String(), dryConfigPath, out); err != nil {
-		return err
-	}
-
-	// Read the existing Kptfile content. Kptfile is guaranteed to be exist in prepareHydrationDir.
-	kptFilePath := filepath.Join(r.hydrationDir, kptfile.KptFileName)
-	file, err := os.Open(kptFilePath)
-	if err != nil {
-		return err
-	}
-	defer file.Close()
-	kfConfig := &kptfile.KptFile{}
-	if err := yaml.NewDecoder(file).Decode(&kfConfig); err != nil {
-		return sErrors.NewError(err,
-			&proto.ActionableErr{
-				Message: fmt.Sprintf("unable to parse Kptfile in %v", r.hydrationDir),
-				ErrCode: proto.StatusCode_RENDER_KPTFILE_INVALID_YAML_ERR,
-				Suggestions: []*proto.Suggestion{
-					{
-						SuggestionCode: proto.SuggestionCode_KPTFILE_CHECK_YAML,
-						Action: fmt.Sprintf("please check if the Kptfile is correct and " +
-							"the `apiVersion` is greater than `v1alpha2`"),
-					},
-				},
-			})
-	}
-	if kfConfig.Pipeline == nil {
-		kfConfig.Pipeline = &kptfile.Pipeline{}
-	}
-
-	kfConfig.Pipeline.Validators = r.GetDeclarativeValidators()
-	kfConfig.Pipeline.Mutators, err = r.GetDeclarativeTransformers()
-	if err != nil {
-		return err
-	}
-
-	configByte, err := yaml.Marshal(kfConfig)
-	if err != nil {
-		return fmt.Errorf("unable to marshal Kptfile config %v", kfConfig)
-	}
-	if err = ioutil.WriteFile(kptFilePath, configByte, 0644); err != nil {
-		return fmt.Errorf("unable to update %v", kptFilePath)
-	}
-	return nil
->>>>>>> db0414e6
+	return kpt.New(cfg, hydrationDir, labels)
 }