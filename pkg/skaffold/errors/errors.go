/*
Copyright 2020 The Skaffold Authors

Licensed under the Apache License, Version 2.0 (the "License");
you may not use this file except in compliance with the License.
You may obtain a copy of the License at

    http://www.apache.org/licenses/LICENSE-2.0

Unless required by applicable law or agreed to in writing, software
distributed under the License is distributed on an "AS IS" BASIS,
WITHOUT WARRANTIES OR CONDITIONS OF ANY KIND, either express or implied.
See the License for the specific language governing permissions and
limitations under the License.
*/

package errors

import (
	"errors"
	"strings"

	"github.com/GoogleContainerTools/skaffold/pkg/skaffold/constants"
	"github.com/GoogleContainerTools/skaffold/pkg/skaffold/instrumentation"
	"github.com/GoogleContainerTools/skaffold/proto/v1"
	protoV2 "github.com/GoogleContainerTools/skaffold/proto/v2"
	protoV3 "github.com/GoogleContainerTools/skaffold/proto/v3"
)

const (
	// Report issue text
	reportIssueText = "If above error is unexpected, please open an issue to report this error at " + constants.GithubIssueLink

	// PushImageErr is the error prepended.
	PushImageErr = "could not push image"
)

var (
	ReportIssueSuggestion = func(interface{}) []*proto.Suggestion {
		return []*proto.Suggestion{{
			SuggestionCode: proto.SuggestionCode_OPEN_ISSUE,
			Action:         reportIssueText,
		}}
	}
)

// ActionableErr returns an actionable error message with suggestions
func ActionableErr(cfg interface{}, phase constants.Phase, err error) *proto.ActionableErr {
	errCode, suggestions := getErrorCodeFromError(cfg, phase, err)
	return &proto.ActionableErr{
		ErrCode:     errCode,
		Message:     err.Error(),
		Suggestions: suggestions,
	}
}

// ActionableErrV2 returns an actionable error message with suggestions
func ActionableErrV2(cfg interface{}, phase constants.Phase, err error) *protoV2.ActionableErr {
	errCode, suggestions := getErrorCodeFromError(cfg, phase, err)
	suggestionsV2 := make([]*protoV2.Suggestion, len(suggestions))
	for i, suggestion := range suggestions {
		var suggestions2 protoV2.Suggestion
		suggestions2.Action = suggestion.Action
		suggestions2.SuggestionCode = suggestion.SuggestionCode
		suggestions2.Action = suggestion.Action
		suggestionsV2[i] = &suggestions2
	}
	return &protoV2.ActionableErr{
		ErrCode:     errCode,
		Message:     err.Error(),
		Suggestions: suggestionsV2,
	}
}

<<<<<<< HEAD
// ActionableErrV3 returns an actionable error message with suggestions
func ActionableErrV3(cfg interface{}, phase constants.Phase, err error) *protoV3.ActionableErr {
	errCode, suggestions := getErrorCodeFromError(cfg, phase, err)
	suggestionsV2 := make([]*protoV3.Suggestion, len(suggestions))
	for i, suggestion := range suggestions {
		var suggestions3 protoV3.Suggestion
		suggestions3.Action = suggestion.Action
		suggestions3.SuggestionCode = suggestion.SuggestionCode
		suggestions3.Action = suggestion.Action
		suggestionsV2[i] = &suggestions3
	}
	return &protoV3.ActionableErr{
		ErrCode:     errCode,
		Message:     err.Error(),
		Suggestions: suggestionsV2,
	}
}

func V3fromV1(ae proto.ActionableErr) protoV3.ActionableErr {
	suggestionsV3 := make([]*protoV3.Suggestion, len(ae.Suggestions))
	for i, suggestion := range ae.Suggestions {
		var suggestions3 protoV3.Suggestion
		suggestions3.Action = suggestion.Action
		suggestions3.SuggestionCode = suggestion.SuggestionCode
		suggestions3.Action = suggestion.Action
		suggestionsV3[i] = &suggestions3
	}
	return protoV3.ActionableErr{
		ErrCode:     ae.ErrCode,
		Message:     ae.Message,
		Suggestions: suggestionsV3,
	}
}

func V2fromV1(ae proto.ActionableErr) protoV2.ActionableErr {
=======
func V2fromV1(ae *proto.ActionableErr) *protoV2.ActionableErr {
>>>>>>> f15f5023
	suggestionsV2 := make([]*protoV2.Suggestion, len(ae.Suggestions))
	for i, suggestion := range ae.Suggestions {
		var suggestions2 protoV2.Suggestion
		suggestions2.Action = suggestion.Action
		suggestions2.SuggestionCode = suggestion.SuggestionCode
		suggestions2.Action = suggestion.Action
		suggestionsV2[i] = &suggestions2
	}
	return &protoV2.ActionableErr{
		ErrCode:     ae.ErrCode,
		Message:     ae.Message,
		Suggestions: suggestionsV2,
	}
}

func ShowAIError(cfg interface{}, err error) error {
	if uErr := errors.Unwrap(err); uErr != nil {
		err = uErr
	}
	if IsSkaffoldErr(err) {
		instrumentation.SetErrorCode(err.(Error).StatusCode())
		return err
	}

	if p, ok := isProblem(err); ok {
		instrumentation.SetErrorCode(p.ErrCode)
		return p.AIError(cfg, err)
	}

	for _, problems := range GetProblemCatalogCopy().allErrors {
		for _, p := range problems {
			if p.Regexp.MatchString(err.Error()) {
				instrumentation.SetErrorCode(p.ErrCode)
				return p.AIError(cfg, err)
			}
		}
	}
	return err
}

func getErrorCodeFromError(cfg interface{}, phase constants.Phase, err error) (proto.StatusCode, []*proto.Suggestion) {
	var sErr Error
	if errors.As(err, &sErr) {
		return sErr.StatusCode(), sErr.Suggestions()
	}

	if problems, ok := GetProblemCatalogCopy().allErrors[phase]; ok {
		for _, p := range problems {
			if p.Regexp.MatchString(err.Error()) {
				return p.ErrCode, p.Suggestion(cfg)
			}
		}
	}
	return unknownErrForPhase(phase), ReportIssueSuggestion(cfg)
}

func concatSuggestions(suggestions []*proto.Suggestion) string {
	var s strings.Builder
	for _, suggestion := range suggestions {
		if s.String() != "" {
			s.WriteString(" or ")
		}
		s.WriteString(suggestion.Action)
	}
	if s.String() == "" {
		return ""
	}
	s.WriteString(".")
	return s.String()
}

func unknownErrForPhase(phase constants.Phase) proto.StatusCode {
	switch phase {
	case constants.Build:
		return proto.StatusCode_BUILD_UNKNOWN
	case constants.Init:
		return proto.StatusCode_INIT_UNKNOWN
	case constants.Test:
		return proto.StatusCode_TEST_UNKNOWN
	case constants.Deploy:
		return proto.StatusCode_DEPLOY_UNKNOWN
	case constants.StatusCheck:
		return proto.StatusCode_STATUSCHECK_UNKNOWN
	case constants.Sync:
		return proto.StatusCode_SYNC_UNKNOWN
	case constants.DevInit:
		return proto.StatusCode_DEVINIT_UNKNOWN
	case constants.Cleanup:
		return proto.StatusCode_CLEANUP_UNKNOWN
	default:
		return proto.StatusCode_UNKNOWN_ERROR
	}
}<|MERGE_RESOLUTION|>--- conflicted
+++ resolved
@@ -72,45 +72,7 @@
 	}
 }
 
-<<<<<<< HEAD
-// ActionableErrV3 returns an actionable error message with suggestions
-func ActionableErrV3(cfg interface{}, phase constants.Phase, err error) *protoV3.ActionableErr {
-	errCode, suggestions := getErrorCodeFromError(cfg, phase, err)
-	suggestionsV2 := make([]*protoV3.Suggestion, len(suggestions))
-	for i, suggestion := range suggestions {
-		var suggestions3 protoV3.Suggestion
-		suggestions3.Action = suggestion.Action
-		suggestions3.SuggestionCode = suggestion.SuggestionCode
-		suggestions3.Action = suggestion.Action
-		suggestionsV2[i] = &suggestions3
-	}
-	return &protoV3.ActionableErr{
-		ErrCode:     errCode,
-		Message:     err.Error(),
-		Suggestions: suggestionsV2,
-	}
-}
-
-func V3fromV1(ae proto.ActionableErr) protoV3.ActionableErr {
-	suggestionsV3 := make([]*protoV3.Suggestion, len(ae.Suggestions))
-	for i, suggestion := range ae.Suggestions {
-		var suggestions3 protoV3.Suggestion
-		suggestions3.Action = suggestion.Action
-		suggestions3.SuggestionCode = suggestion.SuggestionCode
-		suggestions3.Action = suggestion.Action
-		suggestionsV3[i] = &suggestions3
-	}
-	return protoV3.ActionableErr{
-		ErrCode:     ae.ErrCode,
-		Message:     ae.Message,
-		Suggestions: suggestionsV3,
-	}
-}
-
-func V2fromV1(ae proto.ActionableErr) protoV2.ActionableErr {
-=======
 func V2fromV1(ae *proto.ActionableErr) *protoV2.ActionableErr {
->>>>>>> f15f5023
 	suggestionsV2 := make([]*protoV2.Suggestion, len(ae.Suggestions))
 	for i, suggestion := range ae.Suggestions {
 		var suggestions2 protoV2.Suggestion
