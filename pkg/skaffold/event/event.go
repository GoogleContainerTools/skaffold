/*
Copyright 2019 The Skaffold Authors

Licensed under the Apache License, Version 2.0 (the "License");
you may not use this file except in compliance with the License.
You may obtain a copy of the License at

    http://www.apache.org/licenses/LICENSE-2.0

Unless required by applicable law or agreed to in writing, software
distributed under the License is distributed on an "AS IS" BASIS,
WITHOUT WARRANTIES OR CONDITIONS OF ANY KIND, either express or implied.
See the License for the specific language governing permissions and
limitations under the License.
*/

package event

import (
	"encoding/json"
	"fmt"
	"sync"

	"github.com/golang/protobuf/ptypes"

	sErrors "github.com/GoogleContainerTools/skaffold/pkg/skaffold/errors"
	"github.com/GoogleContainerTools/skaffold/pkg/skaffold/schema/latest"
	"github.com/GoogleContainerTools/skaffold/pkg/skaffold/version"
	"github.com/GoogleContainerTools/skaffold/proto"
)

const (
	NotStarted = "Not Started"
	InProgress = "In Progress"
	Complete   = "Complete"
	Failed     = "Failed"
	Info       = "Information"
	Started    = "Started"
	Succeeded  = "Succeeded"
	Terminated = "Terminated"
)

var handler = &eventHandler{}

type eventHandler struct {
	eventLog []proto.LogEntry
	logLock  sync.Mutex

	state     proto.State
	stateLock sync.Mutex

	listeners []*listener
}

type listener struct {
	callback func(*proto.LogEntry) error
	errors   chan error
	closed   bool
}

func GetState() (*proto.State, error) {
	state := handler.getState()
	return &state, nil
}

func ForEachEvent(callback func(*proto.LogEntry) error) error {
	return handler.forEachEvent(callback)
}

func Handle(event *proto.Event) error {
	if event != nil {
		handler.handle(event)
	}
	return nil
}

func (ev *eventHandler) getState() proto.State {
	ev.stateLock.Lock()
	// Deep copy
	buf, _ := json.Marshal(ev.state)
	ev.stateLock.Unlock()

	var state proto.State
	json.Unmarshal(buf, &state)

	return state
}

func (ev *eventHandler) logEvent(entry proto.LogEntry) {
	ev.logLock.Lock()

	for _, listener := range ev.listeners {
		if listener.closed {
			continue
		}

		if err := listener.callback(&entry); err != nil {
			listener.errors <- err
			listener.closed = true
		}
	}
	ev.eventLog = append(ev.eventLog, entry)

	ev.logLock.Unlock()
}

func (ev *eventHandler) forEachEvent(callback func(*proto.LogEntry) error) error {
	listener := &listener{
		callback: callback,
		errors:   make(chan error),
	}

	ev.logLock.Lock()

	oldEvents := make([]proto.LogEntry, len(ev.eventLog))
	copy(oldEvents, ev.eventLog)
	ev.listeners = append(ev.listeners, listener)

	ev.logLock.Unlock()

	for i := range oldEvents {
		if err := callback(&oldEvents[i]); err != nil {
			// listener should maybe be closed
			return err
		}
	}

	return <-listener.errors
}

func emptyState(p latest.Pipeline, kubeContext string, autoBuild, autoDeploy, autoSync bool) proto.State {
	builds := map[string]string{}
	for _, a := range p.Build.Artifacts {
		builds[a.ImageName] = NotStarted
	}
	metadata := initializeMetadata(p, kubeContext)
	return emptyStateWithArtifacts(builds, metadata, autoBuild, autoDeploy, autoSync)
}

func emptyStateWithArtifacts(builds map[string]string, metadata *proto.Metadata, autoBuild, autoDeploy, autoSync bool) proto.State {
	return proto.State{
		BuildState: &proto.BuildState{
			Artifacts:   builds,
			AutoTrigger: autoBuild,
		},
		DeployState: &proto.DeployState{
			Status:      NotStarted,
			AutoTrigger: autoDeploy,
		},
		StatusCheckState: emptyStatusCheckState(),
		ForwardedPorts:   make(map[int32]*proto.PortEvent),
		FileSyncState: &proto.FileSyncState{
			Status:      NotStarted,
			AutoTrigger: autoSync,
		},
		Metadata: metadata,
	}
}

// InitializeState instantiates the global state of the skaffold runner, as well as the event log.
func InitializeState(c latest.Pipeline, kc string, autoBuild, autoDeploy, autoSync bool) {
	handler.setState(emptyState(c, kc, autoBuild, autoDeploy, autoSync))
}

// DeployInProgress notifies that a deployment has been started.
func DeployInProgress() {
	handler.handleDeployEvent(&proto.DeployEvent{Status: InProgress})
}

// DeployFailed notifies that non-fatal errors were encountered during a deployment.
func DeployFailed(err error) {
	statusCode := sErrors.ErrorCodeFromError(sErrors.Deploy, err)
	handler.handleDeployEvent(&proto.DeployEvent{Status: Failed,
		Err:     err.Error(),
		ErrCode: statusCode,
		ActionableErr: &proto.ErrDef{
			ErrCode: statusCode,
			Message: err.Error(),
		}})
}

// DeployEvent notifies that a deployment of non fatal interesting errors during deploy.
func DeployInfoEvent(err error) {
	handler.handleDeployEvent(&proto.DeployEvent{Status: Info, Err: err.Error()})
}

func StatusCheckEventEnded(err error) {
	if err != nil {
		statusCheckEventFailed(err)
		return
	}
	statusCheckEventSucceeded()
}

func statusCheckEventSucceeded() {
	handler.handleStatusCheckEvent(&proto.StatusCheckEvent{
		Status: Succeeded,
	})
}

func statusCheckEventFailed(err error) {
	statusCode := sErrors.ErrorCodeFromError(sErrors.StatusCheck, err)
	handler.handleStatusCheckEvent(&proto.StatusCheckEvent{
		Status:  Failed,
		Err:     err.Error(),
		ErrCode: statusCode,
		ActionableErr: &proto.ErrDef{
			ErrCode: statusCode,
			Message: err.Error(),
		},
	})
}

func StatusCheckEventStarted() {
	handler.handleStatusCheckEvent(&proto.StatusCheckEvent{
		Status: Started,
	})
}

func StatusCheckEventInProgress(s string) {
	handler.handleStatusCheckEvent(&proto.StatusCheckEvent{
		Status:  InProgress,
		Message: s,
	})
}

func ResourceStatusCheckEventCompleted(r string, statusCode proto.StatusCode, err error) {
	if err != nil {
		resourceStatusCheckEventFailed(r, statusCode, err)
		return
	}
	resourceStatusCheckEventSucceeded(r)
}

func resourceStatusCheckEventSucceeded(r string) {
	handler.handleResourceStatusCheckEvent(&proto.ResourceStatusCheckEvent{
		Resource:   r,
		Status:     Succeeded,
		Message:    Succeeded,
		StatusCode: proto.StatusCode_STATUSCHECK_SUCCESS,
	})
}

func resourceStatusCheckEventFailed(r string, statusCode proto.StatusCode, err error) {
	handler.handleResourceStatusCheckEvent(&proto.ResourceStatusCheckEvent{
<<<<<<< HEAD
		Resource: r,
		Status:   Failed,
		Err:      err.Error(),
		ActionableErr: &proto.ErrDef{
			ErrCode: statusCode,
			Message: err.Error(),
		}})
=======
		Resource:   r,
		Status:     Failed,
		Err:        err.Error(),
		StatusCode: statusCode,
	})
>>>>>>> 9bb118c3
}

func ResourceStatusCheckEventUpdated(r string, statusCode proto.StatusCode, status string) {
	handler.handleResourceStatusCheckEvent(&proto.ResourceStatusCheckEvent{
		Resource:   r,
		Status:     InProgress,
		Message:    status,
		StatusCode: statusCode,
	})
}

// DeployComplete notifies that a deployment has completed.
func DeployComplete() {
	handler.handleDeployEvent(&proto.DeployEvent{Status: Complete})
}

// BuildInProgress notifies that a build has been started.
func BuildInProgress(imageName string) {
	handler.handleBuildEvent(&proto.BuildEvent{Artifact: imageName, Status: InProgress})
}

// BuildFailed notifies that a build has failed.
func BuildFailed(imageName string, err error) {
	statusCode := sErrors.ErrorCodeFromError(sErrors.Build, err)
	handler.handleBuildEvent(&proto.BuildEvent{
		Artifact: imageName,
		Status:   Failed,
		Err:      err.Error(),
		ErrCode:  statusCode,
		ActionableErr: &proto.ErrDef{
			ErrCode: statusCode,
			Message: err.Error(),
		}})
}

// BuildComplete notifies that a build has completed.
func BuildComplete(imageName string) {
	handler.handleBuildEvent(&proto.BuildEvent{Artifact: imageName, Status: Complete})
}

// DevLoopInProgress notifies that a dev loop has been started.
func DevLoopInProgress(i int) {
	handler.handleDevLoopEvent(&proto.DevLoopEvent{Iteration: int32(i), Status: InProgress})
}

// DevLoopFailed notifies that a dev loop has failed with an error code
func DevLoopFailedWithErrorCode(i int, errCode proto.StatusCode, err error) {
	handler.handleDevLoopEvent(&proto.DevLoopEvent{
		Iteration: int32(i),
		Status:    Failed,
		Err: &proto.ErrDef{
			ErrCode: errCode,
			Message: err.Error(),
		}})
}

// DevLoopFailed notifies that a dev loop has failed in a given phase
func DevLoopFailedInPhase(iteration int, phase sErrors.Phase, err error) {
	statusCode := sErrors.ErrorCodeFromError(phase, err)
	DevLoopFailedWithErrorCode(iteration, statusCode, err)
}

// DevLoopComplete notifies that a dev loop has completed.
func DevLoopComplete(i int) {
	handler.handleDevLoopEvent(&proto.DevLoopEvent{Iteration: int32(i), Status: Succeeded})
}

// FileSyncInProgress notifies that a file sync has been started.
func FileSyncInProgress(fileCount int, image string) {
	handler.handleFileSyncEvent(&proto.FileSyncEvent{FileCount: int32(fileCount), Image: image, Status: InProgress})
}

// FileSyncFailed notifies that a file sync has failed.
func FileSyncFailed(fileCount int, image string, err error) {
	statusCode := sErrors.ErrorCodeFromError(sErrors.FileSync, err)
	handler.handleFileSyncEvent(&proto.FileSyncEvent{FileCount: int32(fileCount), Image: image, Status: Failed,
		Err: err.Error(), ErrCode: statusCode,
	ActionableErr: &proto.ErrDef{
		ErrCode: statusCode,
		Message: err.Error(),
	}})
}

// FileSyncSucceeded notifies that a file sync has succeeded.
func FileSyncSucceeded(fileCount int, image string) {
	handler.handleFileSyncEvent(&proto.FileSyncEvent{FileCount: int32(fileCount), Image: image, Status: Succeeded})
}

// PortForwarded notifies that a remote port has been forwarded locally.
func PortForwarded(localPort, remotePort int32, podName, containerName, namespace string, portName string, resourceType, resourceName, address string) {
	go handler.handle(&proto.Event{
		EventType: &proto.Event_PortEvent{
			PortEvent: &proto.PortEvent{
				LocalPort:     localPort,
				RemotePort:    remotePort,
				PodName:       podName,
				ContainerName: containerName,
				Namespace:     namespace,
				PortName:      portName,
				ResourceType:  resourceType,
				ResourceName:  resourceName,
				Address:       address,
			},
		},
	})
}

// DebuggingContainerStarted notifies that a debuggable container has appeared.
func DebuggingContainerStarted(podName, containerName, namespace, artifact, runtime, workingDir string, debugPorts map[string]uint32) {
	go handler.handle(&proto.Event{
		EventType: &proto.Event_DebuggingContainerEvent{
			DebuggingContainerEvent: &proto.DebuggingContainerEvent{
				Status:        Started,
				PodName:       podName,
				ContainerName: containerName,
				Namespace:     namespace,
				Artifact:      artifact,
				Runtime:       runtime,
				WorkingDir:    workingDir,
				DebugPorts:    debugPorts,
			},
		},
	})
}

// DebuggingContainerTerminated notifies that a debuggable container has disappeared.
func DebuggingContainerTerminated(podName, containerName, namespace, artifact, runtime, workingDir string, debugPorts map[string]uint32) {
	go handler.handle(&proto.Event{
		EventType: &proto.Event_DebuggingContainerEvent{
			DebuggingContainerEvent: &proto.DebuggingContainerEvent{
				Status:        Terminated,
				PodName:       podName,
				ContainerName: containerName,
				Namespace:     namespace,
				Artifact:      artifact,
				Runtime:       runtime,
				WorkingDir:    workingDir,
				DebugPorts:    debugPorts,
			},
		},
	})
}

func (ev *eventHandler) setState(state proto.State) {
	ev.stateLock.Lock()
	ev.state = state
	ev.stateLock.Unlock()
}

func (ev *eventHandler) handleDeployEvent(e *proto.DeployEvent) {
	go ev.handle(&proto.Event{
		EventType: &proto.Event_DeployEvent{
			DeployEvent: e,
		},
	})
}

func (ev *eventHandler) handleStatusCheckEvent(e *proto.StatusCheckEvent) {
	go ev.handle(&proto.Event{
		EventType: &proto.Event_StatusCheckEvent{
			StatusCheckEvent: e,
		},
	})
}

func (ev *eventHandler) handleResourceStatusCheckEvent(e *proto.ResourceStatusCheckEvent) {
	go ev.handle(&proto.Event{
		EventType: &proto.Event_ResourceStatusCheckEvent{
			ResourceStatusCheckEvent: e,
		},
	})
}

func (ev *eventHandler) handleBuildEvent(e *proto.BuildEvent) {
	go ev.handle(&proto.Event{
		EventType: &proto.Event_BuildEvent{
			BuildEvent: e,
		},
	})
}

func (ev *eventHandler) handleDevLoopEvent(e *proto.DevLoopEvent) {
	go ev.handle(&proto.Event{
		EventType: &proto.Event_DevLoopEvent{
			DevLoopEvent: e,
		},
	})
}

func (ev *eventHandler) handleFileSyncEvent(e *proto.FileSyncEvent) {
	go ev.handle(&proto.Event{
		EventType: &proto.Event_FileSyncEvent{
			FileSyncEvent: e,
		},
	})
}

func LogMetaEvent() {
	metadata := handler.state.Metadata
	handler.logEvent(proto.LogEntry{
		Timestamp: ptypes.TimestampNow(),
		Event: &proto.Event{
			EventType: &proto.Event_MetaEvent{
				MetaEvent: &proto.MetaEvent{
					Entry:    fmt.Sprintf("Starting Skaffold: %+v", version.Get()),
					Metadata: metadata,
				},
			},
		},
	})
}

func (ev *eventHandler) handle(event *proto.Event) {
	logEntry := &proto.LogEntry{
		Timestamp: ptypes.TimestampNow(),
		Event:     event,
	}

	switch e := event.GetEventType().(type) {
	case *proto.Event_BuildEvent:
		be := e.BuildEvent
		ev.stateLock.Lock()
		ev.state.BuildState.Artifacts[be.Artifact] = be.Status
		ev.stateLock.Unlock()
		switch be.Status {
		case InProgress:
			logEntry.Entry = fmt.Sprintf("Build started for artifact %s", be.Artifact)
		case Complete:
			logEntry.Entry = fmt.Sprintf("Build completed for artifact %s", be.Artifact)
		case Failed:
			logEntry.Entry = fmt.Sprintf("Build failed for artifact %s", be.Artifact)
			// logEntry.Err = be.Err
		default:
		}
	case *proto.Event_DeployEvent:
		de := e.DeployEvent
		ev.stateLock.Lock()
		ev.state.DeployState.Status = de.Status
		ev.stateLock.Unlock()
		switch de.Status {
		case InProgress:
			logEntry.Entry = "Deploy started"
		case Complete:
			logEntry.Entry = "Deploy complete"
		case Failed:
			logEntry.Entry = "Deploy failed"
			// logEntry.Err = de.Err
		default:
		}
	case *proto.Event_PortEvent:
		pe := e.PortEvent
		ev.stateLock.Lock()
		ev.state.ForwardedPorts[pe.LocalPort] = pe
		ev.stateLock.Unlock()
		logEntry.Entry = fmt.Sprintf("Forwarding container %s to local port %d", pe.ContainerName, pe.LocalPort)
	case *proto.Event_StatusCheckEvent:
		se := e.StatusCheckEvent
		ev.stateLock.Lock()
		ev.state.StatusCheckState.Status = se.Status
		ev.stateLock.Unlock()
		switch se.Status {
		case Started:
			logEntry.Entry = "Status check started"
		case InProgress:
			logEntry.Entry = "Status check in progress"
		case Succeeded:
			logEntry.Entry = "Status check succeeded"
		case Failed:
			logEntry.Entry = "Status check failed"
		default:
		}
	case *proto.Event_ResourceStatusCheckEvent:
		rse := e.ResourceStatusCheckEvent
		rseName := rse.Resource
		ev.stateLock.Lock()
		ev.state.StatusCheckState.Resources[rseName] = rse.Status
		ev.stateLock.Unlock()
		switch rse.Status {
		case InProgress:
			logEntry.Entry = fmt.Sprintf("Resource %s status updated to %s", rseName, rse.Status)
		case Succeeded:
			logEntry.Entry = fmt.Sprintf("Resource %s status completed successfully", rseName)
		case Failed:
			logEntry.Entry = fmt.Sprintf("Resource %s status failed with %s", rseName, rse.Err)
		default:
		}
	case *proto.Event_FileSyncEvent:
		fse := e.FileSyncEvent
		fseFileCount := fse.FileCount
		fseImage := fse.Image
		ev.stateLock.Lock()
		ev.state.FileSyncState.Status = fse.Status
		ev.stateLock.Unlock()
		switch fse.Status {
		case InProgress:
			logEntry.Entry = fmt.Sprintf("File sync started for %d files for %s", fseFileCount, fseImage)
		case Succeeded:
			logEntry.Entry = fmt.Sprintf("File sync succeeded for %d files for %s", fseFileCount, fseImage)
		case Failed:
			logEntry.Entry = fmt.Sprintf("File sync failed for %d files for %s", fseFileCount, fseImage)
		default:
		}
	case *proto.Event_DebuggingContainerEvent:
		de := e.DebuggingContainerEvent
		ev.stateLock.Lock()
		switch de.Status {
		case Started:
			ev.state.DebuggingContainers = append(ev.state.DebuggingContainers, de)
		case Terminated:
			n := 0
			for _, x := range ev.state.DebuggingContainers {
				if x.Namespace != de.Namespace || x.PodName != de.PodName || x.ContainerName != de.ContainerName {
					ev.state.DebuggingContainers[n] = x
					n++
				}
			}
			ev.state.DebuggingContainers = ev.state.DebuggingContainers[:n]
		}
		ev.stateLock.Unlock()
		switch de.Status {
		case Started:
			logEntry.Entry = fmt.Sprintf("Debuggable container started pod/%s:%s (%s)", de.PodName, de.ContainerName, de.Namespace)
		case Terminated:
			logEntry.Entry = fmt.Sprintf("Debuggable container terminated pod/%s:%s (%s)", de.PodName, de.ContainerName, de.Namespace)
		}
	case *proto.Event_DevLoopEvent:
		de := e.DevLoopEvent
		switch de.Status {
		case InProgress:
			logEntry.Entry = fmt.Sprintf("DevInit Iteration %d in progress", de.Iteration)
		case Succeeded:
			logEntry.Entry = fmt.Sprintf("DevInit Iteration %d successful", de.Iteration)
		case Failed:
			logEntry.Entry = fmt.Sprintf("DevInit Iteration %d failed with error code %v", de.Iteration, de.Err.ErrCode)
		}
	default:
		return
	}

	ev.logEvent(*logEntry)
}

// ResetStateOnBuild resets the build, deploy and sync state
func ResetStateOnBuild() {
	builds := map[string]string{}
	for k := range handler.getState().BuildState.Artifacts {
		builds[k] = NotStarted
	}
	autoBuild, autoDeploy, autoSync := handler.getState().BuildState.AutoTrigger, handler.getState().DeployState.AutoTrigger, handler.getState().FileSyncState.AutoTrigger
	newState := emptyStateWithArtifacts(builds, handler.getState().Metadata, autoBuild, autoDeploy, autoSync)
	handler.setState(newState)
}

// ResetStateOnDeploy resets the deploy, sync and status check state
func ResetStateOnDeploy() {
	newState := handler.getState()
	newState.DeployState.Status = NotStarted
	newState.StatusCheckState = emptyStatusCheckState()
	newState.ForwardedPorts = map[int32]*proto.PortEvent{}
	newState.DebuggingContainers = nil
	handler.setState(newState)
}

func UpdateStateAutoBuildTrigger(t bool) {
	newState := handler.getState()
	newState.BuildState.AutoTrigger = t
	handler.setState(newState)
}

func UpdateStateAutoDeployTrigger(t bool) {
	newState := handler.getState()
	newState.DeployState.AutoTrigger = t
	handler.setState(newState)
}

func UpdateStateAutoSyncTrigger(t bool) {
	newState := handler.getState()
	newState.FileSyncState.AutoTrigger = t
	handler.setState(newState)
}

func emptyStatusCheckState() *proto.StatusCheckState {
	return &proto.StatusCheckState{
		Status:    NotStarted,
		Resources: map[string]string{},
	}
}

func AutoTriggerDiff(name string, val bool) (bool, error) {
	switch name {
	case "build":
		return val != handler.getState().BuildState.AutoTrigger, nil
	case "sync":
		return val != handler.getState().FileSyncState.AutoTrigger, nil
	case "deploy":
		return val != handler.getState().DeployState.AutoTrigger, nil
	default:
		return false, fmt.Errorf("unknown phase %v not found in handler state", name)
	}
}<|MERGE_RESOLUTION|>--- conflicted
+++ resolved
@@ -243,21 +243,14 @@
 
 func resourceStatusCheckEventFailed(r string, statusCode proto.StatusCode, err error) {
 	handler.handleResourceStatusCheckEvent(&proto.ResourceStatusCheckEvent{
-<<<<<<< HEAD
-		Resource: r,
-		Status:   Failed,
-		Err:      err.Error(),
+		Resource:   r,
+		Status:     Failed,
+		Err:        err.Error(),
+		StatusCode: statusCode,
 		ActionableErr: &proto.ErrDef{
 			ErrCode: statusCode,
 			Message: err.Error(),
 		}})
-=======
-		Resource:   r,
-		Status:     Failed,
-		Err:        err.Error(),
-		StatusCode: statusCode,
-	})
->>>>>>> 9bb118c3
 }
 
 func ResourceStatusCheckEventUpdated(r string, statusCode proto.StatusCode, status string) {
