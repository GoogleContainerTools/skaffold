/*
Copyright 2019 The Skaffold Authors

Licensed under the Apache License, Version 2.0 (the "License");
you may not use this file except in compliance with the License.
You may obtain a copy of the License at

    http://www.apache.org/licenses/LICENSE-2.0

Unless required by applicable law or agreed to in writing, software
distributed under the License is distributed on an "AS IS" BASIS,
WITHOUT WARRANTIES OR CONDITIONS OF ANY KIND, either express or implied.
See the License for the specific language governing permissions and
limitations under the License.
*/

package docker

import (
	"context"
	"encoding/json"
	"fmt"
	"io"
	"os"
	"sort"
	"strings"
	"sync"
	"time"

	"github.com/docker/docker/api/types"
	"github.com/docker/docker/api/types/mount"
	"github.com/docker/docker/client"
	"github.com/docker/docker/errdefs"
	"github.com/docker/docker/pkg/jsonmessage"
	"github.com/docker/docker/pkg/progress"
	"github.com/docker/docker/pkg/streamformatter"
	v1 "github.com/google/go-containerregistry/pkg/v1"
	"github.com/sirupsen/logrus"

	"github.com/GoogleContainerTools/skaffold/pkg/skaffold/config"
	sErrors "github.com/GoogleContainerTools/skaffold/pkg/skaffold/errors"
	"github.com/GoogleContainerTools/skaffold/pkg/skaffold/schema/latest"
	"github.com/GoogleContainerTools/skaffold/pkg/skaffold/util"
)

const (
	retries   = 5
	sleepTime = 1 * time.Second
)

type ContainerRun struct {
	Image       string
	User        string
	Command     []string
	Mounts      []mount.Mount
	Env         []string
	BeforeStart func(context.Context, string) error
}

// LocalDaemon talks to a local Docker API.
type LocalDaemon interface {
	Close() error
	ExtraEnv() []string
	ServerVersion(ctx context.Context) (types.Version, error)
	ConfigFile(ctx context.Context, image string) (*v1.ConfigFile, error)
	Build(ctx context.Context, out io.Writer, workspace string, a *latest.DockerArtifact, ref string, mode config.RunMode) (string, error)
	Push(ctx context.Context, out io.Writer, ref string) (string, error)
	Pull(ctx context.Context, out io.Writer, ref string) error
	Load(ctx context.Context, out io.Writer, input io.Reader, ref string) (string, error)
	Tag(ctx context.Context, image, ref string) error
	TagWithImageID(ctx context.Context, ref string, imageID string) (string, error)
	ImageID(ctx context.Context, ref string) (string, error)
	ImageInspectWithRaw(ctx context.Context, image string) (types.ImageInspect, []byte, error)
	ImageRemove(ctx context.Context, image string, opts types.ImageRemoveOptions) ([]types.ImageDeleteResponseItem, error)
	ImageExists(ctx context.Context, ref string) bool
	Prune(ctx context.Context, out io.Writer, images []string, pruneChildren bool) error
	RawClient() client.CommonAPIClient
}

type localDaemon struct {
	cfg            Config
	forceRemove    bool
	apiClient      client.CommonAPIClient
	extraEnv       []string
	imageCache     map[string]*v1.ConfigFile
	imageCacheLock sync.Mutex
}

// NewLocalDaemon creates a new LocalDaemon.
func NewLocalDaemon(apiClient client.CommonAPIClient, extraEnv []string, forceRemove bool, cfg Config) LocalDaemon {
	return &localDaemon{
		cfg:         cfg,
		apiClient:   apiClient,
		extraEnv:    extraEnv,
		forceRemove: forceRemove,
		imageCache:  make(map[string]*v1.ConfigFile),
	}
}

// ExtraEnv returns the env variables needed to point at this local Docker
// eg. minikube. This has be set in addition to the current environment.
func (l *localDaemon) ExtraEnv() []string {
	return l.extraEnv
}

// PushResult gives the information on an image that has been pushed.
type PushResult struct {
	Digest string
}

// BuildResult gives the information on an image that has been built.
type BuildResult struct {
	ID string
}

func (l *localDaemon) RawClient() client.CommonAPIClient {
	return l.apiClient
}

// Close closes the connection with the local daemon.
func (l *localDaemon) Close() error {
	return l.apiClient.Close()
}

// ServerVersion retrieves the version information from the server.
func (l *localDaemon) ServerVersion(ctx context.Context) (types.Version, error) {
	return l.apiClient.ServerVersion(ctx)
}

// ConfigFile retrieves and caches image configurations.
func (l *localDaemon) ConfigFile(ctx context.Context, image string) (*v1.ConfigFile, error) {
	l.imageCacheLock.Lock()
	defer l.imageCacheLock.Unlock()

	cachedCfg, present := l.imageCache[image]
	if present {
		return cachedCfg, nil
	}

	cfg := &v1.ConfigFile{}

	_, raw, err := l.apiClient.ImageInspectWithRaw(ctx, image)
	if err == nil {
		if err := json.Unmarshal(raw, cfg); err != nil {
			return nil, err
		}
	} else {
		cfg, err = RetrieveRemoteConfig(image, l.cfg)
		if err != nil {
			return nil, err
		}
	}

	l.imageCache[image] = cfg

	return cfg, nil
}

// Build performs a docker build and returns the imageID.
func (l *localDaemon) Build(ctx context.Context, out io.Writer, workspace string, a *latest.DockerArtifact, ref string, mode config.RunMode) (string, error) {
	logrus.Debugf("Running docker build: context: %s, dockerfile: %s", workspace, a.DockerfilePath)

	buildArgs, err := EvalBuildArgs(mode, workspace, a)
	if err != nil {
		return "", fmt.Errorf("unable to evaluate build args: %w", err)
	}

	// Like `docker build`, we ignore the errors
	// See https://github.com/docker/cli/blob/75c1bb1f33d7cedbaf48404597d5bf9818199480/cli/command/image/build.go#L364
	authConfigs, _ := DefaultAuthHelper.GetAllAuthConfigs(ctx)

	buildCtx, buildCtxWriter := io.Pipe()
	go func() {
<<<<<<< HEAD
		err := CreateDockerTarContext(ctx, buildCtxWriter, workspace, a, l.cfg)
=======
		err := CreateDockerTarContext(ctx, buildCtxWriter, workspace, a.DockerfilePath, buildArgs, l.insecureRegistries)
>>>>>>> e1339dd9
		if err != nil {
			buildCtxWriter.CloseWithError(fmt.Errorf("creating docker context: %w", err))
			return
		}
		buildCtxWriter.Close()
	}()

	progressOutput := streamformatter.NewProgressOutput(out)
	body := progress.NewProgressReader(buildCtx, progressOutput, 0, "", "Sending build context to Docker daemon")

	resp, err := l.apiClient.ImageBuild(ctx, body, types.ImageBuildOptions{
		Tags:        []string{ref},
		Dockerfile:  a.DockerfilePath,
		BuildArgs:   buildArgs,
		CacheFrom:   a.CacheFrom,
		AuthConfigs: authConfigs,
		Target:      a.Target,
		ForceRemove: l.forceRemove,
		NetworkMode: strings.ToLower(a.NetworkMode),
		NoCache:     a.NoCache,
	})
	if err != nil {
		return "", fmt.Errorf("docker build: %w", err)
	}
	defer resp.Body.Close()

	var imageID string
	auxCallback := func(msg jsonmessage.JSONMessage) {
		if msg.Aux == nil {
			return
		}

		var result BuildResult
		if err := json.Unmarshal(*msg.Aux, &result); err != nil {
			logrus.Debugln("Unable to parse build output:", err)
			return
		}
		imageID = result.ID
	}

	if err := streamDockerMessages(out, resp.Body, auxCallback); err != nil {
		return "", fmt.Errorf("unable to stream build output: %w", err)
	}

	if imageID == "" {
		// Maybe this version of Docker doesn't return the digest of the image
		// that has been built.
		imageID, err = l.ImageID(ctx, ref)
		if err != nil {
			return "", fmt.Errorf("getting digest: %w", err)
		}
	}

	return imageID, nil
}

// streamDockerMessages streams formatted json output from the docker daemon
func streamDockerMessages(dst io.Writer, src io.Reader, auxCallback func(jsonmessage.JSONMessage)) error {
	termFd, isTerm := util.IsTerminal(dst)
	return jsonmessage.DisplayJSONMessagesStream(src, dst, termFd, isTerm, auxCallback)
}

// Push pushes an image reference to a registry. Returns the image digest.
func (l *localDaemon) Push(ctx context.Context, out io.Writer, ref string) (string, error) {
	registryAuth, err := l.encodedRegistryAuth(ctx, DefaultAuthHelper, ref)
	if err != nil {
		return "", fmt.Errorf("getting auth config for %q: %w", ref, err)
	}

	// Quick check if the image was already pushed (ignore any error).
	if alreadyPushed, digest, err := l.isAlreadyPushed(ctx, ref, registryAuth); alreadyPushed && err == nil {
		return digest, nil
	}

	rc, err := l.apiClient.ImagePush(ctx, ref, types.ImagePushOptions{
		RegistryAuth: registryAuth,
	})
	if err != nil {
		return "", fmt.Errorf("%s %q: %w", sErrors.PushImageErrPrefix, ref, err)
	}
	defer rc.Close()

	var digest string
	auxCallback := func(msg jsonmessage.JSONMessage) {
		if msg.Aux == nil {
			return
		}

		var result PushResult
		if err := json.Unmarshal(*msg.Aux, &result); err != nil {
			logrus.Debugln("Unable to parse push output:", err)
			return
		}
		digest = result.Digest
	}

	if err := streamDockerMessages(out, rc, auxCallback); err != nil {
		return "", fmt.Errorf("%s %q: %w", sErrors.PushImageErrPrefix, ref, err)
	}

	if digest == "" {
		// Maybe this version of Docker doesn't return the digest of the image
		// that has been pushed.
		digest, err = RemoteDigest(ref, l.cfg)
		if err != nil {
			return "", fmt.Errorf("getting digest: %w", err)
		}
	}

	return digest, nil
}

// isAlreadyPushed quickly checks if the local image has already been pushed.
func (l *localDaemon) isAlreadyPushed(ctx context.Context, ref, registryAuth string) (bool, string, error) {
	localImage, _, err := l.apiClient.ImageInspectWithRaw(ctx, ref)
	if err != nil {
		return false, "", err
	}

	if len(localImage.RepoDigests) == 0 {
		return false, "", nil
	}

	remoteImage, err := l.apiClient.DistributionInspect(ctx, ref, registryAuth)
	if err != nil {
		return false, "", err
	}
	digest := remoteImage.Descriptor.Digest.String()

	for _, repoDigest := range localImage.RepoDigests {
		if parsed, err := ParseReference(repoDigest); err == nil {
			if parsed.Digest == digest {
				return true, parsed.Digest, nil
			}
		}
	}

	return false, "", nil
}

// Pull pulls an image reference from a registry.
func (l *localDaemon) Pull(ctx context.Context, out io.Writer, ref string) error {
	// We first try pulling the image with credentials.  If that fails then retry
	// without credentials in case the image is public.

	// Set CLOUDSDK_CORE_VERBOSITY to suppress error messages emitted by docker-credential-gcloud
	// when the user is not authenticated or lacks credentials to pull the given image.  The errors
	// are irrelevant when the image is public (e.g., `gcr.io/buildpacks/builder:v1`).`
	// If the image is private, the error from GCR directs the user to the GCR authentication
	// page which provides steps to rememdy the situation.
	if v, found := os.LookupEnv("CLOUDSDK_CORE_VERBOSITY"); found {
		defer os.Setenv("CLOUDSDK_CORE_VERBOSITY", v)
	} else {
		defer os.Unsetenv("CLOUDSDK_CORE_VERBOSITY")
	}
	os.Setenv("CLOUDSDK_CORE_VERBOSITY", "critical")

	// Eargerly create credentials.
	registryAuth, err := l.encodedRegistryAuth(ctx, DefaultAuthHelper, ref)
	// Let's ignore the error because maybe the image is public
	// and can be pulled without credentials.
	rc, err := l.apiClient.ImagePull(ctx, ref, types.ImagePullOptions{
		RegistryAuth: registryAuth,
		PrivilegeFunc: func() (string, error) {
			// The first pull is unauthorized. There are two situations:
			//   1. if `encodedRegistryAuth()` errored, then `registryAuth == ""` and so we've
			//     tried an anonymous pull which has failed.  So return the original error from
			//     `encodedRegistryAuth()`.
			//   2. If `encodedRegistryAuth()` succeeded (so `err == nil`), then our credential was rejected, so
			//     return "" to retry as an anonymous pull.
			return "", err
		},
	})
	if err != nil {
		return fmt.Errorf("pulling image from repository: %w", err)
	}
	defer rc.Close()

	return streamDockerMessages(out, rc, nil)
}

// Load loads an image from a tar file. Returns the imageID for the loaded image.
func (l *localDaemon) Load(ctx context.Context, out io.Writer, input io.Reader, ref string) (string, error) {
	resp, err := l.apiClient.ImageLoad(ctx, input, false)
	if err != nil {
		return "", fmt.Errorf("loading image into docker daemon: %w", err)
	}
	defer resp.Body.Close()

	if err := streamDockerMessages(out, resp.Body, nil); err != nil {
		return "", fmt.Errorf("reading from image load response: %w", err)
	}

	return l.ImageID(ctx, ref)
}

// Tag adds a tag to an image.
func (l *localDaemon) Tag(ctx context.Context, image, ref string) error {
	return l.apiClient.ImageTag(ctx, image, ref)
}

// For k8s, we need a unique, immutable ID for the image.
// k8s doesn't recognize the imageID or any combination of the image name
// suffixed with the imageID, as a valid image name.
// So, the solution we chose is to create a tag, just for Skaffold, from
// the imageID, and use that in the manifests.
func (l *localDaemon) TagWithImageID(ctx context.Context, ref string, imageID string) (string, error) {
	parsed, err := ParseReference(ref)
	if err != nil {
		return "", err
	}

	uniqueTag := parsed.BaseName + ":" + strings.TrimPrefix(imageID, "sha256:")
	if err := l.Tag(ctx, imageID, uniqueTag); err != nil {
		return "", err
	}

	return uniqueTag, nil
}

// ImageID returns the image ID for a corresponding reference.
func (l *localDaemon) ImageID(ctx context.Context, ref string) (string, error) {
	image, _, err := l.apiClient.ImageInspectWithRaw(ctx, ref)
	if err != nil {
		if client.IsErrNotFound(err) {
			return "", nil
		}
		return "", err
	}

	return image.ID, nil
}

func (l *localDaemon) ImageExists(ctx context.Context, ref string) bool {
	_, _, err := l.apiClient.ImageInspectWithRaw(ctx, ref)
	return err == nil
}

func (l *localDaemon) ImageInspectWithRaw(ctx context.Context, image string) (types.ImageInspect, []byte, error) {
	return l.apiClient.ImageInspectWithRaw(ctx, image)
}

func (l *localDaemon) ImageRemove(ctx context.Context, image string, opts types.ImageRemoveOptions) ([]types.ImageDeleteResponseItem, error) {
	for i := 0; i < retries; i++ {
		resp, err := l.apiClient.ImageRemove(ctx, image, opts)
		if err == nil {
			return resp, nil
		}
		if _, ok := err.(errdefs.ErrConflict); !ok {
			return nil, err
		}
		time.Sleep(sleepTime)
	}
	return nil, fmt.Errorf("could not remove image after %d retries", retries)
}

func ToCLIBuildArgs(a *latest.DockerArtifact, evaluatedArgs map[string]*string) ([]string, error) {
	var args []string
	var keys []string
	for k := range evaluatedArgs {
		keys = append(keys, k)
	}
	sort.Strings(keys)

	for _, k := range keys {
		args = append(args, "--build-arg")

		v := evaluatedArgs[k]
		if v == nil {
			args = append(args, k)
		} else {
			args = append(args, fmt.Sprintf("%s=%s", k, *v))
		}
	}

	for _, from := range a.CacheFrom {
		args = append(args, "--cache-from", from)
	}

	if a.Target != "" {
		args = append(args, "--target", a.Target)
	}

	if a.NetworkMode != "" {
		args = append(args, "--network", strings.ToLower(a.NetworkMode))
	}

	if a.NoCache {
		args = append(args, "--no-cache")
	}

	return args, nil
}

func (l *localDaemon) Prune(ctx context.Context, out io.Writer, images []string, pruneChildren bool) error {
	for _, id := range images {
		resp, err := l.ImageRemove(ctx, id, types.ImageRemoveOptions{
			Force:         true,
			PruneChildren: pruneChildren,
		})
		if err != nil {
			return fmt.Errorf("pruning images: %w", err)
		}
		for _, r := range resp {
			if r.Deleted != "" {
				fmt.Fprintf(out, "deleted image %s\n", r.Deleted)
			}
			if r.Untagged != "" {
				fmt.Fprintf(out, "untagged image %s\n", r.Untagged)
			}
		}
	}

	return nil
}<|MERGE_RESOLUTION|>--- conflicted
+++ resolved
@@ -171,11 +171,10 @@
 
 	buildCtx, buildCtxWriter := io.Pipe()
 	go func() {
-<<<<<<< HEAD
-		err := CreateDockerTarContext(ctx, buildCtxWriter, workspace, a, l.cfg)
-=======
-		err := CreateDockerTarContext(ctx, buildCtxWriter, workspace, a.DockerfilePath, buildArgs, l.insecureRegistries)
->>>>>>> e1339dd9
+		err := CreateDockerTarContext(ctx, buildCtxWriter, workspace, &latest.DockerArtifact{
+		        DockerfilePath: a.DockerfilePath,
+			BuildArgs: buildArgs,
+		}, l.cfg)
 		if err != nil {
 			buildCtxWriter.CloseWithError(fmt.Errorf("creating docker context: %w", err))
 			return
