/*
Copyright 2019 The Skaffold Authors

Licensed under the Apache License, Version 2.0 (the "License");
you may not use this file except in compliance with the License.
You may obtain a copy of the License at

    http://www.apache.org/licenses/LICENSE-2.0

Unless required by applicable law or agreed to in writing, software
distributed under the License is distributed on an "AS IS" BASIS,
WITHOUT WARRANTIES OR CONDITIONS OF ANY KIND, either express or implied.
See the License for the specific language governing permissions and
limitations under the License.
*/

package docker

import (
	"bytes"
	"context"
	"fmt"
	"io"
	"io/ioutil"
	"os"
	"path"
	"path/filepath"
	"regexp"
	"strings"

	v1 "github.com/google/go-containerregistry/pkg/v1"
	"github.com/moby/buildkit/frontend/dockerfile/command"
	"github.com/moby/buildkit/frontend/dockerfile/dockerfile2llb"
	"github.com/moby/buildkit/frontend/dockerfile/instructions"
	"github.com/moby/buildkit/frontend/dockerfile/parser"
	"github.com/moby/buildkit/frontend/dockerfile/shell"

	"github.com/GoogleContainerTools/skaffold/pkg/skaffold/config"
	sErrors "github.com/GoogleContainerTools/skaffold/pkg/skaffold/errors"
	"github.com/GoogleContainerTools/skaffold/pkg/skaffold/output/log"
	"github.com/GoogleContainerTools/skaffold/pkg/skaffold/util"
	"github.com/GoogleContainerTools/skaffold/proto/v1"
)

type from struct {
	image string
	as    string
}

// copyCommand records a docker COPY/ADD command.
type copyCommand struct {
	// srcs records the source glob patterns.
	srcs []string
	// dest records the destination which may be a directory.
	dest string
	// destIsDir indicates if dest must be treated as directory.
	destIsDir bool
}

type fromTo struct {
	// from is the relative path (wrt. the skaffold root directory) of the dependency on the host system.
	from string
	// to is the destination location in the container. Must use slashes as path separator.
	to string
	// toIsDir indicates if the `to` path must be treated as directory
	toIsDir bool
}

var (
	// RetrieveImage is overridden for unit testing
	RetrieveImage = retrieveImage
)

func readCopyCmdsFromDockerfile(ctx context.Context, onlyLastImage bool, absDockerfilePath, workspace string, buildArgs map[string]*string, cfg Config) ([]fromTo, error) {
	r, err := ioutil.ReadFile(absDockerfilePath)
	if err != nil {
		return nil, err
	}

	res, err := parser.Parse(bytes.NewReader(r))
	if err != nil {
		return nil, fmt.Errorf("parsing dockerfile %q: %w", absDockerfilePath, err)
	}

	if err := validateParsedDockerfile(bytes.NewReader(r), res); err != nil {
		return nil, fmt.Errorf("parsing dockerfile %q: %w", absDockerfilePath, err)
	}

	dockerfileLines := res.AST.Children

	if err := expandBuildArgs(dockerfileLines, buildArgs); err != nil {
		return nil, fmt.Errorf("putting build arguments: %w", err)
	}

	dockerfileLinesWithOnbuild, err := expandOnbuildInstructions(ctx, dockerfileLines, cfg)
	if err != nil {
		return nil, err
	}

	cpCmds, err := extractCopyCommands(ctx, dockerfileLinesWithOnbuild, onlyLastImage, cfg)
	if err != nil {
		return nil, fmt.Errorf("listing copied files: %w", err)
	}

	return expandSrcGlobPatterns(workspace, cpCmds)
}

// filterUnusedBuildArgs removes entries from the build arguments map that are not found in the dockerfile
func filterUnusedBuildArgs(dockerFile io.Reader, buildArgs map[string]*string) (map[string]*string, error) {
	res, err := parser.Parse(dockerFile)
	if err != nil {
		return nil, fmt.Errorf("parsing dockerfile: %w", err)
	}
	m := make(map[string]*string)
	for _, n := range res.AST.Children {
		if n.Value != command.Arg {
			continue
		}
		k := strings.SplitN(n.Next.Value, "=", 2)[0]
		if v, ok := buildArgs[k]; ok {
			m[k] = v
		}
	}
	return m, nil
}

func expandBuildArgs(nodes []*parser.Node, buildArgs map[string]*string) error {
	args, err := util.EvaluateEnvTemplateMap(buildArgs)
	if err != nil {
		return fmt.Errorf("unable to evaluate build args: %w", err)
	}

	for i, node := range nodes {
		if node.Value != command.Arg {
			continue
		}

		// build arg's key
		keyValue := strings.Split(node.Next.Value, "=")
		key := keyValue[0]

		// build arg's value
		var value string
		if args[key] != nil {
			value = *args[key]
		} else if len(keyValue) > 1 {
			value = keyValue[1]
		}

		for _, node := range nodes[i+1:] {
			// Stop replacements if an arg is redefined with the same key
			if node.Value == command.Arg && strings.Split(node.Next.Value, "=")[0] == key {
				break
			}

			// replace $key with value
			for curr := node; curr != nil; curr = curr.Next {
				curr.Value = util.Expand(curr.Value, key, value)
			}
		}
	}
	return nil
}

func expandSrcGlobPatterns(workspace string, cpCmds []*copyCommand) ([]fromTo, error) {
	var fts []fromTo
	for _, cpCmd := range cpCmds {
		matchesOne := false

		for _, p := range cpCmd.srcs {
			path := filepath.Join(workspace, p)
			if _, err := os.Stat(path); err == nil {
				fts = append(fts, fromTo{from: filepath.Clean(p), to: cpCmd.dest, toIsDir: cpCmd.destIsDir})
				matchesOne = true
				continue
			}

			files, err := filepath.Glob(path)
			if err != nil {
				return nil, fmt.Errorf("invalid glob pattern: %w", err)
			}
			if files == nil {
				continue
			}

			for _, f := range files {
				rel, err := filepath.Rel(workspace, f)
				if err != nil {
					return nil, fmt.Errorf("getting relative path of %s", f)
				}

				fts = append(fts, fromTo{from: rel, to: cpCmd.dest, toIsDir: cpCmd.destIsDir})
			}
			matchesOne = true
		}

		if !matchesOne {
			return nil, fmt.Errorf("file pattern %s must match at least one file", cpCmd.srcs)
		}
	}

	log.Entry(context.TODO()).Debugf("Found dependencies for dockerfile: %v", fts)
	return fts, nil
}

func extractCopyCommands(ctx context.Context, nodes []*parser.Node, onlyLastImage bool, cfg Config) ([]*copyCommand, error) {
	stages := map[string]bool{
		"scratch": true,
	}

	slex := shell.NewLex('\\')
	var copied []*copyCommand

	workdir := "/"
	envs := make([]string, 0)
	for _, node := range nodes {
		switch node.Value {
		case command.From:
			from := fromInstruction(node)
			if from.as != "" {
				// Stage names are case insensitive
				stages[strings.ToLower(from.as)] = true
			}

			if from.image == "" {
				// some build args like artifact dependencies are not available until the first build sequence has completed.
				// skip check if there are unavailable images
				continue
			}

			// If `from` references a previous stage, then the `workdir`
			// was already changed.
			if !stages[strings.ToLower(from.image)] {
				img, err := RetrieveImage(ctx, from.image, cfg)
				if err == nil {
					workdir = img.Config.WorkingDir
				} else if _, ok, err := isOldImageManifestProblem(cfg, err); !ok {
					return nil, err
				}
				if workdir == "" {
					workdir = "/"
				}
			}
			if onlyLastImage {
				copied = nil
			}
		case command.Workdir:
			value, err := slex.ProcessWord(node.Next.Value, envs)
			if err != nil {
				return nil, fmt.Errorf("processing word: %w", err)
			}
			workdir = resolveDir(workdir, value)
		case command.Add, command.Copy:
			cpCmd, err := readCopyCommand(node, envs, workdir)
			if err != nil {
				return nil, err
			}

			if cpCmd != nil && len(cpCmd.srcs) > 0 {
				copied = append(copied, cpCmd)
			}
		case command.Env:
			// one env command may define multiple variables
			for node := node.Next; node != nil && node.Next != nil; node = node.Next.Next {
				envs = append(envs, fmt.Sprintf("%s=%s", node.Value, node.Next.Value))
			}
		}
	}

	return copied, nil
}

func readCopyCommand(value *parser.Node, envs []string, workdir string) (*copyCommand, error) {
	// If the --from flag is provided, we are dealing with a multi-stage dockerfile
	// Adding a dependency from a different stage does not imply a source dependency
	if hasMultiStageFlag(value.Flags) {
		return nil, nil
	}

	var paths []string
	slex := shell.NewLex('\\')
	for value := value.Next; value != nil && !strings.HasPrefix(value.Value, "#"); value = value.Next {
		path, err := slex.ProcessWord(value.Value, envs)
		if err != nil {
			return nil, fmt.Errorf("expanding src: %w", err)
		}

		paths = append(paths, path)
	}
	if len(paths) == 0 {
		return nil, fmt.Errorf("invalid dockerfile instruction: %q", value.Original)
	}

	// All paths are sources except the last one
	var srcs []string
	for _, src := range paths[0 : len(paths)-1] {
		if strings.HasPrefix(src, "http://") || strings.HasPrefix(src, "https://") {
			log.Entry(context.TODO()).Debugln("Skipping watch on remote dependency", src)
			continue
		}

		srcs = append(srcs, src)
	}

	// Destination is last
	dest := paths[len(paths)-1]
	destIsDir := strings.HasSuffix(dest, "/") || path.Base(dest) == "." || path.Base(dest) == ".."
	dest = resolveDir(workdir, dest)

	return &copyCommand{
		srcs:      srcs,
		dest:      dest,
		destIsDir: destIsDir,
	}, nil
}

func expandOnbuildInstructions(ctx context.Context, nodes []*parser.Node, cfg Config) ([]*parser.Node, error) {
	onbuildNodesCache := map[string][]*parser.Node{
		"scratch": nil,
	}
	var expandedNodes []*parser.Node
	n := 0
	for m, node := range nodes {
		if node.Value == command.From {
			from := fromInstruction(node)

			// onbuild should immediately follow the from command
			expandedNodes = append(expandedNodes, nodes[n:m+1]...)
			n = m + 1

			var onbuildNodes []*parser.Node
			if ons, found := onbuildNodesCache[strings.ToLower(from.image)]; found {
				onbuildNodes = ons
			} else if from.image == "" {
				// some build args like artifact dependencies are not available until the first build sequence has completed.
				// skip check if there are unavailable images
				onbuildNodes = []*parser.Node{}
			} else if ons, err := parseOnbuild(ctx, from.image, cfg); err == nil {
				onbuildNodes = ons
			} else if warnMsg, ok, _ := isOldImageManifestProblem(cfg, err); ok && warnMsg != "" {
				log.Entry(context.TODO()).Warn(warnMsg)
			} else if !ok {
				return nil, fmt.Errorf("parsing ONBUILD instructions: %w", err)
			}

			// Stage names are case insensitive
			onbuildNodesCache[strings.ToLower(from.as)] = nodes
			onbuildNodesCache[strings.ToLower(from.image)] = nodes

			expandedNodes = append(expandedNodes, onbuildNodes...)
		}
	}
	expandedNodes = append(expandedNodes, nodes[n:]...)

	return expandedNodes, nil
}

<<<<<<< HEAD
func parseOnbuild(ctx context.Context, image string, cfg Config) ([]*parser.Node, error) {
	log.Entry(context.Background()).Tracef("Checking base image %s for ONBUILD triggers.", image)
=======
func parseOnbuild(image string, cfg Config) ([]*parser.Node, error) {
	log.Entry(context.TODO()).Tracef("Checking base image %s for ONBUILD triggers.", image)
>>>>>>> 311b521c

	// Image names are case SENSITIVE
	img, err := RetrieveImage(ctx, image, cfg)
	if err != nil {
		return nil, fmt.Errorf("retrieving image %q: %w", image, err)
	}

	if len(img.Config.OnBuild) == 0 {
		return []*parser.Node{}, nil
	}

	log.Entry(context.TODO()).Tracef("Found ONBUILD triggers %v in image %s", img.Config.OnBuild, image)

	obRes, err := parser.Parse(strings.NewReader(strings.Join(img.Config.OnBuild, "\n")))
	if err != nil {
		return nil, err
	}

	return obRes.AST.Children, nil
}

func fromInstruction(node *parser.Node) from {
	var as string
	if next := node.Next.Next; next != nil && strings.ToLower(next.Value) == "as" && next.Next != nil {
		as = next.Next.Value
	}

	return from{
		image: unquote(node.Next.Value),
		as:    strings.ToLower(as),
	}
}

// unquote remove single quote/double quote pairs around a string value.
// It looks like FROM "scratch" and FROM 'scratch' and FROM """scratch"""...
// are valid forms of FROM scratch.
func unquote(v string) string {
	unquoted := strings.TrimFunc(v, func(r rune) bool { return r == '"' })
	if unquoted != v {
		return unquoted
	}

	unquoted = strings.TrimFunc(v, func(r rune) bool { return r == '\'' })
	return unquoted
}

func retrieveImage(ctx context.Context, image string, cfg Config) (*v1.ConfigFile, error) {
	localDaemon, err := NewAPIClient(ctx, cfg)
	if err != nil {
		return nil, fmt.Errorf("getting docker client: %w", err)
	}

	return localDaemon.ConfigFile(context.Background(), image)
}

func hasMultiStageFlag(flags []string) bool {
	for _, f := range flags {
		if strings.HasPrefix(f, "--from=") {
			return true
		}
	}
	return false
}

// resolveDir determines the resulting directory as if a change-dir to targetDir was executed in cwd.
func resolveDir(cwd, targetDir string) string {
	if path.IsAbs(targetDir) {
		return path.Clean(targetDir)
	}
	return path.Clean(path.Join(cwd, targetDir))
}

func validateParsedDockerfile(r io.Reader, res *parser.Result) error {
	// skip validation for dockerfiles using explicit `syntax` directive
	if _, _, _, usesSyntax := dockerfile2llb.DetectSyntax(r); usesSyntax {
		return nil
	}
	// instructions.Parse will check for malformed Dockerfile
	_, _, err := instructions.Parse(res.AST)
	return err
}

func isOldImageManifestProblem(cfg Config, err error) (string, bool, error) {
	// regex for detecting old manifest images
	retrieveFailedOldManifest := `(.*retrieving image.*\"(.*)\")?.*unsupported MediaType.*manifest\.v1\+prettyjws.*`
	matchExp := regexp.MustCompile(retrieveFailedOldManifest)
	if !matchExp.MatchString(err.Error()) {
		return "", false, nil
	}
	p := sErrors.Problem{
		Description: func(err error) string {
			match := matchExp.FindStringSubmatch(err.Error())
			pre := "Could not retrieve image pushed with the deprecated manifest v1"
			if len(match) >= 3 && match[2] != "" {
				pre = fmt.Sprintf("Could not retrieve image %s pushed with the deprecated manifest v1", match[2])
			}
			return fmt.Sprintf("%s. Ignoring files dependencies for all ONBUILD triggers", pre)
		},
		ErrCode: proto.StatusCode_DEVINIT_UNSUPPORTED_V1_MANIFEST,
		Suggestion: func(i interface{}) []*proto.Suggestion {
			cfg, ok := i.(Config)
			if !ok {
				return nil
			}
			if cfg.Mode() == config.RunModes.Dev || cfg.Mode() == config.RunModes.Debug {
				return []*proto.Suggestion{{
					SuggestionCode: proto.SuggestionCode_RUN_DOCKER_PULL,
					Action:         "To avoid, hit Cntrl-C and run `docker pull` to fetch the specified image and retry",
				}}
			}
			return nil
		},
		Err: err,
	}
	var warnMsg string
	if cfg.Mode() == config.RunModes.Dev || cfg.Mode() == config.RunModes.Debug {
		warnMsg = p.AIError(cfg, err).Error()
	}
	return warnMsg, true, p
}<|MERGE_RESOLUTION|>--- conflicted
+++ resolved
@@ -355,13 +355,8 @@
 	return expandedNodes, nil
 }
 
-<<<<<<< HEAD
 func parseOnbuild(ctx context.Context, image string, cfg Config) ([]*parser.Node, error) {
-	log.Entry(context.Background()).Tracef("Checking base image %s for ONBUILD triggers.", image)
-=======
-func parseOnbuild(image string, cfg Config) ([]*parser.Node, error) {
 	log.Entry(context.TODO()).Tracef("Checking base image %s for ONBUILD triggers.", image)
->>>>>>> 311b521c
 
 	// Image names are case SENSITIVE
 	img, err := RetrieveImage(ctx, image, cfg)
