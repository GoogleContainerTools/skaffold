--- conflicted
+++ resolved
@@ -134,10 +134,7 @@
 	// add profiles to record and validate that config names are unique if specified
 	seen := make(map[string]bool)
 	for _, cfg := range parsed {
-<<<<<<< HEAD
-		cfgName := cfg.(*latestV2.SkaffoldConfig).Metadata.Name
-=======
-		config := cfg.(*latestV1.SkaffoldConfig)
+		config := cfg.(*latestV2.SkaffoldConfig)
 		for _, profile := range config.Profiles {
 			if !stringslice.Contains(r.allProfiles, profile.Name) {
 				r.allProfiles = append(r.allProfiles, profile.Name)
@@ -145,7 +142,6 @@
 		}
 
 		cfgName := config.Metadata.Name
->>>>>>> db0414e6
 		if cfgName == "" {
 			continue
 		}
