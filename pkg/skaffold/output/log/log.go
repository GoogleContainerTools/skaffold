--- conflicted
+++ resolved
@@ -58,26 +58,21 @@
 	})
 }
 
-<<<<<<< HEAD
+// IsErrorEnabled returns true if error level log is enabled.
 func IsErrorEnabled(l *logrus.Entry) bool {
 	return l.Logger.IsLevelEnabled(logrus.ErrorLevel)
 }
 
+// IsWarnEnabled returns true if warn level log is enabled.
 func IsWarnEnabled(l *logrus.Entry) bool {
 	return l.Logger.IsLevelEnabled(logrus.WarnLevel)
 }
 
+// IsInfoEnabled returns true if infor level log is enabled.
 func IsInfoEnabled(l *logrus.Entry) bool {
 	return l.Logger.IsLevelEnabled(logrus.InfoLevel)
 }
 
-func IsDebugEnabled(l *logrus.Entry) bool {
-	return l.Logger.IsLevelEnabled(logrus.DebugLevel)
-}
-
-func IsTraceEnabled(l *logrus.Entry) bool {
-	return l.Logger.IsLevelEnabled(logrus.TraceLevel)
-=======
 // IsDebugLevelEnabled returns true if debug level log is enabled.
 func IsDebugLevelEnabled() bool {
 	return logrus.IsLevelEnabled(logrus.DebugLevel)
@@ -117,5 +112,4 @@
 	})
 	logrus.AddHook(hook)
 	return nil
->>>>>>> 51b296e5
 }