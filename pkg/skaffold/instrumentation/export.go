/*
Copyright 2021 The Skaffold Authors

Licensed under the Apache License, Version 2.0 (the "License");
you may not use this file except in compliance with the License.
You may obtain a copy of the License at

    http://www.apache.org/licenses/LICENSE-2.0

Unless required by applicable law or agreed to in writing, software
distributed under the License is distributed on an "AS IS" BASIS,
WITHOUT WARRANTIES OR CONDITIONS OF ANY KIND, either express or implied.
See the License for the specific language governing permissions and
limitations under the License.
*/

package instrumentation

import (
	"context"
	"encoding/json"
	"fmt"
	"io/ioutil"
	"math/rand"
	"os"
	"path/filepath"
	"strconv"
	"time"

	mexporter "github.com/GoogleCloudPlatform/opentelemetry-operations-go/exporter/metric"
	"github.com/mitchellh/go-homedir"
	"github.com/rakyll/statik/fs"
	"github.com/sirupsen/logrus"
	"go.opentelemetry.io/otel/api/global"
	"go.opentelemetry.io/otel/api/metric"
	"go.opentelemetry.io/otel/label"
	"go.opentelemetry.io/otel/sdk/metric/controller/push"
	"google.golang.org/api/option"

	"github.com/GoogleContainerTools/skaffold/cmd/skaffold/app/cmd/statik"
	"github.com/GoogleContainerTools/skaffold/pkg/skaffold/constants"
	"github.com/GoogleContainerTools/skaffold/proto"
)

const (
	FlagsPrefix = "flags/"
)

func ExportMetrics(exitCode int) error {
	if !shouldExportMetrics || meter.Command == "" {
		return nil
	}
	home, err := homedir.Dir()
	if err != nil {
		return fmt.Errorf("retrieving home directory: %w", err)
	}
	meter.ExitCode = exitCode
	meter.Duration = time.Since(meter.StartTime)
	return exportMetrics(context.Background(),
		filepath.Join(home, constants.DefaultSkaffoldDir, constants.DefaultMetricFile),
		meter)
}

func exportMetrics(ctx context.Context, filename string, meter skaffoldMeter) error {
	logrus.Debug("exporting metrics")
	p, err := initExporter()
	if p == nil {
		return err
	}

	b, err := ioutil.ReadFile(filename)
	fileExists := err == nil
	if err != nil && !os.IsNotExist(err) {
		return err
	}
	var meters []skaffoldMeter
	err = json.Unmarshal(b, &meters)
	if err != nil {
		meters = []skaffoldMeter{}
	}
	meters = append(meters, meter)
	if !isOnline {
		b, _ = json.Marshal(meters)
		return ioutil.WriteFile(filename, b, 0666)
	}

	start := time.Now()
	p.Start()
	for _, m := range meters {
		createMetrics(ctx, m)
	}
	p.Stop()
	logrus.Debugf("metrics uploading complete in %s", time.Since(start).String())

	if fileExists {
		return os.Remove(filename)
	}
	return nil
}

func initCloudMonitoringExporterMetrics() (*push.Controller, error) {
	statikFS, err := statik.FS()
	if err != nil {
		return nil, err
	}
	b, err := fs.ReadFile(statikFS, "/secret/keys.json")
	if err != nil {
		// No keys have been set in this version so do not attempt to write metrics
		if os.IsNotExist(err) {
			return nil, nil
		}
		return nil, err
	}

	var c creds
	err = json.Unmarshal(b, &c)
	if c.ProjectID == "" || err != nil {
		return nil, fmt.Errorf("no project id found in metrics credentials")
	}

	formatter := func(desc *metric.Descriptor) string {
		return fmt.Sprintf("custom.googleapis.com/skaffold/%s", desc.Name())
	}

	global.SetErrorHandler(errHandler{})
	return mexporter.InstallNewPipeline(
		[]mexporter.Option{
			mexporter.WithProjectID(c.ProjectID),
			mexporter.WithMetricDescriptorTypeFormatter(formatter),
			mexporter.WithMonitoringClientOptions(option.WithCredentialsJSON(b)),
			mexporter.WithOnError(func(err error) {
				logrus.Debugf("Error with metrics: %v", err)
			}),
		},
	)
}

func createMetrics(ctx context.Context, meter skaffoldMeter) {
	// There is a minimum 10 second interval that metrics are allowed to upload to Cloud monitoring
	// A metric is uniquely identified by the metric name and the labels and corresponding values
	// This random number is used as a label to differentiate the metrics per user so if two users
	// run `skaffold build` at the same time they will both have their metrics recorded
	randLabel := label.String("randomizer", strconv.Itoa(rand.Intn(75000)))

	m := global.Meter("skaffold")
	labels := []label.KeyValue{
		label.String("version", meter.Version),
		label.String("os", meter.OS),
		label.String("arch", meter.Arch),
		label.String("command", meter.Command),
		label.String("error", meter.ErrorCode.String()),
		label.String("platform_type", meter.PlatformType),
		randLabel,
	}

	runCounter := metric.Must(m).NewInt64ValueRecorder("launches", metric.WithDescription("Skaffold Invocations"))
	runCounter.Record(ctx, 1, labels...)

	durationRecorder := metric.Must(m).NewFloat64ValueRecorder("launch/duration",
		metric.WithDescription("durations of skaffold commands in seconds"))
	durationRecorder.Record(ctx, meter.Duration.Seconds(), labels...)
	if meter.Command != "" {
		commandMetrics(ctx, meter, m, randLabel)
		flagMetrics(ctx, meter, m, randLabel)
		if doesBuild.Contains(meter.Command) {
			builderMetrics(ctx, meter, m, randLabel)
		}
		if doesDeploy.Contains(meter.Command) {
			deployerMetrics(ctx, meter, m, randLabel)
		}
	}

	if meter.ErrorCode != 0 {
		errorMetrics(ctx, meter, m, randLabel)
	}
}

func flagMetrics(ctx context.Context, meter skaffoldMeter, m metric.Meter, randLabel label.KeyValue) {
	flagCounter := metric.Must(m).NewInt64ValueRecorder("flags", metric.WithDescription("Tracks usage of enum flags"))
	for k, v := range meter.EnumFlags {
		labels := []label.KeyValue{
			label.String("flag_name", k),
			label.String("flag_value", v),
			label.String("command", meter.Command),
<<<<<<< HEAD
			label.String("error", strconv.Itoa(int(meter.ErrorCode))),
=======
			label.String("value", v),
			label.String("error", meter.ErrorCode.String()),
>>>>>>> 0ba3ee7b
			randLabel,
		}
		flagCounter.Record(ctx, 1, labels...)
	}
}

func commandMetrics(ctx context.Context, meter skaffoldMeter, m metric.Meter, randLabel label.KeyValue) {
	commandCounter := metric.Must(m).NewInt64ValueRecorder(meter.Command,
		metric.WithDescription(fmt.Sprintf("Number of times %s is used", meter.Command)))
	labels := []label.KeyValue{
		label.String("error", meter.ErrorCode.String()),
		randLabel,
	}
	commandCounter.Record(ctx, 1, labels...)

	if meter.Command == "dev" {
		iterationCounter := metric.Must(m).NewInt64ValueRecorder("dev/iterations",
			metric.WithDescription("Number of iterations in a dev session"))

		counts := make(map[string]map[proto.StatusCode]int)

		for _, iteration := range meter.DevIterations {
			if _, ok := counts[iteration.Intent]; !ok {
				counts[iteration.Intent] = make(map[proto.StatusCode]int)
			}
			m := counts[iteration.Intent]
			m[iteration.ErrorCode]++
		}
		for intention, errorCounts := range counts {
			for errorCode, count := range errorCounts {
				iterationCounter.Record(ctx, int64(count),
					label.String("intent", intention),
					label.String("error", errorCode.String()),
					randLabel)
			}
		}
	}
}

func deployerMetrics(ctx context.Context, meter skaffoldMeter, m metric.Meter, randLabel label.KeyValue) {
	deployerCounter := metric.Must(m).NewInt64ValueRecorder("deployer", metric.WithDescription("Deployers used"))
	for _, deployer := range meter.Deployers {
		deployerCounter.Record(ctx, 1, randLabel, label.String("deployer", deployer))
	}
}

func builderMetrics(ctx context.Context, meter skaffoldMeter, m metric.Meter, randLabel label.KeyValue) {
	builderCounter := metric.Must(m).NewInt64ValueRecorder("builders", metric.WithDescription("Builders used"))
	artifactCounter := metric.Must(m).NewInt64ValueRecorder("artifacts", metric.WithDescription("Number of artifacts used"))
	dependenciesCounter := metric.Must(m).NewInt64ValueRecorder("artifact-dependencies", metric.WithDescription("Number of artifacts with dependencies"))
	for builder, count := range meter.Builders {
		bLabel := label.String("builder", builder)
		builderCounter.Record(ctx, 1, bLabel, randLabel)
		artifactCounter.Record(ctx, int64(count), bLabel, randLabel)
		dependenciesCounter.Record(ctx, int64(meter.BuildDependencies[builder]), bLabel, randLabel)
	}
}

func errorMetrics(ctx context.Context, meter skaffoldMeter, m metric.Meter, randLabel label.KeyValue) {
	errCounter := metric.Must(m).NewInt64ValueRecorder("errors", metric.WithDescription("Skaffold errors"))
	errCounter.Record(ctx, 1, label.String("error", meter.ErrorCode.String()), randLabel)

	commandLabel := label.String("command", meter.Command)

	switch meter.ErrorCode {
	case proto.StatusCode_UNKNOWN_ERROR:
		unknownErrCounter := metric.Must(m).NewInt64ValueRecorder("errors/unknown", metric.WithDescription("Unknown Skaffold Errors"))
		unknownErrCounter.Record(ctx, 1, randLabel)
	case proto.StatusCode_DEPLOY_UNKNOWN:
		unknownCounter := metric.Must(m).NewInt64ValueRecorder("deploy/unknown", metric.WithDescription("Unknown deploy Skaffold Errors"))
		unknownCounter.Record(ctx, 1, commandLabel, randLabel)
	case proto.StatusCode_BUILD_UNKNOWN:
		unknownCounter := metric.Must(m).NewInt64ValueRecorder("build/unknown", metric.WithDescription("Unknown build Skaffold Errors"))
		unknownCounter.Record(ctx, 1, commandLabel, randLabel)
	}
}<|MERGE_RESOLUTION|>--- conflicted
+++ resolved
@@ -182,12 +182,8 @@
 			label.String("flag_name", k),
 			label.String("flag_value", v),
 			label.String("command", meter.Command),
-<<<<<<< HEAD
-			label.String("error", strconv.Itoa(int(meter.ErrorCode))),
-=======
 			label.String("value", v),
 			label.String("error", meter.ErrorCode.String()),
->>>>>>> 0ba3ee7b
 			randLabel,
 		}
 		flagCounter.Record(ctx, 1, labels...)
