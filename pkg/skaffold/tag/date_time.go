--- conflicted
+++ resolved
@@ -46,11 +46,7 @@
 }
 
 // GenerateTag generates a tag using the current timestamp.
-<<<<<<< HEAD
-func (t *dateTimeTagger) GenerateTag(_ latestV2.Artifact) (string, error) {
-=======
-func (t *dateTimeTagger) GenerateTag(ctx context.Context, image latestV1.Artifact) (string, error) {
->>>>>>> e7ab8c94
+func (t *dateTimeTagger) GenerateTag(ctx context.Context, image latestV2.Artifact) (string, error) {
 	format := tagTime
 	if len(t.Format) > 0 {
 		format = t.Format
