--- conflicted
+++ resolved
@@ -43,11 +43,7 @@
 }
 
 // GenerateTag generates a tag from a template referencing environment variables.
-<<<<<<< HEAD
-func (t *envTemplateTagger) GenerateTag(image latestV2.Artifact) (string, error) {
-=======
-func (t *envTemplateTagger) GenerateTag(ctx context.Context, image latestV1.Artifact) (string, error) {
->>>>>>> e7ab8c94
+func (t *envTemplateTagger) GenerateTag(ctx context.Context, image latestV2.Artifact) (string, error) {
 	// missingkey=error throws error when map is indexed with an undefined key
 	tag, err := util.ExecuteEnvTemplate(t.Template.Option("missingkey=error"), map[string]string{
 		"IMAGE_NAME": image.ImageName,
