--- conflicted
+++ resolved
@@ -222,29 +222,23 @@
 	return pairs, builderConfigs, unresolvedImages
 }
 
-<<<<<<< HEAD
-func detectBuilders(path string) ([]InitBuilder, error) {
-	// Check for jib
-	if builders := jib.ValidateJibConfigFunc(path); builders != nil {
-		results := make([]InitBuilder, len(builders))
-		for i := range builders {
-			results[i] = builders[i]
-		}
-		return results, filepath.SkipDir
-	}
-
-=======
 func detectBuilders(enableJibInit bool, path string) ([]InitBuilder, error) {
->>>>>>> acad41db
+	// TODO: Remove backwards compatibility if statement (not entire block)
+	if enableJibInit {
+		// Check for jib
+		if builders := jib.ValidateJibConfigFunc(path); builders != nil {
+			results := make([]InitBuilder, len(builders))
+			for i := range builders {
+				results[i] = builders[i]
+			}
+			return results, filepath.SkipDir
+		}
+	}
+
 	// Check for Dockerfile
 	if docker.ValidateDockerfileFunc(path) {
 		results := []InitBuilder{docker.Docker{Dockerfile: path}}
 		return results, nil
-	}
-
-	// TODO: Remove backwards compatibility block
-	if !enableJibInit {
-		return nil, nil
 	}
 
 	// TODO: Check for more builders
