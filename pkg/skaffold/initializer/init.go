/*
Copyright 2019 The Skaffold Authors

Licensed under the Apache License, Version 2.0 (the "License");
you may not use this file except in compliance with the License.
You may obtain a copy of the License at

    http://www.apache.org/licenses/LICENSE-2.0

Unless required by applicable law or agreed to in writing, software
distributed under the License is distributed on an "AS IS" BASIS,
WITHOUT WARRANTIES OR CONDITIONS OF ANY KIND, either express or implied.
See the License for the specific language governing permissions and
limitations under the License.
*/

package initializer

import (
	"bufio"
	"encoding/json"
	"fmt"
	"io"
	"io/ioutil"
	"os"
	"os/exec"
	"path/filepath"
	"sort"
	"strings"

	"github.com/GoogleContainerTools/skaffold/cmd/skaffold/app/tips"
	"github.com/GoogleContainerTools/skaffold/pkg/skaffold/config"
	"github.com/GoogleContainerTools/skaffold/pkg/skaffold/docker"
	"github.com/GoogleContainerTools/skaffold/pkg/skaffold/initializer/kubectl"
	"github.com/GoogleContainerTools/skaffold/pkg/skaffold/jib"
	"github.com/GoogleContainerTools/skaffold/pkg/skaffold/schema/defaults"
	"github.com/GoogleContainerTools/skaffold/pkg/skaffold/schema/latest"
	"github.com/GoogleContainerTools/skaffold/pkg/skaffold/util"
	"github.com/pkg/errors"
	"github.com/sirupsen/logrus"
	survey "gopkg.in/AlecAivazis/survey.v1"
	yaml "gopkg.in/yaml.v2"
)

// NoBuilder allows users to specify they don't want to build
// an image we parse out from a kubernetes manifest
const NoBuilder = "None (image not built from these sources)"

// Initializer is the Init API of skaffold and responsible for generating
// skaffold configuration file.
type Initializer interface {
	// GenerateDeployConfig generates Deploy Config for skaffold configuration.
	GenerateDeployConfig() latest.DeployConfig
	// GetImages fetches all the images defined in the manifest files.
	GetImages() []string
}

// InitBuilder represents a builder that can be chosen by skaffold init.
type InitBuilder interface {
	// Describe returns the initBuilder's string representation, used when prompting the user to choose a builder.
	// Must be unique between artifacts.
	Describe() string
	// GetArtifact creates an Artifact to be included in the generated Build Config
<<<<<<< HEAD
	GetArtifact(image string) *latest.Artifact
	// GetConfiguredImage returns the target image configured by the builder, or empty string if no image is configured
=======
	CreateArtifact(image string) *latest.Artifact
	// GetConfiguredImage returns the target image configured by the builder, or an empty string if no image is configured.
	// This should be a cheap operation.
>>>>>>> 8336e0cb
	GetConfiguredImage() string
	// GetPath returns the path to the build file
	GetPath() string
}

// Config defines the Initializer Config for Init API of skaffold.
type Config struct {
	ComposeFile  string
	CliArtifacts []string
	SkipBuild    bool
	Force        bool
	Analyze      bool
	Opts         *config.SkaffoldOptions
}

// builderImagePair defines a builder and the image it builds
type builderImagePair struct {
	Builder   InitBuilder
	ImageName string
}

// DoInit executes the `skaffold init` flow.
func DoInit(out io.Writer, c Config) error {
	rootDir := "."

	if c.ComposeFile != "" {
		// run kompose first to generate k8s manifests, then run skaffold init
		logrus.Infof("running 'kompose convert' for file %s", c.ComposeFile)
		komposeCmd := exec.Command("kompose", "convert", "-f", c.ComposeFile)
		if err := util.RunCmd(komposeCmd); err != nil {
			return errors.Wrap(err, "running kompose")
		}
	}

	potentialConfigs, builderConfigs, err := walk(rootDir, c.Force, detectBuilders)
	if err != nil {
		return err
	}

	k, err := kubectl.New(potentialConfigs)
	if err != nil {
		return err
	}
	images := k.GetImages()
	if c.Analyze {
		return printAnalyzeJSON(out, c.SkipBuild, builderConfigs, images)
	}

	// conditionally generate build artifacts
	var pairs []builderImagePair
	if !c.SkipBuild {
<<<<<<< HEAD
		if len(buildConfigs) == 0 {
			return errors.New("one or more valid builder configuration (Dockerfile or Jib configuration) must be present to build images with skaffold; please provide at least one build config and try again or run `skaffold init --skip-build`")
=======
		if len(builderConfigs) == 0 {
			return errors.New("one or more valid Dockerfiles must be present to build images with skaffold; please provide at least Dockerfile and try again or run `skaffold init --skip-build`")
>>>>>>> 8336e0cb
		}

		var unresolvedImages []string
		pairs, builderConfigs, unresolvedImages = autoSelectBuilders(builderConfigs, images)

		if c.CliArtifacts != nil {
			newPairs, err := processCliArtifacts(c.CliArtifacts)
			if err != nil {
				return errors.Wrap(err, "processing cli artifacts")
			}
			pairs = append(pairs, newPairs...)
		} else {
			pairs = append(pairs, resolveBuilderImages(builderConfigs, unresolvedImages)...)
		}
	}

	pipeline, err := generateSkaffoldConfig(k, pairs)
	if err != nil {
		return err
	}

	if c.Opts.ConfigurationFile == "-" {
		out.Write(pipeline)
		return nil
	}

	if !c.Force {
		fmt.Fprintln(out, string(pipeline))

		reader := bufio.NewReader(os.Stdin)
	confirmLoop:
		for {
			fmt.Fprintf(out, "Do you want to write this configuration to %s? [y/n]: ", c.Opts.ConfigurationFile)

			response, err := reader.ReadString('\n')
			if err != nil {
				return errors.Wrap(err, "reading user confirmation")
			}

			response = strings.ToLower(strings.TrimSpace(response))
			switch response {
			case "y", "yes":
				break confirmLoop
			case "n", "no":
				return nil
			}
		}
	}

	if err := ioutil.WriteFile(c.Opts.ConfigurationFile, pipeline, 0644); err != nil {
		return errors.Wrap(err, "writing config to file")
	}

	fmt.Fprintf(out, "Configuration %s was written\n", c.Opts.ConfigurationFile)
	tips.PrintForInit(out, c.Opts)

	return nil
}

// autoSelectBuilders takes a list of builders and images, checks if any of the builders' configured target
// images match an image in the image list, and returns a list of the matching builder/image pairs. Also
// returns the builder configs and images from the original image list that didn't have any matches.
func autoSelectBuilders(builderConfigs []InitBuilder, images []string) ([]builderImagePair, []InitBuilder, []string) {
	// Auto-select builders that have a definite target image
	pairs := []builderImagePair{}
	unresolvedImages := []string{}
	for _, image := range images {
		matchingConfigIndex := -1
		for i, config := range builderConfigs {
			if image != config.GetConfiguredImage() {
				continue
			}

			// Found more than one match; can't auto-select.
			if matchingConfigIndex != -1 {
				matchingConfigIndex = -1
				break
			}
			matchingConfigIndex = i
		}

		if matchingConfigIndex != -1 {
			// Exactly one pair found; save the pair and remove from remaining build configs
			pairs = append(pairs, builderImagePair{ImageName: image, Builder: builderConfigs[matchingConfigIndex]})
			builderConfigs = append(builderConfigs[:matchingConfigIndex], builderConfigs[matchingConfigIndex+1:]...)
		} else {
			// No definite pair found, add to images list
			unresolvedImages = append(unresolvedImages, image)
		}
	}
	return pairs, builderConfigs, unresolvedImages
}

<<<<<<< HEAD
func detectBuildFile(path string) ([]InitBuilder, error) {
	// Check for jib
	if builders := jib.ValidateJibConfig(path); builders != nil {
		results := make([]InitBuilder, len(builders))
		for i := range builders {
			results[i] = builders[i]
		}
		return results, filepath.SkipDir
	}

=======
func detectBuilders(path string) ([]InitBuilder, error) {
>>>>>>> 8336e0cb
	// Check for Dockerfile
	if docker.ValidateDockerfile(path) {
		results := []InitBuilder{docker.Dockerfile(path)}
		return results, nil
	}

	// TODO: Check for more builders

	return nil, nil
}

func processCliArtifacts(artifacts []string) ([]builderImagePair, error) {
	var pairs []builderImagePair
	for _, artifact := range artifacts {
		parts := strings.Split(artifact, "=")
		if len(parts) != 2 {
			return nil, fmt.Errorf("malformed artifact provided: %s", artifact)
		}

<<<<<<< HEAD
		// TODO: Allow passing Jib config via CLI
		pairs = append(pairs, BuilderImagePair{
=======
		pairs = append(pairs, builderImagePair{
>>>>>>> 8336e0cb
			Builder:   docker.Dockerfile(parts[0]),
			ImageName: parts[1],
		})
	}
	return pairs, nil
}

// For each image parsed from all k8s manifests, prompt the user for the builder that builds the referenced image
func resolveBuilderImages(builderConfigs []InitBuilder, images []string) []builderImagePair {
	// If nothing to choose, don't bother prompting
	if len(images) == 0 || len(builderConfigs) == 0 {
		return []builderImagePair{}
	}

	// if we only have 1 image and 1 build config, don't bother prompting
	if len(images) == 1 && len(builderConfigs) == 1 {
		return []builderImagePair{{
			Builder:   builderConfigs[0],
			ImageName: images[0],
		}}
	}

	// Build map from choice string to builder config struct
	choices := make([]string, len(builderConfigs))
	choiceMap := make(map[string]InitBuilder, len(builderConfigs))
	for i, buildConfig := range builderConfigs {
		choice := buildConfig.Describe()
		choices[i] = choice
		choiceMap[choice] = buildConfig
	}
	sort.Strings(choices)

	// For each choice, use prompt string to pair builder config with k8s image
	pairs := []builderImagePair{}
	for {
		if len(images) == 0 {
			break
		}
		image := images[0]
		choice := promptUserForBuildConfig(image, choices)
		if choice != NoBuilder {
			pairs = append(pairs, builderImagePair{Builder: choiceMap[choice], ImageName: image})
			choices = util.RemoveFromSlice(choices, choice)
		}
		images = util.RemoveFromSlice(images, image)
	}
	if len(builderConfigs) > 0 {
		logrus.Warnf("unused builder configs found in repository: %v", builderConfigs)
	}
	return pairs
}

var promptUserForBuildConfig = func(image string, choices []string) string {
	var selectedBuildConfig string
	options := append(choices, NoBuilder)
	prompt := &survey.Select{
		Message:  fmt.Sprintf("Choose the builder to build image %s", image),
		Options:  options,
		PageSize: 15,
	}
	survey.AskOne(prompt, &selectedBuildConfig, nil)
	return selectedBuildConfig
}

func processBuildArtifacts(pairs []builderImagePair) latest.BuildConfig {
	var config latest.BuildConfig
	if len(pairs) > 0 {
		config.Artifacts = make([]*latest.Artifact, len(pairs))
		for i, pair := range pairs {
			config.Artifacts[i] = pair.Builder.CreateArtifact(pair.ImageName)
		}
	}
	return config
}

func generateSkaffoldConfig(k Initializer, buildConfigPairs []builderImagePair) ([]byte, error) {
	// if we're here, the user has no skaffold yaml so we need to generate one
	// if the user doesn't have any k8s yamls, generate one for each dockerfile
	logrus.Info("generating skaffold config")

	cfg := &latest.SkaffoldConfig{
		APIVersion: latest.Version,
		Kind:       "Config",
	}
	if err := defaults.Set(cfg); err != nil {
		return nil, errors.Wrap(err, "generating default pipeline")
	}

	cfg.Build = processBuildArtifacts(buildConfigPairs)
	cfg.Deploy = k.GenerateDeployConfig()

	pipelineStr, err := yaml.Marshal(cfg)
	if err != nil {
		return nil, errors.Wrap(err, "marshaling generated pipeline")
	}

	return pipelineStr, nil
}

<<<<<<< HEAD
func printAnalyzeJSON(out io.Writer, skipBuild bool, buildConfigs []InitBuilder, images []string) error {
	if !skipBuild && len(buildConfigs) == 0 {
		return errors.New("one or more valid build configuration must be present to build images with skaffold; please provide at least one Dockerfile or Jib configuration and try again, or run `skaffold init --skip-build`")
=======
func printAnalyzeJSON(out io.Writer, skipBuild bool, builderConfigs []InitBuilder, images []string) error {
	if !skipBuild && len(builderConfigs) == 0 {
		return errors.New("one or more valid Dockerfiles must be present to build images with skaffold; please provide at least one Dockerfile and try again, or run `skaffold init --skip-build`")
>>>>>>> 8336e0cb
	}

	type Builder struct {
		Description     string `json:"description,omitempty"`
		Path            string `json:"path,omitempty"`
		ConfiguredImage string `json:"configuredImage,omitempty"`
	}
	a := struct {
		Builders []Builder `json:"builders,omitempty"`
		Images   []string  `json:"images,omitempty"`
	}{Images: images}

	a.Builders = make([]Builder, len(builderConfigs))
	for i := range builderConfigs {
		a.Builders[i] = Builder{
			Path:            builderConfigs[i].GetPath(),
			ConfiguredImage: builderConfigs[i].GetConfiguredImage(),
		}
	}

	contents, err := json.Marshal(a)
	if err != nil {
		return errors.Wrap(err, "marshalling contents")
	}
	_, err = out.Write(contents)
	return err
}

func walk(dir string, force bool, validateBuildFile func(string) ([]InitBuilder, error)) ([]string, []InitBuilder, error) {
	var potentialConfigs []string
	var foundBuilders []InitBuilder
	err := filepath.Walk(dir, func(path string, f os.FileInfo, e error) error {
		if f.IsDir() && util.IsHiddenDir(f.Name()) {
			logrus.Debugf("skip walking hidden dir %s", f.Name())
			return filepath.SkipDir
		}
		if f.IsDir() || util.IsHiddenFile(f.Name()) {
			return nil
		}
		if IsSkaffoldConfig(path) {
			if !force {
				return fmt.Errorf("pre-existing %s found", path)
			}
			logrus.Debugf("%s is a valid skaffold configuration: continuing since --force=true", path)
			return nil
		}
		if IsSupportedKubernetesFileExtension(path) {
			potentialConfigs = append(potentialConfigs, path)
			return nil
		}
		// try and parse build file
		if builderConfigs, err := validateBuildFile(path); builderConfigs != nil {
			for _, buildConfig := range builderConfigs {
				logrus.Infof("existing builder found: %s", buildConfig.Describe())
				foundBuilders = append(foundBuilders, buildConfig)
			}
			return err
		}
		return nil
	})
	if err != nil {
		return nil, nil, err
	}
	return potentialConfigs, foundBuilders, nil
}<|MERGE_RESOLUTION|>--- conflicted
+++ resolved
@@ -61,14 +61,9 @@
 	// Must be unique between artifacts.
 	Describe() string
 	// GetArtifact creates an Artifact to be included in the generated Build Config
-<<<<<<< HEAD
-	GetArtifact(image string) *latest.Artifact
-	// GetConfiguredImage returns the target image configured by the builder, or empty string if no image is configured
-=======
 	CreateArtifact(image string) *latest.Artifact
 	// GetConfiguredImage returns the target image configured by the builder, or an empty string if no image is configured.
 	// This should be a cheap operation.
->>>>>>> 8336e0cb
 	GetConfiguredImage() string
 	// GetPath returns the path to the build file
 	GetPath() string
@@ -120,13 +115,8 @@
 	// conditionally generate build artifacts
 	var pairs []builderImagePair
 	if !c.SkipBuild {
-<<<<<<< HEAD
-		if len(buildConfigs) == 0 {
+		if len(builderConfigs) == 0 {
 			return errors.New("one or more valid builder configuration (Dockerfile or Jib configuration) must be present to build images with skaffold; please provide at least one build config and try again or run `skaffold init --skip-build`")
-=======
-		if len(builderConfigs) == 0 {
-			return errors.New("one or more valid Dockerfiles must be present to build images with skaffold; please provide at least Dockerfile and try again or run `skaffold init --skip-build`")
->>>>>>> 8336e0cb
 		}
 
 		var unresolvedImages []string
@@ -220,8 +210,7 @@
 	return pairs, builderConfigs, unresolvedImages
 }
 
-<<<<<<< HEAD
-func detectBuildFile(path string) ([]InitBuilder, error) {
+func detectBuilders(path string) ([]InitBuilder, error) {
 	// Check for jib
 	if builders := jib.ValidateJibConfig(path); builders != nil {
 		results := make([]InitBuilder, len(builders))
@@ -231,9 +220,6 @@
 		return results, filepath.SkipDir
 	}
 
-=======
-func detectBuilders(path string) ([]InitBuilder, error) {
->>>>>>> 8336e0cb
 	// Check for Dockerfile
 	if docker.ValidateDockerfile(path) {
 		results := []InitBuilder{docker.Dockerfile(path)}
@@ -253,12 +239,8 @@
 			return nil, fmt.Errorf("malformed artifact provided: %s", artifact)
 		}
 
-<<<<<<< HEAD
 		// TODO: Allow passing Jib config via CLI
-		pairs = append(pairs, BuilderImagePair{
-=======
 		pairs = append(pairs, builderImagePair{
->>>>>>> 8336e0cb
 			Builder:   docker.Dockerfile(parts[0]),
 			ImageName: parts[1],
 		})
@@ -358,15 +340,9 @@
 	return pipelineStr, nil
 }
 
-<<<<<<< HEAD
-func printAnalyzeJSON(out io.Writer, skipBuild bool, buildConfigs []InitBuilder, images []string) error {
-	if !skipBuild && len(buildConfigs) == 0 {
-		return errors.New("one or more valid build configuration must be present to build images with skaffold; please provide at least one Dockerfile or Jib configuration and try again, or run `skaffold init --skip-build`")
-=======
 func printAnalyzeJSON(out io.Writer, skipBuild bool, builderConfigs []InitBuilder, images []string) error {
 	if !skipBuild && len(builderConfigs) == 0 {
-		return errors.New("one or more valid Dockerfiles must be present to build images with skaffold; please provide at least one Dockerfile and try again, or run `skaffold init --skip-build`")
->>>>>>> 8336e0cb
+		return errors.New("one or more valid build configuration must be present to build images with skaffold; please provide at least one Dockerfile or Jib configuration and try again, or run `skaffold init --skip-build`")
 	}
 
 	type Builder struct {
