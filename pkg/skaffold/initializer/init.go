--- conflicted
+++ resolved
@@ -348,37 +348,9 @@
 
 // printAnalyzeJSON takes the automatically resolved builder/image pairs, the unresolved images, and the unresolved builders, and generates
 // a JSON string containing builder config information,
-<<<<<<< HEAD
-func printAnalyzeJSON(out io.Writer, skipBuild bool, pairs []builderImagePair, builderConfigs []InitBuilder, images []string) error {
-	if !skipBuild && len(builderConfigs) == 0 {
-		return errors.New("one or more valid build configuration must be present to build images with skaffold; please provide at least one Dockerfile or Jib configuration and try again, or run `skaffold init --skip-build`")
-	}
-
-	// Build JSON output. Example schema is below:
-	//	{
-	//		"builders":[
-	//			{
-	//				"name":"Docker",
-	//				"payload":"path/to/Dockerfile"
-	//			},
-	//			{
-	//				"name":"Name of Builder",
-	//				"payload": { // Payload structure may vary depending on builder type
-	//					"pathToConfig":"path/to/builder.config",
-	//					"builderSpecificField":"value",
-	//					"targetImage":"gcr.io/project/images"
-	//				}
-	//			},
-	//		],
-	//		"images":[
-	//			{"name":"gcr.io/project/images", "requiresPrompt":"false"}, // No need to prompt for this image since its builder was automatically resolved
-	//			{"name":"another/image", "requiresPrompt":"true"},
-	//		],
-	//	}
-=======
 func printAnalyzeJSON(out io.Writer, skipBuild bool, pairs []builderImagePair, unresolvedBuilders []InitBuilder, unresolvedImages []string) error {
 	if !skipBuild && len(unresolvedBuilders) == 0 {
-		return errors.New("one or more valid Dockerfiles must be present to build images with skaffold; please provide at least one Dockerfile and try again, or run `skaffold init --skip-build`")
+		return errors.New("one or more valid build configuration must be present to build images with skaffold; please provide at least one Dockerfile or Jib configuration and try again, or run `skaffold init --skip-build`")
 	}
 
 	// Build JSON output. Example schema is below:
@@ -402,7 +374,6 @@
 	//         {"name":"another/image", "requiresPrompt":"true"},
 	//     ],
 	// }
->>>>>>> b6eb39ef
 	type Builder struct {
 		Name    string      `json:"name,omitempty"`
 		Payload InitBuilder `json:"payload"`
@@ -420,17 +391,10 @@
 		a.Builders = append(a.Builders, Builder{Name: pair.Builder.Name(), Payload: pair.Builder})
 		a.Images = append(a.Images, Image{Name: pair.ImageName, RequiresPrompt: false})
 	}
-<<<<<<< HEAD
-	for _, config := range builderConfigs {
-		a.Builders = append(a.Builders, Builder{Name: config.Name(), Payload: config})
-	}
-	for _, image := range images {
-=======
 	for _, config := range unresolvedBuilders {
 		a.Builders = append(a.Builders, Builder{Name: config.Name(), Payload: config})
 	}
 	for _, image := range unresolvedImages {
->>>>>>> b6eb39ef
 		a.Images = append(a.Images, Image{Name: image, RequiresPrompt: true})
 	}
 
