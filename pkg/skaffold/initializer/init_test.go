--- conflicted
+++ resolved
@@ -37,19 +37,13 @@
 	}{
 		{
 			description: "builders and images",
-<<<<<<< HEAD
 			builders: []InitBuilder{
 				docker.Dockerfile("Dockerfile"),
-				jib.Config{Name: jib.JibGradle, Image: "image1", FilePath: "build.gradle", Project: "project"},
-				jib.Config{Name: jib.JibMaven, Image: "image2", FilePath: "pom.xml"},
+				jib.Config{BuilderName: jib.JibGradle, Image: "image1", FilePath: "build.gradle", Project: "project"},
+				jib.Config{BuilderName: jib.JibMaven, Image: "image2", FilePath: "pom.xml"},
 			},
 			images:   []string{"image1", "image2"},
-			expected: "{\"builders\":[{\"path\":\"Dockerfile\"},{\"path\":\"build.gradle\",\"configuredImage\":\"image1\"},{\"path\":\"pom.xml\",\"configuredImage\":\"image2\"}],\"images\":[\"image1\",\"image2\"]}",
-=======
-			builders:    []InitBuilder{docker.Dockerfile("Dockerfile1"), docker.Dockerfile("Dockerfile2")},
-			images:      []string{"image1", "image2"},
-			expected:    "{\"builders\":[{\"name\":\"Docker\",\"path\":\"Dockerfile1\"},{\"name\":\"Docker\",\"path\":\"Dockerfile2\"}],\"images\":[\"image1\",\"image2\"]}",
->>>>>>> 9b15a9a9
+			expected: "{\"builders\":[{\"name\":\"Docker\",\"path\":\"Dockerfile\"},{\"name\":\"Jib Gradle Plugin\",\"path\":\"build.gradle\",\"configuredImage\":\"image1\"},{\"name\":\"Jib Maven Plugin\",\"path\":\"pom.xml\",\"configuredImage\":\"image2\"}],\"images\":[\"image1\",\"image2\"]}",
 		},
 		{
 			description: "no builders, skip build",
@@ -221,9 +215,9 @@
 
 func fakeValidateJibConfig(path string) []jib.Config {
 	if strings.HasSuffix(path, "build.gradle") {
-		return []jib.Config{{Name: jib.JibGradle, FilePath: path}}
+		return []jib.Config{{BuilderName: jib.JibGradle, FilePath: path}}
 	} else if strings.HasSuffix(path, "pom.xml") {
-		return []jib.Config{{Name: jib.JibMaven, FilePath: path}}
+		return []jib.Config{{BuilderName: jib.JibMaven, FilePath: path}}
 	}
 	return nil
 }
@@ -257,7 +251,7 @@
 		},
 		{
 			description:      "prompt for multiple builders and images",
-			buildConfigs:     []InitBuilder{docker.Dockerfile("Dockerfile1"), jib.Config{Name: jib.JibGradle, FilePath: "build.gradle"}, jib.Config{Name: jib.JibMaven, Project: "project", FilePath: "pom.xml"}},
+			buildConfigs:     []InitBuilder{docker.Dockerfile("Dockerfile1"), jib.Config{BuilderName: jib.JibGradle, FilePath: "build.gradle"}, jib.Config{BuilderName: jib.JibMaven, Project: "project", FilePath: "pom.xml"}},
 			images:           []string{"image1", "image2"},
 			shouldMakeChoice: true,
 			expectedPairs: []builderImagePair{
@@ -266,7 +260,7 @@
 					ImageName: "image1",
 				},
 				{
-					Builder:   jib.Config{Name: jib.JibGradle, FilePath: "build.gradle"},
+					Builder:   jib.Config{BuilderName: jib.JibGradle, FilePath: "build.gradle"},
 					ImageName: "image2",
 				},
 			},
@@ -302,15 +296,15 @@
 			description: "no automatic matches",
 			builderConfigs: []InitBuilder{
 				docker.Dockerfile("Dockerfile"),
-				jib.Config{Name: jib.JibGradle, FilePath: "build.gradle"},
-				jib.Config{Name: jib.JibMaven, FilePath: "pom.xml", Image: "not a k8s image"},
+				jib.Config{BuilderName: jib.JibGradle, FilePath: "build.gradle"},
+				jib.Config{BuilderName: jib.JibMaven, FilePath: "pom.xml", Image: "not a k8s image"},
 			},
 			images:        []string{"image1", "image2"},
 			expectedPairs: []builderImagePair{},
 			expectedBuildersLeft: []InitBuilder{
 				docker.Dockerfile("Dockerfile"),
-				jib.Config{Name: jib.JibGradle, FilePath: "build.gradle"},
-				jib.Config{Name: jib.JibMaven, FilePath: "pom.xml", Image: "not a k8s image"},
+				jib.Config{BuilderName: jib.JibGradle, FilePath: "build.gradle"},
+				jib.Config{BuilderName: jib.JibMaven, FilePath: "pom.xml", Image: "not a k8s image"},
 			},
 			expectedFilteredImages: []string{"image1", "image2"},
 		},
@@ -318,17 +312,17 @@
 			description: "automatic jib matches",
 			builderConfigs: []InitBuilder{
 				docker.Dockerfile("Dockerfile"),
-				jib.Config{Name: jib.JibGradle, FilePath: "build.gradle", Image: "image1"},
-				jib.Config{Name: jib.JibMaven, FilePath: "pom.xml", Image: "image2"},
+				jib.Config{BuilderName: jib.JibGradle, FilePath: "build.gradle", Image: "image1"},
+				jib.Config{BuilderName: jib.JibMaven, FilePath: "pom.xml", Image: "image2"},
 			},
 			images: []string{"image1", "image2", "image3"},
 			expectedPairs: []builderImagePair{
 				{
-					jib.Config{Name: jib.JibGradle, FilePath: "build.gradle", Image: "image1"},
+					jib.Config{BuilderName: jib.JibGradle, FilePath: "build.gradle", Image: "image1"},
 					"image1",
 				},
 				{
-					jib.Config{Name: jib.JibMaven, FilePath: "pom.xml", Image: "image2"},
+					jib.Config{BuilderName: jib.JibMaven, FilePath: "pom.xml", Image: "image2"},
 					"image2",
 				},
 			},
@@ -338,14 +332,14 @@
 		{
 			description: "multiple matches for one image",
 			builderConfigs: []InitBuilder{
-				jib.Config{Name: jib.JibGradle, FilePath: "build.gradle", Image: "image1"},
-				jib.Config{Name: jib.JibMaven, FilePath: "pom.xml", Image: "image1"},
+				jib.Config{BuilderName: jib.JibGradle, FilePath: "build.gradle", Image: "image1"},
+				jib.Config{BuilderName: jib.JibMaven, FilePath: "pom.xml", Image: "image1"},
 			},
 			images:        []string{"image1", "image2"},
 			expectedPairs: []builderImagePair{},
 			expectedBuildersLeft: []InitBuilder{
-				jib.Config{Name: jib.JibGradle, FilePath: "build.gradle", Image: "image1"},
-				jib.Config{Name: jib.JibMaven, FilePath: "pom.xml", Image: "image1"},
+				jib.Config{BuilderName: jib.JibGradle, FilePath: "build.gradle", Image: "image1"},
+				jib.Config{BuilderName: jib.JibMaven, FilePath: "pom.xml", Image: "image1"},
 			},
 			expectedFilteredImages: []string{"image1", "image2"},
 		},
