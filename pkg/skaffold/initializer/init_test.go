--- conflicted
+++ resolved
@@ -28,22 +28,6 @@
 
 func TestPrintAnalyzeJSON(t *testing.T) {
 	tests := []struct {
-<<<<<<< HEAD
-		description   string
-		pairs         []builderImagePair
-		builders      []InitBuilder
-		images        []string
-		skipBuild     bool
-		enableJibInit bool
-		shouldErr     bool
-		expected      string
-	}{
-		{
-			description: "builders and images (backwards compatibility)",
-			builders:    []InitBuilder{docker.Docker{Dockerfile: "Dockerfile1"}, docker.Docker{Dockerfile: "Dockerfile2"}},
-			images:      []string{"image1", "image2"},
-			expected:    `{"dockerfiles":["Dockerfile1","Dockerfile2"],"images":["image1","image2"]}`,
-=======
 		description string
 		pairs       []builderImagePair
 		builders    []InitBuilder
@@ -54,47 +38,21 @@
 	}{
 		{
 			description: "builders and images with pairs",
-			pairs:       []builderImagePair{{docker.Docker{File: "Dockerfile1"}, "image1"}},
-			builders:    []InitBuilder{docker.Docker{File: "Dockerfile2"}},
+			pairs:       []builderImagePair{{jib.Jib{BuilderName: jib.JibGradle, Image: "image1", FilePath: "build.gradle", Project: "project"}, "image1"}},
+			builders:    []InitBuilder{docker.Docker{File: "Dockerfile"}},
 			images:      []string{"image2"},
-			expected:    `{"builders":[{"name":"Docker","payload":{"path":"Dockerfile1"}},{"name":"Docker","payload":{"path":"Dockerfile2"}}],"images":[{"name":"image1","foundMatch":true},{"name":"image2","foundMatch":false}]}`,
+			expected:    `{"builders":[{"name":"Jib Gradle Plugin","payload":{"image":"image1","path":"build.gradle","project":"project"}},{"name":"Docker","payload":{"path":"Dockerfile"}}],"images":[{"name":"image1","foundMatch":true},{"name":"image2","foundMatch":false}]}`,
 		},
 		{
 			description: "builders and images with no pairs",
-			builders:    []InitBuilder{docker.Docker{File: "Dockerfile1"}, docker.Docker{File: "Dockerfile2"}},
-			images:      []string{"image1", "image2"},
-			expected:    `{"builders":[{"name":"Docker","payload":{"path":"Dockerfile1"}},{"name":"Docker","payload":{"path":"Dockerfile2"}}],"images":[{"name":"image1","foundMatch":false},{"name":"image2","foundMatch":false}]}`,
->>>>>>> d8bf283c
-		},
-		{
-			description: "no dockerfile, skip build (backwards compatibility)",
+			builders:    []InitBuilder{jib.Jib{BuilderName: jib.JibGradle, FilePath: "build.gradle", Project: "project"}, docker.Docker{File: "Dockerfile"}},
+			images:      []string{"image1", "image2"},
+			expected:    `{"builders":[{"name":"Jib Gradle Plugin","payload":{"path":"build.gradle","project":"project"}},{"name":"Docker","payload":{"path":"Dockerfile"}}],"images":[{"name":"image1","foundMatch":false},{"name":"image2","foundMatch":false}]}`,
+		},
+		{
+			description: "no dockerfile, skip build",
 			images:      []string{"image1", "image2"},
 			skipBuild:   true,
-<<<<<<< HEAD
-			expected:    `{"images":["image1","image2"]}`,
-		},
-		{
-			description:   "builders and images with pairs",
-			pairs:         []builderImagePair{{jib.Jib{BuilderName: jib.JibGradle, Image: "image1", FilePath: "build.gradle", Project: "project"}, "image1"}},
-			builders:      []InitBuilder{docker.Docker{Dockerfile: "Dockerfile"}},
-			images:        []string{"image2"},
-			enableJibInit: true,
-			expected:      `{"builders":[{"name":"Jib Gradle Plugin","payload":{"image":"image1","path":"build.gradle","project":"project"}},{"name":"Docker","payload":{"path":"Dockerfile"}}],"images":[{"name":"image1","requiresPrompt":false},{"name":"image2","requiresPrompt":true}]}`,
-		},
-		{
-			description:   "builders and images with no pairs",
-			builders:      []InitBuilder{jib.Jib{BuilderName: jib.JibGradle, FilePath: "build.gradle", Project: "project"}, docker.Docker{Dockerfile: "Dockerfile"}},
-			images:        []string{"image1", "image2"},
-			enableJibInit: true,
-			expected:      `{"builders":[{"name":"Jib Gradle Plugin","payload":{"path":"build.gradle","project":"project"}},{"name":"Docker","payload":{"path":"Dockerfile"}}],"images":[{"name":"image1","requiresPrompt":true},{"name":"image2","requiresPrompt":true}]}`,
-		},
-		{
-			description:   "no dockerfile, skip build",
-			images:        []string{"image1", "image2"},
-			skipBuild:     true,
-			enableJibInit: true,
-			expected:      `{"images":[{"name":"image1","requiresPrompt":true},{"name":"image2","requiresPrompt":true}]}`,
-=======
 			expected:    `{"images":[{"name":"image1","foundMatch":false},{"name":"image2","foundMatch":false}]}`,
 		},
 		{
@@ -139,7 +97,6 @@
 			images:      []string{"image1", "image2"},
 			skipBuild:   true,
 			expected:    `{"images":["image1","image2"]}`,
->>>>>>> d8bf283c
 		},
 		{
 			description: "no dockerfile",
@@ -155,11 +112,7 @@
 		testutil.Run(t, test.description, func(t *testutil.T) {
 			var out bytes.Buffer
 
-<<<<<<< HEAD
-			err := printAnalyzeJSON(&out, test.skipBuild, test.enableJibInit, test.pairs, test.builders, test.images)
-=======
 			err := printAnalyzeJSONNoJib(&out, test.skipBuild, test.pairs, test.builders, test.images)
->>>>>>> d8bf283c
 
 			t.CheckErrorAndDeepEqual(test.shouldErr, err, test.expected, out.String())
 		})
@@ -361,48 +314,28 @@
 		},
 		{
 			description:      "don't prompt for single dockerfile and image",
-<<<<<<< HEAD
-			buildConfigs:     []InitBuilder{docker.Docker{Dockerfile: "Dockerfile1"}},
-=======
 			buildConfigs:     []InitBuilder{docker.Docker{File: "Dockerfile1"}},
->>>>>>> d8bf283c
 			images:           []string{"image1"},
 			shouldMakeChoice: false,
 			expectedPairs: []builderImagePair{
 				{
-<<<<<<< HEAD
-					Builder:   docker.Docker{Dockerfile: "Dockerfile1"},
-=======
 					Builder:   docker.Docker{File: "Dockerfile1"},
->>>>>>> d8bf283c
 					ImageName: "image1",
 				},
 			},
 		},
 		{
 			description:      "prompt for multiple builders and images",
-<<<<<<< HEAD
-			buildConfigs:     []InitBuilder{docker.Docker{Dockerfile: "Dockerfile1"}, jib.Jib{BuilderName: jib.JibGradle, FilePath: "build.gradle"}, jib.Jib{BuilderName: jib.JibMaven, Project: "project", FilePath: "pom.xml"}},
-=======
-			buildConfigs:     []InitBuilder{docker.Docker{File: "Dockerfile1"}, docker.Docker{File: "Dockerfile2"}},
->>>>>>> d8bf283c
+			buildConfigs:     []InitBuilder{docker.Docker{File: "Dockerfile1"}, jib.Jib{BuilderName: jib.JibGradle, FilePath: "build.gradle"}, jib.Jib{BuilderName: jib.JibMaven, Project: "project", FilePath: "pom.xml"}},
 			images:           []string{"image1", "image2"},
 			shouldMakeChoice: true,
 			expectedPairs: []builderImagePair{
 				{
-<<<<<<< HEAD
-					Builder:   docker.Docker{Dockerfile: "Dockerfile1"},
+					Builder:   docker.Docker{File: "Dockerfile1"},
 					ImageName: "image1",
 				},
 				{
 					Builder:   jib.Jib{BuilderName: jib.JibGradle, FilePath: "build.gradle"},
-=======
-					Builder:   docker.Docker{File: "Dockerfile1"},
-					ImageName: "image1",
-				},
-				{
-					Builder:   docker.Docker{File: "Dockerfile2"},
->>>>>>> d8bf283c
 					ImageName: "image2",
 				},
 			},
@@ -438,7 +371,7 @@
 		{
 			description: "no automatic matches (backwards compatibility)",
 			builderConfigs: []InitBuilder{
-				docker.Docker{Dockerfile: "Dockerfile"},
+				docker.Docker{File: "Dockerfile"},
 				jib.Jib{BuilderName: jib.JibGradle, FilePath: "build.gradle"},
 				jib.Jib{BuilderName: jib.JibMaven, FilePath: "pom.xml", Image: "not a k8s image"},
 			},
@@ -446,7 +379,7 @@
 			enableJibInit: false,
 			expectedPairs: nil,
 			expectedBuildersLeft: []InitBuilder{
-				docker.Docker{Dockerfile: "Dockerfile"},
+				docker.Docker{File: "Dockerfile"},
 				jib.Jib{BuilderName: jib.JibGradle, FilePath: "build.gradle"},
 				jib.Jib{BuilderName: jib.JibMaven, FilePath: "pom.xml", Image: "not a k8s image"},
 			},
@@ -455,7 +388,7 @@
 		{
 			description: "no automatic matches",
 			builderConfigs: []InitBuilder{
-				docker.Docker{Dockerfile: "Dockerfile"},
+				docker.Docker{File: "Dockerfile"},
 				jib.Jib{BuilderName: jib.JibGradle, FilePath: "build.gradle"},
 				jib.Jib{BuilderName: jib.JibMaven, FilePath: "pom.xml", Image: "not a k8s image"},
 			},
@@ -463,7 +396,7 @@
 			enableJibInit: true,
 			expectedPairs: nil,
 			expectedBuildersLeft: []InitBuilder{
-				docker.Docker{Dockerfile: "Dockerfile"},
+				docker.Docker{File: "Dockerfile"},
 				jib.Jib{BuilderName: jib.JibGradle, FilePath: "build.gradle"},
 				jib.Jib{BuilderName: jib.JibMaven, FilePath: "pom.xml", Image: "not a k8s image"},
 			},
@@ -472,7 +405,7 @@
 		{
 			description: "automatic jib matches",
 			builderConfigs: []InitBuilder{
-				docker.Docker{Dockerfile: "Dockerfile"},
+				docker.Docker{File: "Dockerfile"},
 				jib.Jib{BuilderName: jib.JibGradle, FilePath: "build.gradle", Image: "image1"},
 				jib.Jib{BuilderName: jib.JibMaven, FilePath: "pom.xml", Image: "image2"},
 			},
@@ -488,7 +421,7 @@
 					"image2",
 				},
 			},
-			expectedBuildersLeft:   []InitBuilder{docker.Docker{Dockerfile: "Dockerfile"}},
+			expectedBuildersLeft:   []InitBuilder{docker.Docker{File: "Dockerfile"}},
 			expectedFilteredImages: []string{"image3"},
 		},
 		{
