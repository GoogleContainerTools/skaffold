/*
Copyright 2019 The Skaffold Authors

Licensed under the Apache License, Version 2.0 (the "License");
you may not use this file except in compliance with the License.
You may obtain a copy of the License at

    http://www.apache.org/licenses/LICENSE-2.0

Unless required by applicable law or agreed to in writing, software
distributed under the License is distributed on an "AS IS" BASIS,
WITHOUT WARRANTIES OR CONDITIONS OF ANY KIND, either express or implied.
See the License for the specific language governing permissions and
limitations under the License.
*/

package validation

import (
	"fmt"
	"testing"

	"github.com/google/go-cmp/cmp"

	"github.com/GoogleContainerTools/skaffold/pkg/skaffold/schema/latest"
	"github.com/GoogleContainerTools/skaffold/testutil"
)

var (
	cfgWithErrors = &latest.SkaffoldConfig{
		Pipeline: latest.Pipeline{
			Build: latest.BuildConfig{
				Artifacts: []*latest.Artifact{
					{
						ArtifactType: latest.ArtifactType{
							DockerArtifact: &latest.DockerArtifact{},
							BazelArtifact:  &latest.BazelArtifact{},
						},
					},
					{
						ArtifactType: latest.ArtifactType{
							BazelArtifact:  &latest.BazelArtifact{},
							KanikoArtifact: &latest.KanikoArtifact{},
						},
					},
				},
			},
			Deploy: latest.DeployConfig{
				DeployType: latest.DeployType{
					HelmDeploy:    &latest.HelmDeploy{},
					KubectlDeploy: &latest.KubectlDeploy{},
				},
			},
		},
	}
)

func TestValidateSchema(t *testing.T) {
	tests := []struct {
		description string
		cfg         *latest.SkaffoldConfig
		shouldErr   bool
	}{
		{
			description: "config with errors",
			cfg:         cfgWithErrors,
			shouldErr:   true,
		},
		{
			description: "empty config",
			cfg:         &latest.SkaffoldConfig{},
			shouldErr:   true,
		},
		{
			description: "minimal config",
			cfg: &latest.SkaffoldConfig{
				APIVersion: "foo",
				Kind:       "bar",
			},
			shouldErr: false,
		},
	}
	for _, test := range tests {
		testutil.Run(t, test.description, func(t *testutil.T) {
			err := Process(test.cfg)

			t.CheckError(test.shouldErr, err)
		})
	}
}

func alwaysErr(_ interface{}) error {
	return fmt.Errorf("always fail")
}

type emptyStruct struct{}
type nestedEmptyStruct struct {
	N emptyStruct
}

func TestVisitStructs(t *testing.T) {
	tests := []struct {
		description  string
		input        interface{}
		expectedErrs int
	}{
		{
			description:  "single struct to validate",
			input:        emptyStruct{},
			expectedErrs: 1,
		},
		{
			description:  "recurse into nested struct",
			input:        nestedEmptyStruct{},
			expectedErrs: 2,
		},
		{
			description: "check all slice items",
			input: struct {
				A []emptyStruct
			}{
				A: []emptyStruct{{}, {}},
			},
			expectedErrs: 3,
		},
		{
			description: "recurse into slices",
			input: struct {
				A []nestedEmptyStruct
			}{
				A: []nestedEmptyStruct{
					{
						N: emptyStruct{},
					},
				},
			},
			expectedErrs: 3,
		},
		{
			description: "recurse into ptr slices",
			input: struct {
				A []*nestedEmptyStruct
			}{
				A: []*nestedEmptyStruct{
					{
						N: emptyStruct{},
					},
				},
			},
			expectedErrs: 3,
		},
		{
			description: "ignore empty slices",
			input: struct {
				A []emptyStruct
			}{},
			expectedErrs: 1,
		},
		{
			description: "ignore nil pointers",
			input: struct {
				A *struct{}
			}{},
			expectedErrs: 1,
		},
		{
			description: "recurse into members",
			input: struct {
				A, B emptyStruct
			}{
				A: emptyStruct{},
				B: emptyStruct{},
			},
			expectedErrs: 3,
		},
		{
			description: "recurse into ptr members",
			input: struct {
				A, B *emptyStruct
			}{
				A: &emptyStruct{},
				B: &emptyStruct{},
			},
			expectedErrs: 3,
		},
		{
			description: "ignore other fields",
			input: struct {
				A emptyStruct
				C int
			}{
				A: emptyStruct{},
				C: 2,
			},
			expectedErrs: 2,
		},
		{
			description: "unexported fields",
			input: struct {
				a emptyStruct
			}{
				a: emptyStruct{},
			},
			expectedErrs: 1,
		},
		{
			description: "exported and unexported fields",
			input: struct {
				a, A, b emptyStruct
			}{
				a: emptyStruct{},
				A: emptyStruct{},
				b: emptyStruct{},
			},
			expectedErrs: 2,
		},
		{
			description: "unexported nil ptr fields",
			input: struct {
				a *emptyStruct
			}{
				a: nil,
			},
			expectedErrs: 1,
		},
		{
			description: "unexported ptr fields",
			input: struct {
				a *emptyStruct
			}{
				a: &emptyStruct{},
			},
			expectedErrs: 1,
		},
		{
			description: "unexported and exported ptr fields",
			input: struct {
				a, A, b *emptyStruct
			}{
				a: &emptyStruct{},
				A: &emptyStruct{},
				b: &emptyStruct{},
			},
			expectedErrs: 2,
		},
	}
	for _, test := range tests {
		testutil.Run(t, test.description, func(t *testutil.T) {
			actual := visitStructs(test.input, alwaysErr)

			t.CheckDeepEqual(test.expectedErrs, len(actual))
		})
	}
}

func TestValidateNetworkMode(t *testing.T) {
	tests := []struct {
		description string
		artifacts   []*latest.Artifact
		shouldErr   bool
	}{
		{
			description: "not a docker artifact",
			artifacts: []*latest.Artifact{
				{
					ImageName: "image/bazel",
					ArtifactType: latest.ArtifactType{
						BazelArtifact: &latest.BazelArtifact{},
					},
				},
			},
		},
		{
			description: "no networkmode",
			artifacts: []*latest.Artifact{
				{
					ImageName: "image/no-network",
					ArtifactType: latest.ArtifactType{
						DockerArtifact: &latest.DockerArtifact{},
					},
				},
			},
		},
		{
			description: "bridge",
			artifacts: []*latest.Artifact{
				{
					ImageName: "image/bridge",
					ArtifactType: latest.ArtifactType{
						DockerArtifact: &latest.DockerArtifact{
							NetworkMode: "Bridge",
						},
					},
				},
			},
		},
		{
			description: "none",
			artifacts: []*latest.Artifact{
				{
					ImageName: "image/none",
					ArtifactType: latest.ArtifactType{
						DockerArtifact: &latest.DockerArtifact{
							NetworkMode: "None",
						},
					},
				},
			},
		},
		{
			description: "host",
			artifacts: []*latest.Artifact{
				{
					ImageName: "image/host",
					ArtifactType: latest.ArtifactType{
						DockerArtifact: &latest.DockerArtifact{
							NetworkMode: "Host",
						},
					},
				},
			},
		},
		{
			description: "invalid networkmode",
			shouldErr:   true,
			artifacts: []*latest.Artifact{
				{
					ImageName: "image/bad",
					ArtifactType: latest.ArtifactType{
						DockerArtifact: &latest.DockerArtifact{
							NetworkMode: "Bad",
						},
					},
				},
			},
		},
		{
			description: "case insensitive",
			artifacts: []*latest.Artifact{
				{
					ImageName: "image/case-insensitive",
					ArtifactType: latest.ArtifactType{
						DockerArtifact: &latest.DockerArtifact{
							NetworkMode: "bRiDgE",
						},
					},
				},
			},
		},
	}
	for _, test := range tests {
		testutil.Run(t, test.description, func(t *testutil.T) {
			// disable yamltags validation
			t.Override(&validateYamltags, func(interface{}) error { return nil })

			err := Process(
				&latest.SkaffoldConfig{
					Pipeline: latest.Pipeline{
						Build: latest.BuildConfig{
							Artifacts: test.artifacts,
						},
					},
				})

			t.CheckError(test.shouldErr, err)
		})
	}
}

func TestValidateSyncRules(t *testing.T) {
	tests := []struct {
		description string
		artifacts   []*latest.Artifact
		shouldErr   bool
	}{
		{
			description: "no artifacts",
			artifacts:   nil,
		},
		{
			description: "no sync rules",
			artifacts: []*latest.Artifact{{
				ImageName: "img",
				Sync:      nil,
			}},
		},
		{
			description: "two good rules",
			artifacts: []*latest.Artifact{{
				ImageName: "img",
				Sync: &latest.Sync{Manual: []*latest.SyncRule{
					{
						Src:  "src/**/*.js",
						Dest: ".",
					},
					{
						Src:   "src/**/*.js",
						Dest:  ".",
						Strip: "src/",
					},
				}},
			}},
		},
		{
			description: "one good one bad rule",
			artifacts: []*latest.Artifact{{
				ImageName: "img",
				Sync: &latest.Sync{Manual: []*latest.SyncRule{
					{
						Src:   "src/**/*.js",
						Dest:  ".",
						Strip: "/src",
					},
					{
						Src:   "src/**/*.py",
						Dest:  ".",
						Strip: "src/",
					},
				}},
			}},
			shouldErr: true,
		},
		{
			description: "two bad rules",
			artifacts: []*latest.Artifact{{
				ImageName: "img",
				Sync: &latest.Sync{Manual: []*latest.SyncRule{
					{
						Dest:  ".",
						Strip: "src",
					},
					{
						Src:   "**/*.js",
						Dest:  ".",
						Strip: "src/",
					},
				}},
			}},
			shouldErr: true,
		},
		{
			description: "stripping part of folder name is valid",
			artifacts: []*latest.Artifact{{
				ImageName: "img",
				Sync: &latest.Sync{
					Manual: []*latest.SyncRule{{
						Src:   "srcsomeother/**/*.js",
						Dest:  ".",
						Strip: "src",
					}},
				},
			}},
		},
	}
	for _, test := range tests {
		testutil.Run(t, test.description, func(t *testutil.T) {
			// disable yamltags validation
			t.Override(&validateYamltags, func(interface{}) error { return nil })

			err := Process(
				&latest.SkaffoldConfig{
					Pipeline: latest.Pipeline{
						Build: latest.BuildConfig{
							Artifacts: test.artifacts,
						},
					},
				})

			t.CheckError(test.shouldErr, err)
		})
	}
}

func TestValidateCustomDependencies(t *testing.T) {
	tests := []struct {
		description    string
		dependencies   *latest.CustomDependencies
		expectedErrors int
	}{
		{
			description: "no errors",
			dependencies: &latest.CustomDependencies{
				Paths:  []string{"somepath"},
				Ignore: []string{"anotherpath"},
			},
		}, {
			description: "ignore in conjunction with dockerfile",
			dependencies: &latest.CustomDependencies{
				Dockerfile: &latest.DockerfileDependency{
					Path: "some/path",
				},
				Ignore: []string{"ignoreme"},
			},
			expectedErrors: 1,
		}, {
			description: "ignore in conjunction with command",
			dependencies: &latest.CustomDependencies{
				Command: "bazel query deps",
				Ignore:  []string{"ignoreme"},
			},
			expectedErrors: 1,
		}, {
			description:  "nil dependencies",
			dependencies: nil,
		},
	}
	for _, test := range tests {
		testutil.Run(t, test.description, func(t *testutil.T) {
			artifact := &latest.Artifact{
				ArtifactType: latest.ArtifactType{
					CustomArtifact: &latest.CustomArtifact{
						Dependencies: test.dependencies,
					},
				},
			}

			errs := validateCustomDependencies([]*latest.Artifact{artifact})

			t.CheckDeepEqual(test.expectedErrors, len(errs))
		})
	}
}

func TestValidatePortForwardResources(t *testing.T) {
	tests := []struct {
		resourceType string
		shouldErr    bool
	}{
		{resourceType: "pod"},
		{resourceType: "Deployment"},
		{resourceType: "service"},
		{resourceType: "replicaset"},
		{resourceType: "replicationcontroller"},
		{resourceType: "statefulset"},
		{resourceType: "daemonset"},
		{resourceType: "cronjob"},
		{resourceType: "job"},
		{resourceType: "dne", shouldErr: true},
	}
	for _, test := range tests {
		testutil.Run(t, test.resourceType, func(t *testutil.T) {
			pfrs := []*latest.PortForwardResource{
				{
					Type: latest.ResourceType(test.resourceType),
				},
			}
			errs := validatePortForwardResources(pfrs)
			var err error
			if len(errs) > 0 {
				err = errs[0]
			}

			t.CheckError(test.shouldErr, err)
		})
	}
}

func TestValidateImageNames(t *testing.T) {
	tests := []struct {
		description string
		artifacts   []*latest.Artifact
		shouldErr   bool
	}{
		{
			description: "no name",
			artifacts: []*latest.Artifact{{
				ImageName: "",
			}},
			shouldErr: true,
		},
		{
			description: "valid",
			artifacts: []*latest.Artifact{{
				ImageName: "img",
			}},
			shouldErr: false,
		},
		{
			description: "shouldn't have a tag",
			artifacts: []*latest.Artifact{{
				ImageName: "img:tag",
			}},
			shouldErr: true,
		},
		{
			description: "shouldn't have a digest",
			artifacts: []*latest.Artifact{{
				ImageName: "img@sha256:77af4d6b9913e693e8d0b4b294fa62ade6054e6b2f1ffb617ac955dd63fb0182",
			}},
			shouldErr: true,
		},
		{
			description: "no tag nor digest",
			artifacts: []*latest.Artifact{{
				ImageName: "img:tag@sha256:77af4d6b9913e693e8d0b4b294fa62ade6054e6b2f1ffb617ac955dd63fb0182",
			}},
			shouldErr: true,
		},
	}
	for _, test := range tests {
		testutil.Run(t, test.description, func(t *testutil.T) {
			// disable yamltags validation
			t.Override(&validateYamltags, func(interface{}) error { return nil })

			err := Process(
				&latest.SkaffoldConfig{
					Pipeline: latest.Pipeline{
						Build: latest.BuildConfig{
							Artifacts: test.artifacts,
						},
					},
				})

			t.CheckError(test.shouldErr, err)
		})
	}
}

func TestValidateJibPluginType(t *testing.T) {
	tests := []struct {
		description string
		artifacts   []*latest.Artifact
		shouldErr   bool
	}{
		{
			description: "no type",
			artifacts: []*latest.Artifact{
				{
					ImageName: "image/jib",
					ArtifactType: latest.ArtifactType{
						JibArtifact: &latest.JibArtifact{},
					},
				},
			},
		},
		{
			description: "maven",
			artifacts: []*latest.Artifact{
				{
					ImageName: "image/jib",
					ArtifactType: latest.ArtifactType{
						JibArtifact: &latest.JibArtifact{
							Type: "maven",
						},
					},
				},
			},
		},
		{
			description: "gradle",
			artifacts: []*latest.Artifact{
				{
					ImageName: "image/jib",
					ArtifactType: latest.ArtifactType{
						JibArtifact: &latest.JibArtifact{
							Type: "gradle",
						},
					},
				},
			},
		},
		{
			description: "empty",
			artifacts: []*latest.Artifact{
				{
					ImageName: "image/jib",
					ArtifactType: latest.ArtifactType{
						JibArtifact: &latest.JibArtifact{
							Type: "",
						},
					},
				},
			},
		},
		{
			description: "cAsE inSenSiTiVe",
			artifacts: []*latest.Artifact{
				{
					ImageName: "image/jib",
					ArtifactType: latest.ArtifactType{
						JibArtifact: &latest.JibArtifact{
							Type: "gRaDlE",
						},
					},
				},
			},
		},
		{
			description: "invalid type",
			shouldErr:   true,
			artifacts: []*latest.Artifact{
				{
					ImageName: "image/jib",
					ArtifactType: latest.ArtifactType{
						JibArtifact: &latest.JibArtifact{
							Type: "invalid",
						},
					},
				},
			},
		},
	}
	for _, test := range tests {
		testutil.Run(t, test.description, func(t *testutil.T) {
			// disable yamltags validation
			t.Override(&validateYamltags, func(interface{}) error { return nil })

			err := Process(
				&latest.SkaffoldConfig{
					Pipeline: latest.Pipeline{
						Build: latest.BuildConfig{
							Artifacts: test.artifacts,
						},
					},
				})

			t.CheckError(test.shouldErr, err)
		})
	}
}

func TestValidateLogsConfig(t *testing.T) {
	tests := []struct {
		prefix    string
		cfg       latest.LogsConfig
		shouldErr bool
	}{
		{prefix: "auto", shouldErr: false},
		{prefix: "container", shouldErr: false},
		{prefix: "podAndContainer", shouldErr: false},
		{prefix: "none", shouldErr: false},
		{prefix: "", shouldErr: false},
		{prefix: "unknown", shouldErr: true},
	}
	for _, test := range tests {
		testutil.Run(t, test.prefix, func(t *testutil.T) {
			// disable yamltags validation
			t.Override(&validateYamltags, func(interface{}) error { return nil })

			err := Process(
				&latest.SkaffoldConfig{
					Pipeline: latest.Pipeline{
						Deploy: latest.DeployConfig{
							Logs: latest.LogsConfig{
								Prefix: test.prefix,
							},
						},
					},
				})

			t.CheckError(test.shouldErr, err)
		})
	}
}

<<<<<<< HEAD
func TestValidateTaggingPolicy(t *testing.T) {
	tests := []struct {
		description string
		cfg         latest.BuildConfig
		shouldErr   bool
	}{
		{
			description: "ShaTagger can be used when tryImportMissing is disabled",
			shouldErr:   false,
			cfg: latest.BuildConfig{
				BuildType: latest.BuildType{
					LocalBuild: &latest.LocalBuild{
						TryImportMissing: false,
					},
				},
				TagPolicy: latest.TagPolicy{
					ShaTagger: &latest.ShaTagger{},
				},
			},
		},
		{
			description: "ShaTagger can not be used when tryImportMissing is enabled",
			shouldErr:   true,
			cfg: latest.BuildConfig{
				BuildType: latest.BuildType{
					LocalBuild: &latest.LocalBuild{
						TryImportMissing: true,
					},
				},
				TagPolicy: latest.TagPolicy{
					ShaTagger: &latest.ShaTagger{},
				},
			},
=======
func TestValidateAcyclicDependencies(t *testing.T) {
	tests := []struct {
		description string
		artifactLen int
		dependency  map[int][]int
		shouldErr   bool
	}{
		{
			description: "artifacts with no dependency",
			artifactLen: 5,
		},
		{
			description: "artifacts with no circular dependencies 1",
			dependency: map[int][]int{
				0: {2, 3},
				1: {3},
				2: {1},
				3: {4},
			},
			artifactLen: 5,
		},
		{
			description: "artifacts with no circular dependencies 2",
			dependency: map[int][]int{
				0: {4, 5},
				1: {4, 5},
				2: {4, 5},
				3: {4, 5},
			},
			artifactLen: 6,
		},
		{
			description: "artifacts with circular dependencies",
			dependency: map[int][]int{
				0: {2, 3},
				1: {0},
				2: {1},
				3: {4},
			},
			artifactLen: 5,
			shouldErr:   true,
		},
		{
			description: "artifacts with circular dependencies (self)",
			dependency: map[int][]int{
				0: {0},
				1: {},
			},
			artifactLen: 2,
			shouldErr:   true,
		},
		{
			description: "0 artifacts",
			artifactLen: 0,
>>>>>>> 7e5ae4cb
		},
	}
	for _, test := range tests {
		testutil.Run(t, test.description, func(t *testutil.T) {
<<<<<<< HEAD
			// disable yamltags validation
			t.Override(&validateYamltags, func(interface{}) error { return nil })

			err := Process(
				&latest.SkaffoldConfig{
					Pipeline: latest.Pipeline{
						Build: test.cfg,
					},
				})

			t.CheckError(test.shouldErr, err)
		})
	}
=======
			artifacts := make([]*latest.Artifact, test.artifactLen)
			for i := 0; i < test.artifactLen; i++ {
				a := fmt.Sprintf("artifact%d", i+1)
				artifacts[i] = &latest.Artifact{ImageName: a}
			}

			setDependencies(artifacts, test.dependency)
			errs := validateAcyclicDependencies(artifacts)
			expected := []error{
				fmt.Errorf(`cycle detected in build dependencies involving "artifact1"`),
			}
			if test.shouldErr {
				t.CheckDeepEqual(expected, errs, cmp.Comparer(errorsComparer))
			} else {
				t.CheckDeepEqual(0, len(errs))
			}
		})
	}
}

// setDependencies constructs a graph of artifact dependencies using the map as an adjacency list representation of indices in the artifacts array.
// For example:
// m = {
//    0 : {1, 2},
//    2 : {3},
//}
// implies that a[0] artifact depends on a[1] and a[2]; and a[2] depends on a[3].
func setDependencies(a []*latest.Artifact, d map[int][]int) {
	for k, dep := range d {
		for i := range dep {
			a[k].Dependencies = append(a[k].Dependencies, &latest.ArtifactDependency{
				ImageName: a[dep[i]].ImageName,
			})
		}
	}
}

func TestValidateUniqueDependencyAliases(t *testing.T) {
	artifacts := []*latest.Artifact{
		{
			ImageName: "artifact1",
			Dependencies: []*latest.ArtifactDependency{
				{Alias: "alias2", ImageName: "artifact2a"},
				{Alias: "alias2", ImageName: "artifact2b"},
			},
		},
		{
			ImageName: "artifact2",
			Dependencies: []*latest.ArtifactDependency{
				{Alias: "alias1", ImageName: "artifact1"},
				{Alias: "alias2", ImageName: "artifact1"},
			},
		},
	}
	expected := []error{
		fmt.Errorf(`invalid build dependency for artifact "artifact1": alias "alias2" repeated`),
		fmt.Errorf(`unknown build dependency "artifact2a" for artifact "artifact1"`),
	}
	errs := validateArtifactDependencies(artifacts)
	testutil.CheckDeepEqual(t, expected, errs, cmp.Comparer(errorsComparer))
}

func TestValidateValidDependencyAliases(t *testing.T) {
	artifacts := []*latest.Artifact{
		{
			ImageName: "artifact1",
		},
		{
			ImageName: "artifact2",
			ArtifactType: latest.ArtifactType{
				DockerArtifact: &latest.DockerArtifact{},
			},
			Dependencies: []*latest.ArtifactDependency{
				{Alias: "ARTIFACT_1", ImageName: "artifact1"},
				{Alias: "1_ARTIFACT", ImageName: "artifact1"},
			},
		},
		{
			ImageName: "artifact3",
			ArtifactType: latest.ArtifactType{
				DockerArtifact: &latest.DockerArtifact{},
			},
			Dependencies: []*latest.ArtifactDependency{
				{Alias: "artifact!", ImageName: "artifact1"},
				{Alias: "artifact#1", ImageName: "artifact1"},
			},
		},
		{
			ImageName: "artifact4",
			ArtifactType: latest.ArtifactType{
				CustomArtifact: &latest.CustomArtifact{},
			},
			Dependencies: []*latest.ArtifactDependency{
				{Alias: "alias1", ImageName: "artifact1"},
				{Alias: "alias2", ImageName: "artifact2"},
			},
		},
		{
			ImageName: "artifact5",
			ArtifactType: latest.ArtifactType{
				BuildpackArtifact: &latest.BuildpackArtifact{},
			},
			Dependencies: []*latest.ArtifactDependency{
				{Alias: "artifact!", ImageName: "artifact1"},
				{Alias: "artifact#1", ImageName: "artifact1"},
			},
		},
	}
	expected := []error{
		fmt.Errorf(`invalid build dependency for artifact "artifact2": alias "1_ARTIFACT" doesn't match required pattern %q`, dependencyAliasPattern),
		fmt.Errorf(`invalid build dependency for artifact "artifact3": alias "artifact!" doesn't match required pattern %q`, dependencyAliasPattern),
		fmt.Errorf(`invalid build dependency for artifact "artifact3": alias "artifact#1" doesn't match required pattern %q`, dependencyAliasPattern),
	}
	errs := validateArtifactDependencies(artifacts)
	testutil.CheckDeepEqual(t, expected, errs, cmp.Comparer(errorsComparer))
}

func errorsComparer(a, b error) bool {
	if a == nil && b == nil {
		return true
	}
	if a == nil || b == nil {
		return false
	}
	return a.Error() == b.Error()
>>>>>>> 7e5ae4cb
}<|MERGE_RESOLUTION|>--- conflicted
+++ resolved
@@ -753,41 +753,6 @@
 	}
 }
 
-<<<<<<< HEAD
-func TestValidateTaggingPolicy(t *testing.T) {
-	tests := []struct {
-		description string
-		cfg         latest.BuildConfig
-		shouldErr   bool
-	}{
-		{
-			description: "ShaTagger can be used when tryImportMissing is disabled",
-			shouldErr:   false,
-			cfg: latest.BuildConfig{
-				BuildType: latest.BuildType{
-					LocalBuild: &latest.LocalBuild{
-						TryImportMissing: false,
-					},
-				},
-				TagPolicy: latest.TagPolicy{
-					ShaTagger: &latest.ShaTagger{},
-				},
-			},
-		},
-		{
-			description: "ShaTagger can not be used when tryImportMissing is enabled",
-			shouldErr:   true,
-			cfg: latest.BuildConfig{
-				BuildType: latest.BuildType{
-					LocalBuild: &latest.LocalBuild{
-						TryImportMissing: true,
-					},
-				},
-				TagPolicy: latest.TagPolicy{
-					ShaTagger: &latest.ShaTagger{},
-				},
-			},
-=======
 func TestValidateAcyclicDependencies(t *testing.T) {
 	tests := []struct {
 		description string
@@ -842,26 +807,10 @@
 		{
 			description: "0 artifacts",
 			artifactLen: 0,
->>>>>>> 7e5ae4cb
 		},
 	}
 	for _, test := range tests {
 		testutil.Run(t, test.description, func(t *testutil.T) {
-<<<<<<< HEAD
-			// disable yamltags validation
-			t.Override(&validateYamltags, func(interface{}) error { return nil })
-
-			err := Process(
-				&latest.SkaffoldConfig{
-					Pipeline: latest.Pipeline{
-						Build: test.cfg,
-					},
-				})
-
-			t.CheckError(test.shouldErr, err)
-		})
-	}
-=======
 			artifacts := make([]*latest.Artifact, test.artifactLen)
 			for i := 0; i < test.artifactLen; i++ {
 				a := fmt.Sprintf("artifact%d", i+1)
@@ -987,5 +936,56 @@
 		return false
 	}
 	return a.Error() == b.Error()
->>>>>>> 7e5ae4cb
+}
+
+func TestValidateTaggingPolicy(t *testing.T) {
+	tests := []struct {
+		description string
+		cfg         latest.BuildConfig
+		shouldErr   bool
+	}{
+		{
+			description: "ShaTagger can be used when tryImportMissing is disabled",
+			shouldErr:   false,
+			cfg: latest.BuildConfig{
+				BuildType: latest.BuildType{
+					LocalBuild: &latest.LocalBuild{
+						TryImportMissing: false,
+					},
+				},
+				TagPolicy: latest.TagPolicy{
+					ShaTagger: &latest.ShaTagger{},
+				},
+			},
+		},
+		{
+			description: "ShaTagger can not be used when tryImportMissing is enabled",
+			shouldErr:   true,
+			cfg: latest.BuildConfig{
+				BuildType: latest.BuildType{
+					LocalBuild: &latest.LocalBuild{
+						TryImportMissing: true,
+					},
+				},
+				TagPolicy: latest.TagPolicy{
+					ShaTagger: &latest.ShaTagger{},
+				},
+			},
+		},
+	}
+	for _, test := range tests {
+		testutil.Run(t, test.description, func(t *testutil.T) {
+			// disable yamltags validation
+			t.Override(&validateYamltags, func(interface{}) error { return nil })
+
+			err := Process(
+				&latest.SkaffoldConfig{
+					Pipeline: latest.Pipeline{
+						Build: test.cfg,
+					},
+				})
+
+			t.CheckError(test.shouldErr, err)
+		})
+	}
 }