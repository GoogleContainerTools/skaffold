--- conflicted
+++ resolved
@@ -246,11 +246,7 @@
 	switch v.Kind() {
 	case reflect.Struct:
 		// check the first field of the struct for a oneOf yamltag.
-<<<<<<< HEAD
-		if IsOneOf(t.Field(0)) {
-=======
 		if util.IsOneOfField(t.Field(0)) {
->>>>>>> 0470bad9
 			return overlayOneOfField(config, profile)
 		}
 		return overlayStructField(config, profile)
@@ -270,18 +266,4 @@
 		logrus.Warnf("unknown field type in profile overlay: %s. falling back to original config values", v.Kind())
 		return config
 	}
-<<<<<<< HEAD
-}
-
-func IsOneOf(field reflect.StructField) bool {
-	for _, tag := range strings.Split(field.Tag.Get("yamltags"), ",") {
-		tagParts := strings.Split(tag, "=")
-
-		if tagParts[0] == "oneOf" {
-			return true
-		}
-	}
-	return false
-=======
->>>>>>> 0470bad9
-}+}
