/*
Copyright 2021 The Skaffold Authors

Licensed under the Apache License, Version 2.0 (the "License");
you may not use this file except in compliance with the License.
You may obtain a copy of the License at

    http://www.apache.org/licenses/LICENSE-2.0

Unless required by applicable law or agreed to in writing, software
distributed under the License is distributed on an "AS IS" BASIS,
WITHOUT WARRANTIES OR CONDITIONS OF ANY KIND, either express or implied.
See the License for the specific language governing permissions and
limitations under the License.
*/

package v1

import (
	"encoding/json"

	v1 "k8s.io/api/core/v1"
	"sigs.k8s.io/kustomize/kyaml/yaml"

	"github.com/GoogleContainerTools/skaffold/pkg/skaffold/schema/util"
)

<<<<<<< HEAD
// This config version is not yet released, it is SAFE TO MODIFY the structs in this file.
=======
// !!! WARNING !!! This config version is already released, please DO NOT MODIFY the structs in this file.
>>>>>>> dd7e764d
const Version string = "skaffold/v2beta21"

// NewSkaffoldConfig creates a SkaffoldConfig
func NewSkaffoldConfig() util.VersionedConfig {
	return new(SkaffoldConfig)
}

// SkaffoldConfig holds the fields parsed from the Skaffold configuration file (skaffold.yaml).
type SkaffoldConfig struct {
	// APIVersion is the version of the configuration.
	APIVersion string `yaml:"apiVersion" yamltags:"required"`

	// Kind is always `Config`. Defaults to `Config`.
	Kind string `yaml:"kind" yamltags:"required"`

	// Metadata holds additional information about the config.
	Metadata Metadata `yaml:"metadata,omitempty"`

	// Dependencies describes a list of other required configs for the current config.
	Dependencies []ConfigDependency `yaml:"requires,omitempty"`

	// Pipeline defines the Build/Test/Deploy phases.
	Pipeline `yaml:",inline"`

	// Profiles *beta* can override be used to `build`, `test` or `deploy` configuration.
	Profiles []Profile `yaml:"profiles,omitempty"`
}

// Metadata holds an optional name of the project.
type Metadata struct {
	// Name is an identifier for the project.
	Name string `yaml:"name,omitempty"`
}

// Pipeline describes a Skaffold pipeline.
type Pipeline struct {
	// Build describes how images are built.
	Build BuildConfig `yaml:"build,omitempty"`

	// Test describes how images are tested.
	Test []*TestCase `yaml:"test,omitempty"`

	// Deploy describes how images are deployed.
	Deploy DeployConfig `yaml:"deploy,omitempty"`

	// PortForward describes user defined resources to port-forward.
	PortForward []*PortForwardResource `yaml:"portForward,omitempty"`
}

// GitInfo contains information on the origin of skaffold configurations cloned from a git repository.
type GitInfo struct {
	// Repo is the git repository the package should be cloned from.  e.g. `https://github.com/GoogleContainerTools/skaffold.git`.
	Repo string `yaml:"repo" yamltags:"required"`

	// Path is the relative path from the repo root to the skaffold configuration file. eg. `getting-started/skaffold.yaml`.
	Path string `yaml:"path,omitempty"`

	// Ref is the git ref the package should be cloned from. eg. `master` or `main`.
	Ref string `yaml:"ref,omitempty"`

	// Sync when set to `true` will reset the cached repository to the latest commit from remote on every run. To use the cached repository with uncommitted changes or unpushed commits, it needs to be set to `false`.
	Sync *bool `yaml:"sync,omitempty"`
}

// ConfigDependency describes a dependency on another skaffold configuration.
type ConfigDependency struct {
	// Names includes specific named configs within the file path. If empty, then all configs in the file are included.
	Names []string `yaml:"configs,omitempty"`

	// Path describes the path to the file containing the required configs.
	Path string `yaml:"path,omitempty" skaffold:"filepath" yamltags:"oneOf=paths"`

	// GitRepo describes a remote git repository containing the required configs.
	GitRepo *GitInfo `yaml:"git,omitempty" yamltags:"oneOf=paths"`

	// ActiveProfiles describes the list of profiles to activate when resolving the required configs. These profiles must exist in the imported config.
	ActiveProfiles []ProfileDependency `yaml:"activeProfiles,omitempty"`
}

// ProfileDependency describes a mapping from referenced config profiles to the current config profiles.
// If the current config is activated with a profile in this mapping then the dependency configs are also activated with the corresponding mapped profiles.
type ProfileDependency struct {
	// Name describes name of the profile to activate in the dependency config. It should exist in the dependency config.
	Name string `yaml:"name" yamltags:"required"`

	// ActivatedBy describes a list of profiles in the current config that when activated will also activate the named profile in the dependency config. If empty then the named profile is always activated.
	ActivatedBy []string `yaml:"activatedBy,omitempty"`
}

func (c *SkaffoldConfig) GetVersion() string {
	return c.APIVersion
}

// ResourceType describes the Kubernetes resource types used for port forwarding.
type ResourceType string

// PortForwardResource describes a resource to port forward.
type PortForwardResource struct {
	// Type is the resource type that should be port forwarded.
	// Acceptable resource types include kubernetes types: `Service`, `Pod` and Controller resource type that has a pod spec: `ReplicaSet`, `ReplicationController`, `Deployment`, `StatefulSet`, `DaemonSet`, `Job`, `CronJob`.
	// Standalone `Container` is also valid for Docker deployments.
	Type ResourceType `yaml:"resourceType,omitempty"`

	// Name is the name of the Kubernetes resource or local container to port forward.
	Name string `yaml:"resourceName,omitempty"`

	// Namespace is the namespace of the resource to port forward. Does not apply to local containers.
	Namespace string `yaml:"namespace,omitempty"`

	// Port is the resource port that will be forwarded.
	Port util.IntOrString `yaml:"port,omitempty"`

	// Address is the local address to bind to. Defaults to the loopback address 127.0.0.1.
	Address string `yaml:"address,omitempty"`

	// LocalPort is the local port to forward to. If the port is unavailable, Skaffold will choose a random open port to forward to. *Optional*.
	LocalPort int `yaml:"localPort,omitempty"`
}

// BuildConfig contains all the configuration for the build steps.
type BuildConfig struct {
	// Artifacts lists the images you're going to be building.
	Artifacts []*Artifact `yaml:"artifacts,omitempty"`

	// InsecureRegistries is a list of registries declared by the user to be insecure.
	// These registries will be connected to via HTTP instead of HTTPS.
	InsecureRegistries []string `yaml:"insecureRegistries,omitempty"`

	// TagPolicy *beta* determines how images are tagged.
	// A few strategies are provided here, although you most likely won't need to care!
	// If not specified, it defaults to `gitCommit: {variant: Tags}`.
	TagPolicy TagPolicy `yaml:"tagPolicy,omitempty"`

	BuildType `yaml:",inline"`
}

// TagPolicy contains all the configuration for the tagging step.
type TagPolicy struct {
	// GitTagger *beta* tags images with the git tag or commit of the artifact's workspace.
	GitTagger *GitTagger `yaml:"gitCommit,omitempty" yamltags:"oneOf=tag"`

	// ShaTagger *beta* tags images with their sha256 digest.
	ShaTagger *ShaTagger `yaml:"sha256,omitempty" yamltags:"oneOf=tag"`

	// EnvTemplateTagger *beta* tags images with a configurable template string.
	EnvTemplateTagger *EnvTemplateTagger `yaml:"envTemplate,omitempty" yamltags:"oneOf=tag"`

	// DateTimeTagger *beta* tags images with the build timestamp.
	DateTimeTagger *DateTimeTagger `yaml:"dateTime,omitempty" yamltags:"oneOf=tag"`

	// CustomTemplateTagger *beta* tags images with a configurable template string *composed of other taggers*.
	CustomTemplateTagger *CustomTemplateTagger `yaml:"customTemplate,omitempty" yamltags:"oneOf=tag"`

	// InputDigest *beta* tags images with their sha256 digest of their content.
	InputDigest *InputDigest `yaml:"inputDigest,omitempty" yamltags:"oneOf=tag"`
}

// ShaTagger *beta* tags images with their sha256 digest.
type ShaTagger struct{}

// InputDigest *beta* tags hashes the image content.
type InputDigest struct{}

// GitTagger *beta* tags images with the git tag or commit of the artifact's workspace.
type GitTagger struct {
	// Variant determines the behavior of the git tagger. Valid variants are:
	// `Tags` (default): use git tags or fall back to abbreviated commit hash.
	// `CommitSha`: use the full git commit sha.
	// `AbbrevCommitSha`: use the abbreviated git commit sha.
	// `TreeSha`: use the full tree hash of the artifact workingdir.
	// `AbbrevTreeSha`: use the abbreviated tree hash of the artifact workingdir.
	Variant string `yaml:"variant,omitempty"`

	// Prefix adds a fixed prefix to the tag.
	Prefix string `yaml:"prefix,omitempty"`

	// IgnoreChanges specifies whether to omit the `-dirty` postfix if there are uncommitted changes.
	IgnoreChanges bool `yaml:"ignoreChanges,omitempty"`
}

// EnvTemplateTagger *beta* tags images with a configurable template string.
type EnvTemplateTagger struct {
	// Template used to produce the image name and tag.
	// See golang [text/template](https://golang.org/pkg/text/template/).
	// The template is executed against the current environment,
	// with those variables injected.
	// For example: `{{.RELEASE}}`.
	Template string `yaml:"template,omitempty" yamltags:"required"`
}

// DateTimeTagger *beta* tags images with the build timestamp.
type DateTimeTagger struct {
	// Format formats the date and time.
	// See [#Time.Format](https://golang.org/pkg/time/#Time.Format).
	// Defaults to `2006-01-02_15-04-05.999_MST`.
	Format string `yaml:"format,omitempty"`

	// TimeZone sets the timezone for the date and time.
	// See [Time.LoadLocation](https://golang.org/pkg/time/#Time.LoadLocation).
	// Defaults to the local timezone.
	TimeZone string `yaml:"timezone,omitempty"`
}

// CustomTemplateTagger *beta* tags images with a configurable template string.
type CustomTemplateTagger struct {
	// Template used to produce the image name and tag.
	// See golang [text/template](https://golang.org/pkg/text/template/).
	// The template is executed against the provided components with those variables injected.
	// For example: `{{.DATE}}` where DATE references a TaggerComponent.
	Template string `yaml:"template,omitempty" yamltags:"required"`

	// Components lists TaggerComponents that the template (see field above) can be executed against.
	Components []TaggerComponent `yaml:"components,omitempty"`
}

// TaggerComponent *beta* is a component of CustomTemplateTagger.
type TaggerComponent struct {
	// Name is an identifier for the component.
	Name string `yaml:"name,omitempty"`

	// Component is a tagging strategy to be used in CustomTemplateTagger.
	Component TagPolicy `yaml:",inline" yamltags:"skipTrim"`
}

// BuildType contains the specific implementation and parameters needed
// for the build step. Only one field should be populated.
type BuildType struct {
	// LocalBuild *beta* describes how to do a build on the local docker daemon
	// and optionally push to a repository.
	LocalBuild *LocalBuild `yaml:"local,omitempty" yamltags:"oneOf=build"`

	// GoogleCloudBuild *beta* describes how to do a remote build on
	// [Google Cloud Build](https://cloud.google.com/cloud-build/).
	GoogleCloudBuild *GoogleCloudBuild `yaml:"googleCloudBuild,omitempty" yamltags:"oneOf=build"`

	// Cluster *beta* describes how to do an on-cluster build.
	Cluster *ClusterDetails `yaml:"cluster,omitempty" yamltags:"oneOf=build"`
}

// LocalBuild *beta* describes how to do a build on the local docker daemon
// and optionally push to a repository.
type LocalBuild struct {
	// Push should images be pushed to a registry.
	// If not specified, images are pushed only if the current Kubernetes context
	// connects to a remote cluster.
	Push *bool `yaml:"push,omitempty"`

	// TryImportMissing whether to attempt to import artifacts from
	// Docker (either a local or remote registry) if not in the cache.
	TryImportMissing bool `yaml:"tryImportMissing,omitempty"`

	// UseDockerCLI use `docker` command-line interface instead of Docker Engine APIs.
	UseDockerCLI bool `yaml:"useDockerCLI,omitempty"`

	// UseBuildkit use BuildKit to build Docker images.
	UseBuildkit bool `yaml:"useBuildkit,omitempty"`

	// Concurrency is how many artifacts can be built concurrently. 0 means "no-limit".
	// Defaults to `1`.
	Concurrency *int `yaml:"concurrency,omitempty"`
}

// GoogleCloudBuild *beta* describes how to do a remote build on
// [Google Cloud Build](https://cloud.google.com/cloud-build/docs/).
// Docker and Jib artifacts can be built on Cloud Build. The `projectId` needs
// to be provided and the currently logged in user should be given permissions to trigger
// new builds.
type GoogleCloudBuild struct {
	// ProjectID is the ID of your Cloud Platform Project.
	// If it is not provided, Skaffold will guess it from the image name.
	// For example, given the artifact image name `gcr.io/myproject/image`, Skaffold
	// will use the `myproject` GCP project.
	ProjectID string `yaml:"projectId,omitempty"`

	// DiskSizeGb is the disk size of the VM that runs the build.
	// See [Cloud Build Reference](https://cloud.google.com/cloud-build/docs/api/reference/rest/v1/projects.builds#buildoptions).
	DiskSizeGb int64 `yaml:"diskSizeGb,omitempty"`

	// MachineType is the type of the VM that runs the build.
	// See [Cloud Build Reference](https://cloud.google.com/cloud-build/docs/api/reference/rest/v1/projects.builds#buildoptions).
	MachineType string `yaml:"machineType,omitempty"`

	// Timeout is the amount of time (in seconds) that this build should be allowed to run.
	// See [Cloud Build Reference](https://cloud.google.com/cloud-build/docs/api/reference/rest/v1/projects.builds#resource-build).
	Timeout string `yaml:"timeout,omitempty"`

	// Logging specifies the logging mode.
	// Valid modes are:
	// `LOGGING_UNSPECIFIED`: The service determines the logging mode.
	// `LEGACY`: Stackdriver logging and Cloud Storage logging are enabled (default).
	// `GCS_ONLY`: Only Cloud Storage logging is enabled.
	// See [Cloud Build Reference](https://cloud.google.com/cloud-build/docs/api/reference/rest/v1/projects.builds#loggingmode).
	Logging string `yaml:"logging,omitempty"`

	// LogStreamingOption specifies the behavior when writing build logs to Google Cloud Storage.
	// Valid options are:
	// `STREAM_DEFAULT`: Service may automatically determine build log streaming behavior.
	// `STREAM_ON`:  Build logs should be streamed to Google Cloud Storage.
	// `STREAM_OFF`: Build logs should not be streamed to Google Cloud Storage; they will be written when the build is completed.
	// See [Cloud Build Reference](https://cloud.google.com/cloud-build/docs/api/reference/rest/v1/projects.builds#logstreamingoption).
	LogStreamingOption string `yaml:"logStreamingOption,omitempty"`

	// DockerImage is the image that runs a Docker build.
	// See [Cloud Builders](https://cloud.google.com/cloud-build/docs/cloud-builders).
	// Defaults to `gcr.io/cloud-builders/docker`.
	DockerImage string `yaml:"dockerImage,omitempty"`

	// KanikoImage is the image that runs a Kaniko build.
	// See [Cloud Builders](https://cloud.google.com/cloud-build/docs/cloud-builders).
	// Defaults to `gcr.io/kaniko-project/executor`.
	KanikoImage string `yaml:"kanikoImage,omitempty"`

	// MavenImage is the image that runs a Maven build.
	// See [Cloud Builders](https://cloud.google.com/cloud-build/docs/cloud-builders).
	// Defaults to `gcr.io/cloud-builders/mvn`.
	MavenImage string `yaml:"mavenImage,omitempty"`

	// GradleImage is the image that runs a Gradle build.
	// See [Cloud Builders](https://cloud.google.com/cloud-build/docs/cloud-builders).
	// Defaults to `gcr.io/cloud-builders/gradle`.
	GradleImage string `yaml:"gradleImage,omitempty"`

	// PackImage is the image that runs a Cloud Native Buildpacks build.
	// See [Cloud Builders](https://cloud.google.com/cloud-build/docs/cloud-builders).
	// Defaults to `gcr.io/k8s-skaffold/pack`.
	PackImage string `yaml:"packImage,omitempty"`

	// Concurrency is how many artifacts can be built concurrently. 0 means "no-limit".
	// Defaults to `0`.
	Concurrency int `yaml:"concurrency,omitempty"`

	// WorkerPool configures a pool of workers to run the build.
	WorkerPool string `yaml:"workerPool,omitempty"`
}

// KanikoCache configures Kaniko caching. If a cache is specified, Kaniko will
// use a remote cache which will speed up builds.
type KanikoCache struct {
	// Repo is a remote repository to store cached layers. If none is specified, one will be
	// inferred from the image name. See [Kaniko Caching](https://github.com/GoogleContainerTools/kaniko#caching).
	Repo string `yaml:"repo,omitempty"`
	// HostPath specifies a path on the host that is mounted to each pod as read only cache volume containing base images.
	// If set, must exist on each node and prepopulated with kaniko-warmer.
	HostPath string `yaml:"hostPath,omitempty"`
	// TTL Cache timeout in hours.
	TTL string `yaml:"ttl,omitempty"`
}

// ClusterDetails *beta* describes how to do an on-cluster build.
type ClusterDetails struct {
	// HTTPProxy for kaniko pod.
	HTTPProxy string `yaml:"HTTP_PROXY,omitempty"`

	// HTTPSProxy for kaniko pod.
	HTTPSProxy string `yaml:"HTTPS_PROXY,omitempty"`

	// PullSecretPath is the path to the Google Cloud service account secret key file.
	PullSecretPath string `yaml:"pullSecretPath,omitempty"`

	// PullSecretName is the name of the Kubernetes secret for pulling base images
	// and pushing the final image. If given, the secret needs to contain the Google Cloud
	// service account secret key under the key `kaniko-secret`.
	// Defaults to `kaniko-secret`.
	PullSecretName string `yaml:"pullSecretName,omitempty"`

	// PullSecretMountPath is the path the pull secret will be mounted at within the running container.
	PullSecretMountPath string `yaml:"pullSecretMountPath,omitempty"`

	// Namespace is the Kubernetes namespace.
	// Defaults to current namespace in Kubernetes configuration.
	Namespace string `yaml:"namespace,omitempty"`

	// Timeout is the amount of time (in seconds) that this build is allowed to run.
	// Defaults to 20 minutes (`20m`).
	Timeout string `yaml:"timeout,omitempty"`

	// DockerConfig describes how to mount the local Docker configuration into a pod.
	DockerConfig *DockerConfig `yaml:"dockerConfig,omitempty"`

	// ServiceAccountName describes the Kubernetes service account to use for the pod.
	// Defaults to 'default'.
	ServiceAccountName string `yaml:"serviceAccount,omitempty"`

	// Tolerations describes the Kubernetes tolerations for the pod.
	Tolerations []v1.Toleration `yaml:"tolerations,omitempty"`

	// NodeSelector describes the Kubernetes node selector for the pod.
	NodeSelector map[string]string `yaml:"nodeSelector,omitempty"`

	// Annotations describes the Kubernetes annotations for the pod.
	Annotations map[string]string `yaml:"annotations,omitempty"`

	// RunAsUser defines the UID to request for running the container.
	// If omitted, no SecurityContext will be specified for the pod and will therefore be inherited
	// from the service account.
	RunAsUser *int64 `yaml:"runAsUser,omitempty"`

	// Resources define the resource requirements for the kaniko pod.
	Resources *ResourceRequirements `yaml:"resources,omitempty"`

	// Concurrency is how many artifacts can be built concurrently. 0 means "no-limit".
	// Defaults to `0`.
	Concurrency int `yaml:"concurrency,omitempty"`

	// Volumes defines container mounts for ConfigMap and Secret resources.
	Volumes []v1.Volume `yaml:"volumes,omitempty"`

	// RandomPullSecret adds a random UUID postfix to the default name of the pull secret to facilitate parallel builds, e.g. kaniko-secretdocker-cfgfd154022-c761-416f-8eb3-cf8258450b85.
	RandomPullSecret bool `yaml:"randomPullSecret,omitempty"`

	// RandomDockerConfigSecret adds a random UUID postfix to the default name of the docker secret to facilitate parallel builds, e.g. docker-cfgfd154022-c761-416f-8eb3-cf8258450b85.
	RandomDockerConfigSecret bool `yaml:"randomDockerConfigSecret,omitempty"`
}

// DockerConfig contains information about the docker `config.json` to mount.
type DockerConfig struct {
	// Path is the path to the docker `config.json`.
	Path string `yaml:"path,omitempty"`

	// SecretName is the Kubernetes secret that contains the `config.json` Docker configuration.
	// Note that the expected secret type is not 'kubernetes.io/dockerconfigjson' but 'Opaque'.
	SecretName string `yaml:"secretName,omitempty"`
}

// ResourceRequirements describes the resource requirements for the kaniko pod.
type ResourceRequirements struct {
	// Requests [resource requests](https://kubernetes.io/docs/concepts/configuration/manage-compute-resources-container/#resource-requests-and-limits-of-pod-and-container) for the Kaniko pod.
	Requests *ResourceRequirement `yaml:"requests,omitempty"`

	// Limits [resource limits](https://kubernetes.io/docs/concepts/configuration/manage-compute-resources-container/#resource-requests-and-limits-of-pod-and-container) for the Kaniko pod.
	Limits *ResourceRequirement `yaml:"limits,omitempty"`
}

// ResourceRequirement stores the CPU/Memory requirements for the pod.
type ResourceRequirement struct {
	// CPU the number cores to be used.
	// For example: `2`, `2.0` or `200m`.
	CPU string `yaml:"cpu,omitempty"`

	// Memory the amount of memory to allocate to the pod.
	// For example: `1Gi` or `1000Mi`.
	Memory string `yaml:"memory,omitempty"`

	// EphemeralStorage the amount of Ephemeral storage to allocate to the pod.
	// For example: `1Gi` or `1000Mi`.
	EphemeralStorage string `yaml:"ephemeralStorage,omitempty"`

	// ResourceStorage the amount of resource storage to allocate to the pod.
	// For example: `1Gi` or `1000Mi`.
	ResourceStorage string `yaml:"resourceStorage,omitempty"`
}

// TestCase is a list of tests to run on images that Skaffold builds.
type TestCase struct {
	// ImageName is the artifact on which to run those tests.
	// For example: `gcr.io/k8s-skaffold/example`.
	ImageName string `yaml:"image" yamltags:"required"`

	// Workspace is the directory containing the test sources.
	// Defaults to `.`.
	Workspace string `yaml:"context,omitempty" skaffold:"filepath"`

	// CustomTests lists the set of custom tests to run after an artifact is built.
	CustomTests []CustomTest `yaml:"custom,omitempty"`

	// StructureTests lists the [Container Structure Tests](https://github.com/GoogleContainerTools/container-structure-test)
	// to run on that artifact.
	// For example: `["./test/*"]`.
	StructureTests []string `yaml:"structureTests,omitempty" skaffold:"filepath"`

	// StructureTestArgs lists additional configuration arguments passed to `container-structure-test` binary.
	// For example: `["--driver=tar", "--no-color", "-q"]`.
	StructureTestArgs []string `yaml:"structureTestsArgs,omitempty"`
}

// DeployConfig contains all the configuration needed by the deploy steps.
type DeployConfig struct {
	DeployType `yaml:",inline"`

	// StatusCheck *beta* enables waiting for deployments to stabilize.
	StatusCheck *bool `yaml:"statusCheck,omitempty"`

	// StatusCheckDeadlineSeconds *beta* is the deadline for deployments to stabilize in seconds.
	StatusCheckDeadlineSeconds int `yaml:"statusCheckDeadlineSeconds,omitempty"`

	// KubeContext is the Kubernetes context that Skaffold should deploy to.
	// For example: `minikube`.
	KubeContext string `yaml:"kubeContext,omitempty"`

	// Logs configures how container logs are printed as a result of a deployment.
	Logs LogsConfig `yaml:"logs,omitempty"`
}

// DeployType contains the specific implementation and parameters needed
// for the deploy step. All three deployer types can be used at the same
// time for hybrid workflows.
type DeployType struct {
	// DockerDeploy *alpha* uses the `docker` CLI to create application containers in Docker.
	DockerDeploy *DockerDeploy `yaml:"-,omitempty"`

	// HelmDeploy *beta* uses the `helm` CLI to apply the charts to the cluster.
	HelmDeploy *HelmDeploy `yaml:"helm,omitempty"`

	// KptDeploy *alpha* uses the `kpt` CLI to manage and deploy manifests.
	KptDeploy *KptDeploy `yaml:"kpt,omitempty"`

	// KubectlDeploy *beta* uses a client side `kubectl apply` to deploy manifests.
	// You'll need a `kubectl` CLI version installed that's compatible with your cluster.
	KubectlDeploy *KubectlDeploy `yaml:"kubectl,omitempty"`

	// KustomizeDeploy *beta* uses the `kustomize` CLI to "patch" a deployment for a target environment.
	KustomizeDeploy *KustomizeDeploy `yaml:"kustomize,omitempty"`
}

// DockerDeploy uses the `docker` CLI to create application containers in Docker.
type DockerDeploy struct {
	// UseCompose tells skaffold whether or not to deploy using `docker-compose`.
	UseCompose bool `yaml:"useCompose,omitempty"`

	// Images are the container images to run in Docker.
	Images []string `yaml:"images" yamltags:"required"`
}

// KubectlDeploy *beta* uses a client side `kubectl apply` to deploy manifests.
// You'll need a `kubectl` CLI version installed that's compatible with your cluster.
type KubectlDeploy struct {
	// Manifests lists the Kubernetes yaml or json manifests.
	// Defaults to `["k8s/*.yaml"]`.
	Manifests []string `yaml:"manifests,omitempty" skaffold:"filepath"`

	// RemoteManifests lists Kubernetes manifests in remote clusters.
	RemoteManifests []string `yaml:"remoteManifests,omitempty"`

	// Flags are additional flags passed to `kubectl`.
	Flags KubectlFlags `yaml:"flags,omitempty"`

	// DefaultNamespace is the default namespace passed to kubectl on deployment if no other override is given.
	DefaultNamespace *string `yaml:"defaultNamespace,omitempty"`

	// LifecycleHooks describes a set of lifecycle hooks that are executed before and after every deploy.
	LifecycleHooks DeployHooks `yaml:"hooks,omitempty"`
}

// KubectlFlags are additional flags passed on the command
// line to kubectl either on every command (Global), on creations (Apply)
// or deletions (Delete).
type KubectlFlags struct {
	// Global are additional flags passed on every command.
	Global []string `yaml:"global,omitempty"`

	// Apply are additional flags passed on creations (`kubectl apply`).
	Apply []string `yaml:"apply,omitempty"`

	// Delete are additional flags passed on deletions (`kubectl delete`).
	Delete []string `yaml:"delete,omitempty"`

	// DisableValidation passes the `--validate=false` flag to supported
	// `kubectl` commands when enabled.
	DisableValidation bool `yaml:"disableValidation,omitempty"`
}

// HelmDeploy *beta* uses the `helm` CLI to apply the charts to the cluster.
type HelmDeploy struct {
	// Releases is a list of Helm releases.
	Releases []HelmRelease `yaml:"releases,omitempty" yamltags:"required"`

	// Flags are additional option flags that are passed on the command
	// line to `helm`.
	Flags HelmDeployFlags `yaml:"flags,omitempty"`

	// LifecycleHooks describes a set of lifecycle hooks that are executed before and after every deploy.
	LifecycleHooks DeployHooks `yaml:"-"`
}

// HelmDeployFlags are additional option flags that are passed on the command
// line to `helm`.
type HelmDeployFlags struct {
	// Global are additional flags passed on every command.
	Global []string `yaml:"global,omitempty"`

	// Install are additional flags passed to (`helm install`).
	Install []string `yaml:"install,omitempty"`

	// Upgrade are additional flags passed to (`helm upgrade`).
	Upgrade []string `yaml:"upgrade,omitempty"`
}

// KustomizeDeploy *beta* uses the `kustomize` CLI to "patch" a deployment for a target environment.
type KustomizeDeploy struct {
	// KustomizePaths is the path to Kustomization files.
	// Defaults to `["."]`.
	KustomizePaths []string `yaml:"paths,omitempty" skaffold:"filepath"`

	// Flags are additional flags passed to `kubectl`.
	Flags KubectlFlags `yaml:"flags,omitempty"`

	// BuildArgs are additional args passed to `kustomize build`.
	BuildArgs []string `yaml:"buildArgs,omitempty"`

	// DefaultNamespace is the default namespace passed to kubectl on deployment if no other override is given.
	DefaultNamespace *string `yaml:"defaultNamespace,omitempty"`

	// LifecycleHooks describes a set of lifecycle hooks that are executed before and after every deploy.
	LifecycleHooks DeployHooks `yaml:"-"`
}

// KptDeploy *alpha* uses the `kpt` CLI to manage and deploy manifests.
type KptDeploy struct {
	// Dir is the path to the config directory (Required).
	// By default, the Dir contains the application configurations,
	// [kustomize config files](https://kubectl.docs.kubernetes.io/pages/examples/kustomize.html)
	// and [declarative kpt functions](https://googlecontainertools.github.io/kpt/guides/consumer/function/#declarative-run).
	Dir string `yaml:"dir" yamltags:"required" skaffold:"filepath"`

	// Fn adds additional configurations for `kpt fn`.
	Fn KptFn `yaml:"fn,omitempty"`

	// Live adds additional configurations for `kpt live`.
	Live KptLive `yaml:"live,omitempty"`

	// LifecycleHooks describes a set of lifecycle hooks that are executed before and after every deploy.
	LifecycleHooks DeployHooks `yaml:"-"`
}

// KptFn adds additional configurations used when calling `kpt fn`.
type KptFn struct {
	// FnPath is the directory to discover the declarative kpt functions.
	// If not provided, kpt deployer uses `kpt.Dir`.
	FnPath string `yaml:"fnPath,omitempty" skaffold:"filepath"`

	// Image is a kpt function image to run the configs imperatively. If provided, kpt.fn.fnPath
	// will be ignored.
	Image string `yaml:"image,omitempty"`

	// NetworkName is the docker network name to run the kpt function containers (default "bridge").
	NetworkName string `yaml:"networkName,omitempty"`

	// GlobalScope sets the global scope for the kpt functions. see `kpt help fn run`.
	GlobalScope bool `yaml:"globalScope,omitempty"`

	// Network enables network access for the kpt function containers.
	Network bool `yaml:"network,omitempty"`

	// Mount is a list of storage options to mount to the fn image.
	Mount []string `yaml:"mount,omitempty"`

	// SinkDir is the directory to where the manipulated resource output is stored.
	SinkDir string `yaml:"sinkDir,omitempty" skaffold:"filepath"`
}

// KptLive adds additional configurations used when calling `kpt live`.
type KptLive struct {
	// Apply sets the kpt inventory directory.
	Apply KptApplyInventory `yaml:"apply,omitempty"`

	// Options adds additional configurations for `kpt live apply` commands.
	Options KptApplyOptions `yaml:"options,omitempty"`
}

// KptApplyInventory sets the kpt inventory directory.
type KptApplyInventory struct {
	// Dir is equivalent to the dir in `kpt live apply <dir>`. If not provided,
	// kpt deployer will create a hidden directory `.kpt-hydrated` to store the manipulated
	// resource output and the kpt inventory-template.yaml file.
	Dir string `yaml:"dir,omitempty"`

	// InventoryID *alpha* is the identifier for a group of applied resources.
	// This value is only needed when the `kpt live` is working on a pre-applied cluster resources.
	InventoryID string `yaml:"inventoryID,omitempty"`

	// InventoryNamespace *alpha* sets the inventory namespace.
	InventoryNamespace string `yaml:"inventoryNamespace,omitempty"`
}

// KptApplyOptions adds additional configurations used when calling `kpt live apply`.
type KptApplyOptions struct {
	// PollPeriod sets for the polling period for resource statuses. Default to 2s.
	PollPeriod string `yaml:"pollPeriod,omitempty"`

	// PrunePropagationPolicy sets the propagation policy for pruning.
	// Possible settings are Background, Foreground, Orphan.
	// Default to "Background".
	PrunePropagationPolicy string `yaml:"prunePropagationPolicy,omitempty"`

	// PruneTimeout sets the time threshold to wait for all pruned resources to be deleted.
	PruneTimeout string `yaml:"pruneTimeout,omitempty"`

	// ReconcileTimeout sets the time threshold to wait for all resources to reach the current status.
	ReconcileTimeout string `yaml:"reconcileTimeout,omitempty"`
}

// HelmRelease describes a helm release to be deployed.
type HelmRelease struct {
	// Name is the name of the Helm release.
	// It accepts environment variables via the go template syntax.
	Name string `yaml:"name,omitempty" yamltags:"required"`

	// ChartPath is the local path to a packaged Helm chart or an unpacked Helm chart directory.
	ChartPath string `yaml:"chartPath,omitempty" yamltags:"oneOf=chartSource" skaffold:"filepath"`

	// RemoteChart refers to a remote Helm chart reference or URL.
	RemoteChart string `yaml:"remoteChart,omitempty" yamltags:"oneOf=chartSource"`

	// ValuesFiles are the paths to the Helm `values` files.
	ValuesFiles []string `yaml:"valuesFiles,omitempty" skaffold:"filepath"`

	// ArtifactOverrides are key value pairs where the
	// key represents the parameter used in the `--set-string` Helm CLI flag to define a container
	// image and the value corresponds to artifact i.e. `ImageName` defined in `Build.Artifacts` section.
	// The resulting command-line is controlled by `ImageStrategy`.
	ArtifactOverrides util.FlatMap `yaml:"artifactOverrides,omitempty"`

	// Namespace is the Kubernetes namespace.
	Namespace string `yaml:"namespace,omitempty"`

	// Version is the version of the chart.
	Version string `yaml:"version,omitempty"`

	// SetValues are key-value pairs.
	// If present, Skaffold will send `--set` flag to Helm CLI and append all pairs after the flag.
	SetValues util.FlatMap `yaml:"setValues,omitempty"`

	// SetValueTemplates are key-value pairs.
	// If present, Skaffold will try to parse the value part of each key-value pair using
	// environment variables in the system, then send `--set` flag to Helm CLI and append
	// all parsed pairs after the flag.
	SetValueTemplates util.FlatMap `yaml:"setValueTemplates,omitempty"`

	// SetFiles are key-value pairs.
	// If present, Skaffold will send `--set-file` flag to Helm CLI and append all pairs after the flag.
	SetFiles map[string]string `yaml:"setFiles,omitempty" skaffold:"filepath"`

	// CreateNamespace if `true`, Skaffold will send `--create-namespace` flag to Helm CLI.
	// `--create-namespace` flag is available in Helm since version 3.2.
	// Defaults is `false`.
	CreateNamespace *bool `yaml:"createNamespace,omitempty"`

	// Wait if `true`, Skaffold will send `--wait` flag to Helm CLI.
	// Defaults to `false`.
	Wait bool `yaml:"wait,omitempty"`

	// RecreatePods if `true`, Skaffold will send `--recreate-pods` flag to Helm CLI
	// when upgrading a new version of a chart in subsequent dev loop deploy.
	// Defaults to `false`.
	RecreatePods bool `yaml:"recreatePods,omitempty"`

	// SkipBuildDependencies should build dependencies be skipped.
	// Ignored for `remoteChart`.
	SkipBuildDependencies bool `yaml:"skipBuildDependencies,omitempty"`

	// UseHelmSecrets instructs skaffold to use secrets plugin on deployment.
	UseHelmSecrets bool `yaml:"useHelmSecrets,omitempty"`

	// Repo specifies the helm repository for remote charts.
	// If present, Skaffold will send `--repo` Helm CLI flag or flags.
	Repo string `yaml:"repo,omitempty"`

	// UpgradeOnChange specifies whether to upgrade helm chart on code changes.
	// Default is `true` when helm chart is local (has `chartPath`).
	// Default is `false` when helm chart is remote (has `remoteChart`).
	UpgradeOnChange *bool `yaml:"upgradeOnChange,omitempty"`

	// Overrides are key-value pairs.
	// If present, Skaffold will build a Helm `values` file that overrides
	// the original and use it to call Helm CLI (`--f` flag).
	Overrides util.HelmOverrides `yaml:"overrides,omitempty"`

	// Packaged parameters for packaging helm chart (`helm package`).
	Packaged *HelmPackaged `yaml:"packaged,omitempty"`

	// ImageStrategy controls how an `ArtifactOverrides` entry is
	// turned into `--set-string` Helm CLI flag or flags.
	ImageStrategy HelmImageStrategy `yaml:"imageStrategy,omitempty"`
}

// HelmPackaged parameters for packaging helm chart (`helm package`).
type HelmPackaged struct {
	// Version sets the `version` on the chart to this semver version.
	Version string `yaml:"version,omitempty"`

	// AppVersion sets the `appVersion` on the chart to this version.
	AppVersion string `yaml:"appVersion,omitempty"`
}

// HelmImageStrategy adds image configurations to the Helm `values` file.
type HelmImageStrategy struct {
	HelmImageConfig `yaml:",inline"`
}

// HelmImageConfig describes an image configuration.
type HelmImageConfig struct {
	// HelmFQNConfig is the image configuration uses the syntax `IMAGE-NAME=IMAGE-REPOSITORY:IMAGE-TAG`.
	HelmFQNConfig *HelmFQNConfig `yaml:"fqn,omitempty" yamltags:"oneOf=helmImageStrategy"`

	// HelmConventionConfig is the image configuration uses the syntax `IMAGE-NAME.repository=IMAGE-REPOSITORY, IMAGE-NAME.tag=IMAGE-TAG`.
	HelmConventionConfig *HelmConventionConfig `yaml:"helm,omitempty" yamltags:"oneOf=helmImageStrategy"`
}

// HelmFQNConfig is the image config to use the FullyQualifiedImageName as param to set.
type HelmFQNConfig struct {
	// Property defines the image config.
	Property string `yaml:"property,omitempty"`
}

// HelmConventionConfig is the image config in the syntax of image.repository and image.tag.
type HelmConventionConfig struct {
	// ExplicitRegistry separates `image.registry` to the image config syntax. Useful for some charts e.g. `postgresql`.
	ExplicitRegistry bool `yaml:"explicitRegistry,omitempty"`
}

// LogsConfig configures how container logs are printed as a result of a deployment.
type LogsConfig struct {
	// Prefix defines the prefix shown on each log line. Valid values are
	// `container`: prefix logs lines with the name of the container.
	// `podAndContainer`: prefix logs lines with the names of the pod and of the container.
	// `auto`: same as `podAndContainer` except that the pod name is skipped if it's the same as the container name.
	// `none`: don't add a prefix.
	// Defaults to `auto`.
	Prefix string `yaml:"prefix,omitempty"`
}

// Artifact are the items that need to be built, along with the context in which
// they should be built.
type Artifact struct {
	// ImageName is the name of the image to be built.
	// For example: `gcr.io/k8s-skaffold/example`.
	ImageName string `yaml:"image,omitempty" yamltags:"required"`

	// Workspace is the directory containing the artifact's sources.
	// Defaults to `.`.
	Workspace string `yaml:"context,omitempty" skaffold:"filepath"`

	// Sync *beta* lists local files synced to pods instead
	// of triggering an image build when modified.
	// If no files are listed, sync all the files and infer the destination.
	// Defaults to `infer: ["**/*"]`.
	Sync *Sync `yaml:"sync,omitempty"`

	// ArtifactType describes how to build an artifact.
	ArtifactType `yaml:",inline"`

	// Dependencies describes build artifacts that this artifact depends on.
	Dependencies []*ArtifactDependency `yaml:"requires,omitempty"`

	// LifecycleHooks describes a set of lifecycle hooks that are executed before and after each build of the target artifact.
	LifecycleHooks BuildHooks `yaml:"hooks,omitempty"`
}

// Sync *beta* specifies what files to sync into the container.
// This is a list of sync rules indicating the intent to sync for source files.
// If no files are listed, sync all the files and infer the destination.
// Defaults to `infer: ["**/*"]`.
type Sync struct {
	// Manual lists manual sync rules indicating the source and destination.
	Manual []*SyncRule `yaml:"manual,omitempty" yamltags:"oneOf=sync"`

	// Infer lists file patterns which may be synced into the container
	// The container destination is inferred by the builder
	// based on the instructions of a Dockerfile.
	// Available for docker and kaniko artifacts and custom
	// artifacts that declare dependencies on a dockerfile.
	Infer []string `yaml:"infer,omitempty" yamltags:"oneOf=sync"`

	// Auto delegates discovery of sync rules to the build system.
	// Only available for jib and buildpacks.
	Auto *bool `yaml:"auto,omitempty" yamltags:"oneOf=sync"`

	// LifecycleHooks describes a set of lifecycle hooks that are executed before and after each file sync action on the target artifact's containers.
	LifecycleHooks SyncHooks `yaml:"hooks,omitempty"`
}

// SyncRule specifies which local files to sync to remote folders.
type SyncRule struct {
	// Src is a glob pattern to match local paths against.
	// Directories should be delimited by `/` on all platforms.
	// For example: `"css/**/*.css"`.
	Src string `yaml:"src,omitempty" yamltags:"required"`

	// Dest is the destination path in the container where the files should be synced to.
	// For example: `"app/"`
	Dest string `yaml:"dest,omitempty" yamltags:"required"`

	// Strip specifies the path prefix to remove from the source path when
	// transplanting the files into the destination folder.
	// For example: `"css/"`
	Strip string `yaml:"strip,omitempty"`
}

// Profile is used to override any `build`, `test` or `deploy` configuration.
type Profile struct {
	// Name is a unique profile name.
	// For example: `profile-prod`.
	Name string `yaml:"name,omitempty" yamltags:"required"`

	// Activation criteria by which a profile can be auto-activated.
	// The profile is auto-activated if any one of the activations are triggered.
	// An activation is triggered if all of the criteria (env, kubeContext, command) are triggered.
	Activation []Activation `yaml:"activation,omitempty"`

	// Patches lists patches applied to the configuration.
	// Patches use the JSON patch notation.
	Patches []JSONPatch `yaml:"patches,omitempty"`

	// Pipeline contains the definitions to replace the default skaffold pipeline.
	Pipeline `yaml:",inline"`
}

// JSONPatch patch to be applied by a profile.
type JSONPatch struct {
	// Op is the operation carried by the patch: `add`, `remove`, `replace`, `move`, `copy` or `test`.
	// Defaults to `replace`.
	Op string `yaml:"op,omitempty"`

	// Path is the position in the yaml where the operation takes place.
	// For example, this targets the `dockerfile` of the first artifact built.
	// For example: `/build/artifacts/0/docker/dockerfile`.
	Path string `yaml:"path,omitempty" yamltags:"required"`

	// From is the source position in the yaml, used for `copy` or `move` operations.
	From string `yaml:"from,omitempty"`

	// Value is the value to apply. Can be any portion of yaml.
	Value *util.YamlpatchNode `yaml:"value,omitempty"`
}

// Activation criteria by which a profile is auto-activated.
type Activation struct {
	// Env is a `key=pattern` pair. The profile is auto-activated if an Environment
	// Variable `key` matches the pattern. If the pattern starts with `!`, activation
	// happens if the remaining pattern is _not_ matched. The pattern matches if the
	// Environment Variable value is exactly `pattern`, or the regex `pattern` is
	// found in it. An empty `pattern` (e.g. `env: "key="`) always only matches if
	// the Environment Variable is undefined or empty.
	// For example: `ENV=production`
	Env string `yaml:"env,omitempty"`

	// KubeContext is a Kubernetes context for which the profile is auto-activated.
	// For example: `minikube`.
	KubeContext string `yaml:"kubeContext,omitempty"`

	// Command is a Skaffold command for which the profile is auto-activated.
	// For example: `dev`.
	Command string `yaml:"command,omitempty"`
}

// ArtifactType describes how to build an artifact.
type ArtifactType struct {
	// DockerArtifact *beta* describes an artifact built from a Dockerfile.
	DockerArtifact *DockerArtifact `yaml:"docker,omitempty" yamltags:"oneOf=artifact"`

	// BazelArtifact *beta* requires bazel CLI to be installed and the sources to
	// contain [Bazel](https://bazel.build/) configuration files.
	BazelArtifact *BazelArtifact `yaml:"bazel,omitempty" yamltags:"oneOf=artifact"`

	// JibArtifact builds images using the
	// [Jib plugins for Maven or Gradle](https://github.com/GoogleContainerTools/jib/).
	JibArtifact *JibArtifact `yaml:"jib,omitempty" yamltags:"oneOf=artifact"`

	// KanikoArtifact builds images using [kaniko](https://github.com/GoogleContainerTools/kaniko).
	KanikoArtifact *KanikoArtifact `yaml:"kaniko,omitempty" yamltags:"oneOf=artifact"`

	// BuildpackArtifact builds images using [Cloud Native Buildpacks](https://buildpacks.io/).
	BuildpackArtifact *BuildpackArtifact `yaml:"buildpacks,omitempty" yamltags:"oneOf=artifact"`

	// CustomArtifact *beta* builds images using a custom build script written by the user.
	CustomArtifact *CustomArtifact `yaml:"custom,omitempty" yamltags:"oneOf=artifact"`
}

// ArtifactDependency describes a specific build dependency for an artifact.
type ArtifactDependency struct {
	// ImageName is a reference to an artifact's image name.
	ImageName string `yaml:"image" yamltags:"required"`
	// Alias is a token that is replaced with the image reference in the builder definition files.
	// For example, the `docker` builder will use the alias as a build-arg key.
	// Defaults to the value of `image`.
	Alias string `yaml:"alias,omitempty"`
}

// BuildpackArtifact *alpha* describes an artifact built using [Cloud Native Buildpacks](https://buildpacks.io/).
// It can be used to build images out of project's sources without any additional configuration.
type BuildpackArtifact struct {
	// Builder is the builder image used.
	Builder string `yaml:"builder" yamltags:"required"`

	// RunImage overrides the stack's default run image.
	RunImage string `yaml:"runImage,omitempty"`

	// Env are environment variables, in the `key=value` form,  passed to the build.
	// Values can use the go template syntax.
	// For example: `["key1=value1", "key2=value2", "key3={{.ENV_VARIABLE}}"]`.
	Env []string `yaml:"env,omitempty"`

	// Buildpacks is a list of strings, where each string is a specific buildpack to use with the builder.
	// If you specify buildpacks the builder image automatic detection will be ignored. These buildpacks will be used to build the Image from your source code.
	// Order matters.
	Buildpacks []string `yaml:"buildpacks,omitempty"`

	// TrustBuilder indicates that the builder should be trusted.
	TrustBuilder bool `yaml:"trustBuilder,omitempty"`

	// ProjectDescriptor is the path to the project descriptor file.
	// Defaults to `project.toml` if it exists.
	ProjectDescriptor string `yaml:"projectDescriptor,omitempty"`

	// Dependencies are the file dependencies that skaffold should watch for both rebuilding and file syncing for this artifact.
	Dependencies *BuildpackDependencies `yaml:"dependencies,omitempty"`

	// Volumes support mounting host volumes into the container.
	Volumes *[]BuildpackVolume `yaml:"volumes,omitempty"`
}

// BuildpackDependencies *alpha* is used to specify dependencies for an artifact built by buildpacks.
type BuildpackDependencies struct {
	// Paths should be set to the file dependencies for this artifact, so that the skaffold file watcher knows when to rebuild and perform file synchronization.
	Paths []string `yaml:"paths,omitempty" yamltags:"oneOf=dependency"`

	// Ignore specifies the paths that should be ignored by skaffold's file watcher. If a file exists in both `paths` and in `ignore`, it will be ignored, and will be excluded from both rebuilds and file synchronization.
	// Will only work in conjunction with `paths`.
	Ignore []string `yaml:"ignore,omitempty"`
}

// BuildpackVolume *alpha* is used to mount host volumes or directories in the build container.
type BuildpackVolume struct {
	// Host is the local volume or absolute directory of the path to mount.
	Host string `yaml:"host" skaffold:"filepath" yamltags:"required"`

	// Target is the path where the file or directory is available in the container.
	// It is strongly recommended to not specify locations under `/cnb` or `/layers`.
	Target string `yaml:"target" yamltags:"required"`

	// Options specify a list of comma-separated mount options.
	// Valid options are:
	// `ro` (default): volume contents are read-only.
	// `rw`: volume contents are readable and writable.
	// `volume-opt=<key>=<value>`: can be specified more than once, takes a key-value pair.
	Options string `yaml:"options,omitempty"`
}

// CustomArtifact *beta* describes an artifact built from a custom build script
// written by the user. It can be used to build images with builders that aren't directly integrated with skaffold.
type CustomArtifact struct {
	// BuildCommand is the command executed to build the image.
	BuildCommand string `yaml:"buildCommand,omitempty"`
	// Dependencies are the file dependencies that skaffold should watch for both rebuilding and file syncing for this artifact.
	Dependencies *CustomDependencies `yaml:"dependencies,omitempty"`
}

// CustomDependencies *beta* is used to specify dependencies for an artifact built by a custom build script.
// Either `dockerfile` or `paths` should be specified for file watching to work as expected.
type CustomDependencies struct {
	// Dockerfile should be set if the artifact is built from a Dockerfile, from which skaffold can determine dependencies.
	Dockerfile *DockerfileDependency `yaml:"dockerfile,omitempty" yamltags:"oneOf=dependency"`

	// Command represents a custom command that skaffold executes to obtain dependencies. The output of this command *must* be a valid JSON array.
	Command string `yaml:"command,omitempty" yamltags:"oneOf=dependency"`

	// Paths should be set to the file dependencies for this artifact, so that the skaffold file watcher knows when to rebuild and perform file synchronization.
	Paths []string `yaml:"paths,omitempty" yamltags:"oneOf=dependency"`

	// Ignore specifies the paths that should be ignored by skaffold's file watcher. If a file exists in both `paths` and in `ignore`, it will be ignored, and will be excluded from both rebuilds and file synchronization.
	// Will only work in conjunction with `paths`.
	Ignore []string `yaml:"ignore,omitempty"`
}

// CustomTest describes the custom test command provided by the user.
// Custom tests are run after an image build whenever build or test dependencies are changed.
type CustomTest struct {
	// Command is the custom command to be executed.  If the command exits with a non-zero return
	// code, the test will be considered to have failed.
	Command string `yaml:"command" yamltags:"required"`

	// TimeoutSeconds sets the wait time for skaffold for the command to complete.
	// If unset or 0, Skaffold will wait until the command completes.
	TimeoutSeconds int `yaml:"timeoutSeconds,omitempty"`

	// Dependencies are additional test-specific file dependencies; changes to these files will re-run this test.
	Dependencies *CustomTestDependencies `yaml:"dependencies,omitempty"`
}

// CustomTestDependencies is used to specify dependencies for custom test command.
// `paths` should be specified for file watching to work as expected.
type CustomTestDependencies struct {
	// Command represents a command that skaffold executes to obtain dependencies. The output of this command *must* be a valid JSON array.
	Command string `yaml:"command,omitempty" yamltags:"oneOf=dependency"`

	// Paths locates the file dependencies for the command relative to workspace.
	// Paths should be set to the file dependencies for this command, so that the skaffold file watcher knows when to retest and perform file synchronization.
	// For example: `["src/test/**"]`
	Paths []string `yaml:"paths,omitempty" yamltags:"oneOf=dependency"`

	// Ignore specifies the paths that should be ignored by skaffold's file watcher. If a file exists in both `paths` and in `ignore`, it will be ignored, and will be excluded from both retest and file synchronization.
	// Will only work in conjunction with `paths`.
	Ignore []string `yaml:"ignore,omitempty"`
}

// DockerfileDependency *beta* is used to specify a custom build artifact that is built from a Dockerfile. This allows skaffold to determine dependencies from the Dockerfile.
type DockerfileDependency struct {
	// Path locates the Dockerfile relative to workspace.
	Path string `yaml:"path,omitempty"`

	// BuildArgs are key/value pairs used to resolve values of `ARG` instructions in a Dockerfile.
	// Values can be constants or environment variables via the go template syntax.
	// For example: `{"key1": "value1", "key2": "value2", "key3": "'{{.ENV_VARIABLE}}'"}`.
	BuildArgs map[string]*string `yaml:"buildArgs,omitempty"`
}

// KanikoArtifact describes an artifact built from a Dockerfile,
// with kaniko.
type KanikoArtifact struct {

	// Cleanup to clean the filesystem at the end of the build.
	Cleanup bool `yaml:"cleanup,omitempty"`

	// Insecure if you want to push images to a plain HTTP registry.
	Insecure bool `yaml:"insecure,omitempty"`

	// InsecurePull if you want to pull images from a plain HTTP registry.
	InsecurePull bool `yaml:"insecurePull,omitempty"`

	// NoPush if you only want to build the image, without pushing to a registry.
	NoPush bool `yaml:"noPush,omitempty"`

	// Force building outside of a container.
	Force bool `yaml:"force,omitempty"`

	// LogTimestamp to add timestamps to log format.
	LogTimestamp bool `yaml:"logTimestamp,omitempty"`

	// Reproducible is used to strip timestamps out of the built image.
	Reproducible bool `yaml:"reproducible,omitempty"`

	// SingleSnapshot is takes a single snapshot of the filesystem at the end of the build.
	// So only one layer will be appended to the base image.
	SingleSnapshot bool `yaml:"singleSnapshot,omitempty"`

	// SkipTLS skips TLS certificate validation when pushing to a registry.
	SkipTLS bool `yaml:"skipTLS,omitempty"`

	// SkipTLSVerifyPull skips TLS certificate validation when pulling from a registry.
	SkipTLSVerifyPull bool `yaml:"skipTLSVerifyPull,omitempty"`

	// SkipUnusedStages builds only used stages if defined to true.
	// Otherwise it builds by default all stages, even the unnecessaries ones until it reaches the target stage / end of Dockerfile.
	SkipUnusedStages bool `yaml:"skipUnusedStages,omitempty"`

	// UseNewRun to Use the experimental run implementation for detecting changes without requiring file system snapshots.
	// In some cases, this may improve build performance by 75%.
	UseNewRun bool `yaml:"useNewRun,omitempty"`

	// WhitelistVarRun is used to ignore `/var/run` when taking image snapshot.
	// Set it to false to preserve /var/run/* in destination image.
	WhitelistVarRun bool `yaml:"whitelistVarRun,omitempty"`

	// DockerfilePath locates the Dockerfile relative to workspace.
	// Defaults to `Dockerfile`.
	DockerfilePath string `yaml:"dockerfile,omitempty"`

	// Target is to indicate which build stage is the target build stage.
	Target string `yaml:"target,omitempty"`

	// InitImage is the image used to run init container which mounts kaniko context.
	InitImage string `yaml:"initImage,omitempty"`

	// Image is the Docker image used by the Kaniko pod.
	// Defaults to the latest released version of `gcr.io/kaniko-project/executor`.
	Image string `yaml:"image,omitempty"`

	// DigestFile to specify a file in the container. This file will receive the digest of a built image.
	// This can be used to automatically track the exact image built by kaniko.
	DigestFile string `yaml:"digestFile,omitempty"`

	// ImageFSExtractRetry is the number of retries that should happen for extracting an image filesystem.
	ImageFSExtractRetry string `yaml:"imageFSExtractRetry,omitempty"`

	// ImageNameWithDigestFile specify a file to save the image name with digest of the built image to.
	ImageNameWithDigestFile string `yaml:"imageNameWithDigestFile,omitempty"`

	// LogFormat <text|color|json> to set the log format.
	LogFormat string `yaml:"logFormat,omitempty"`

	// OCILayoutPath is to specify a directory in the container where the OCI image layout of a built image will be placed.
	// This can be used to automatically track the exact image built by kaniko.
	OCILayoutPath string `yaml:"ociLayoutPath,omitempty"`

	// RegistryMirror if you want to use a registry mirror instead of default `index.docker.io`.
	RegistryMirror string `yaml:"registryMirror,omitempty"`

	// SnapshotMode is how Kaniko will snapshot the filesystem.
	SnapshotMode string `yaml:"snapshotMode,omitempty"`

	// PushRetry Set this flag to the number of retries that should happen for the push of an image to a remote destination.
	PushRetry string `yaml:"pushRetry,omitempty"`

	// TarPath is path to save the image as a tarball at path instead of pushing the image.
	TarPath string `yaml:"tarPath,omitempty"`

	// Verbosity <panic|fatal|error|warn|info|debug|trace> to set the logging level.
	Verbosity string `yaml:"verbosity,omitempty"`

	// InsecureRegistry is to use plain HTTP requests when accessing a registry.
	InsecureRegistry []string `yaml:"insecureRegistry,omitempty"`

	// SkipTLSVerifyRegistry skips TLS certificate validation when accessing a registry.
	SkipTLSVerifyRegistry []string `yaml:"skipTLSVerifyRegistry,omitempty"`

	// Env are environment variables passed to the kaniko pod.
	// It also accepts environment variables via the go template syntax.
	// For example: `[{"name": "key1", "value": "value1"}, {"name": "key2", "value": "value2"}, {"name": "key3", "value": "'{{.ENV_VARIABLE}}'"}]`.
	Env []v1.EnvVar `yaml:"env,omitempty"`

	// Cache configures Kaniko caching. If a cache is specified, Kaniko will
	// use a remote cache which will speed up builds.
	Cache *KanikoCache `yaml:"cache,omitempty"`

	// RegistryCertificate is to provide a certificate for TLS communication with a given registry.
	// my.registry.url: /path/to/the/certificate.cert is the expected format.
	RegistryCertificate map[string]*string `yaml:"registryCertificate,omitempty"`

	// Label key: value to set some metadata to the final image.
	// This is equivalent as using the LABEL within the Dockerfile.
	Label map[string]*string `yaml:"label,omitempty"`

	// BuildArgs are arguments passed to the docker build.
	// It also accepts environment variables and generated values via the go template syntax.
	// Exposed generated values: IMAGE_REPO, IMAGE_NAME, IMAGE_TAG.
	// For example: `{"key1": "value1", "key2": "value2", "key3": "'{{.ENV_VARIABLE}}'"}`.
	BuildArgs map[string]*string `yaml:"buildArgs,omitempty"`

	// VolumeMounts are volume mounts passed to kaniko pod.
	VolumeMounts []v1.VolumeMount `yaml:"volumeMounts,omitempty"`
}

// DockerArtifact describes an artifact built from a Dockerfile,
// usually using `docker build`.
type DockerArtifact struct {
	// DockerfilePath locates the Dockerfile relative to workspace.
	// Defaults to `Dockerfile`.
	DockerfilePath string `yaml:"dockerfile,omitempty"`

	// Target is the Dockerfile target name to build.
	Target string `yaml:"target,omitempty"`

	// BuildArgs are arguments passed to the docker build.
	// For example: `{"key1": "value1", "key2": "{{ .ENV_VAR }}"}`.
	BuildArgs map[string]*string `yaml:"buildArgs,omitempty"`

	// NetworkMode is passed through to docker and overrides the
	// network configuration of docker builder. If unset, use whatever
	// is configured in the underlying docker daemon. Valid modes are
	// `host`: use the host's networking stack.
	// `bridge`: use the bridged network configuration.
	// `container:<name|id>`: reuse another container's network stack.
	// `none`: no networking in the container.
	NetworkMode string `yaml:"network,omitempty"`

	// AddHost lists add host.
	// For example: `["host1:ip1", "host2:ip2"]`.
	AddHost []string `yaml:"addHost,omitempty"`

	// CacheFrom lists the Docker images used as cache sources.
	// For example: `["golang:1.10.1-alpine3.7", "alpine:3.7"]`.
	CacheFrom []string `yaml:"cacheFrom,omitempty"`

	// CliFlags are any additional flags to pass to the local daemon during a build.
	// These flags are only used during a build through the Docker CLI.
	CliFlags []string `yaml:"cliFlags,omitempty"`

	// NoCache used to pass in --no-cache to docker build to prevent caching.
	NoCache bool `yaml:"noCache,omitempty"`

	// Squash is used to pass in --squash to docker build to squash docker image layers into single layer.
	Squash bool `yaml:"squash,omitempty"`

	// Secret contains information about a local secret passed to `docker build`,
	// along with optional destination information.
	Secret *DockerSecret `yaml:"secret,omitempty"`

	// SSH is used to pass in --ssh to docker build to use SSH agent. Format is "default|<id>[=<socket>|<key>[,<key>]]".
	SSH string `yaml:"ssh,omitempty"`
}

// DockerSecret contains information about a local secret passed to `docker build`,
// along with optional destination information.
type DockerSecret struct {
	// ID is the id of the secret.
	ID string `yaml:"id,omitempty" yamltags:"required"`

	// Source is the path to the secret on the host machine.
	Source string `yaml:"src,omitempty"`
}

// BazelArtifact describes an artifact built with [Bazel](https://bazel.build/).
type BazelArtifact struct {
	// BuildTarget is the `bazel build` target to run.
	// For example: `//:skaffold_example.tar`.
	BuildTarget string `yaml:"target,omitempty" yamltags:"required"`

	// BuildArgs are additional args to pass to `bazel build`.
	// For example: `["-flag", "--otherflag"]`.
	BuildArgs []string `yaml:"args,omitempty"`
}

// JibArtifact builds images using the
// [Jib plugins for Maven and Gradle](https://github.com/GoogleContainerTools/jib/).
type JibArtifact struct {
	// Project selects which sub-project to build for multi-module builds.
	Project string `yaml:"project,omitempty"`

	// Flags are additional build flags passed to the builder.
	// For example: `["--no-build-cache"]`.
	Flags []string `yaml:"args,omitempty"`

	// Type the Jib builder type; normally determined automatically. Valid types are
	// `maven`: for Maven.
	// `gradle`: for Gradle.
	Type string `yaml:"type,omitempty"`

	// BaseImage overrides the configured jib base image.
	BaseImage string `yaml:"fromImage,omitempty"`
}

// BuildHooks describes the list of lifecycle hooks to execute before and after each artifact build step.
type BuildHooks struct {
	// PreHooks describes the list of lifecycle hooks to execute *before* each artifact build step.
	PreHooks []HostHook `yaml:"before,omitempty"`
	// PostHooks describes the list of lifecycle hooks to execute *after* each artifact build step.
	PostHooks []HostHook `yaml:"after,omitempty"`
}

// SyncHookItem describes a single lifecycle hook to execute before or after each artifact sync step.
type SyncHookItem struct {
	// HostHook describes a single lifecycle hook to run on the host machine.
	HostHook *HostHook `yaml:"host,omitempty" yamltags:"oneOf=sync_hook"`
	// ContainerHook describes a single lifecycle hook to run on a container.
	ContainerHook *ContainerHook `yaml:"container,omitempty" yamltags:"oneOf=sync_hook"`
}

// SyncHooks describes the list of lifecycle hooks to execute before and after each artifact sync step.
type SyncHooks struct {
	// PreHooks describes the list of lifecycle hooks to execute *before* each artifact sync step.
	PreHooks []SyncHookItem `yaml:"before,omitempty"`
	// PostHooks describes the list of lifecycle hooks to execute *after* each artifact sync step.
	PostHooks []SyncHookItem `yaml:"after,omitempty"`
}

// DeployHookItem describes a single lifecycle hook to execute before or after each deployer step.
type DeployHookItem struct {
	// HostHook describes a single lifecycle hook to run on the host machine.
	HostHook *HostHook `yaml:"host,omitempty" yamltags:"oneOf=deploy_hook"`
	// ContainerHook describes a single lifecycle hook to run on a container.
	ContainerHook *NamedContainerHook `yaml:"container,omitempty" yamltags:"oneOf=deploy_hook"`
}

// DeployHooks describes the list of lifecycle hooks to execute before and after each deployer step.
type DeployHooks struct {
	// PreHooks describes the list of lifecycle hooks to execute *before* each deployer step. Container hooks will only run if the container exists from a previous deployment step (for instance the successive iterations of a dev-loop during `skaffold dev`).
	PreHooks []DeployHookItem `yaml:"before,omitempty"`
	// PostHooks describes the list of lifecycle hooks to execute *after* each deployer step.
	PostHooks []DeployHookItem `yaml:"after,omitempty"`
}

// HostHook describes a lifecycle hook definition to execute on the host machine.
type HostHook struct {
	// Command is the command to execute.
	Command []string `yaml:"command" yamltags:"required"`
	// OS is an optional slice of operating system names. If the host machine OS is different, then it skips execution.
	OS []string `yaml:"os,omitempty"`
}

// ContainerHook describes a lifecycle hook definition to execute on a container. The container name is inferred from the scope in which this hook is defined.
type ContainerHook struct {
	// Command is the command to execute.
	Command []string `yaml:"command" yamltags:"required"`
}

// NamedContainerHook describes a lifecycle hook definition to execute on a named container.
type NamedContainerHook struct {
	// ContainerHook describes a lifecycle hook definition to execute on a container.
	ContainerHook `yaml:",inline" yamlTags:"skipTrim"`
	// PodName is the name of the pod to execute the command in.
	PodName string `yaml:"podName" yamltags:"required"`
	// ContainerName is the name of the container to execute the command in.
	ContainerName string `yaml:"containerName,omitempty"`
}

// UnmarshalYAML provides a custom unmarshaller to deal with
// https://github.com/GoogleContainerTools/skaffold/issues/4175
func (clusterDetails *ClusterDetails) UnmarshalYAML(value *yaml.Node) error {
	// We do this as follows
	// 1. We zero out the fields in the node that require custom processing
	// 2. We unmarshal all the non special fields using the aliased type resource
	//    we use an alias type to avoid recursion caused by invoking this function infinitely
	// 3. We deserialize the special fields as required.
	type ClusterDetailsForUnmarshaling ClusterDetails

	volumes, remaining, err := util.UnmarshalClusterVolumes(value)

	if err != nil {
		return err
	}

	// Unmarshal the remaining values
	aux := (*ClusterDetailsForUnmarshaling)(clusterDetails)
	err = yaml.Unmarshal(remaining, aux)

	if err != nil {
		return err
	}

	clusterDetails.Volumes = volumes
	return nil
}

// UnmarshalYAML provides a custom unmarshaller to deal with
// https://github.com/GoogleContainerTools/skaffold/issues/4175
func (ka *KanikoArtifact) UnmarshalYAML(value *yaml.Node) error {
	// We do this as follows
	// 1. We zero out the fields in the node that require custom processing
	// 2. We unmarshal all the non special fields using the aliased type resource
	//    we use an alias type to avoid recursion caused by invoking this function infinitely
	// 3. We deserialize the special fields as required.
	type KanikoArtifactForUnmarshaling KanikoArtifact

	mounts, remaining, err := util.UnmarshalKanikoArtifact(value)

	if err != nil {
		return err
	}

	// Unmarshal the remaining values
	aux := (*KanikoArtifactForUnmarshaling)(ka)
	err = yaml.Unmarshal(remaining, aux)

	if err != nil {
		return err
	}

	ka.VolumeMounts = mounts
	return nil
}

// MarshalYAML provides a custom marshaller to deal with
// https://github.com/GoogleContainerTools/skaffold/issues/4175
func (clusterDetails *ClusterDetails) MarshalYAML() (interface{}, error) {
	// We do this as follows
	// 1. We zero out the fields in the node that require custom processing
	// 2. We marshall all the non special fields using the aliased type resource
	//    we use an alias type to avoid recursion caused by invoking this function infinitely
	// 3. We unmarshal to a map
	// 4. We marshal the special fields to json and unmarshal to a map
	//    * This leverages the json struct annotations to marshal as expected
	// 5. We combine the two maps and return
	type ClusterDetailsForUnmarshaling ClusterDetails

	// Marshal volumes to a list. Use json because the Kubernetes resources have json annotations.
	volumes := clusterDetails.Volumes

	j, err := json.Marshal(volumes)

	if err != nil {
		return err, nil
	}

	vList := []interface{}{}

	if err := json.Unmarshal(j, &vList); err != nil {
		return nil, err
	}

	// Make a deep copy of clusterDetails because we need to zero out volumes and we don't want to modify the
	// current object.
	aux := &ClusterDetailsForUnmarshaling{}

	b, err := json.Marshal(clusterDetails)

	if err != nil {
		return nil, err
	}

	if err := json.Unmarshal(b, aux); err != nil {
		return nil, err
	}

	aux.Volumes = nil

	marshaled, err := yaml.Marshal(aux)

	if err != nil {
		return nil, err
	}

	m := map[string]interface{}{}

	err = yaml.Unmarshal(marshaled, m)

	if len(vList) > 0 {
		m["volumes"] = vList
	}
	return m, err
}

// MarshalYAML provides a custom marshaller to deal with
// https://github.com/GoogleContainerTools/skaffold/issues/4175
func (ka *KanikoArtifact) MarshalYAML() (interface{}, error) {
	// We do this as follows
	// 1. We zero out the fields in the node that require custom processing
	// 2. We marshal all the non special fields using the aliased type resource
	//    we use an alias type to avoid recursion caused by invoking this function infinitely
	// 3. We unmarshal to a map
	// 4. We marshal the special fields to json and unmarshal to a map
	//    * This leverages the json struct annotations to marshal as expected
	// 5. We combine the two maps and return
	type KanikoArtifactForUnmarshaling KanikoArtifact

	// Marshal volumes to a map. User json because the Kubernetes resources have json annotations.
	volumeMounts := ka.VolumeMounts

	j, err := json.Marshal(volumeMounts)

	if err != nil {
		return err, nil
	}

	vList := []interface{}{}

	if err := json.Unmarshal(j, &vList); err != nil {
		return nil, err
	}

	// Make a deep copy of kanikoArtifact because we need to zero out volumeMounts and we don't want to modify the
	// current object.
	aux := &KanikoArtifactForUnmarshaling{}

	b, err := json.Marshal(ka)

	if err != nil {
		return nil, err
	}

	if err := json.Unmarshal(b, aux); err != nil {
		return nil, err
	}
	aux.VolumeMounts = nil

	marshaled, err := yaml.Marshal(aux)

	if err != nil {
		return nil, err
	}

	m := map[string]interface{}{}

	err = yaml.Unmarshal(marshaled, m)

	if len(vList) > 0 {
		m["volumeMounts"] = vList
	}
	return m, err
}<|MERGE_RESOLUTION|>--- conflicted
+++ resolved
@@ -25,11 +25,7 @@
 	"github.com/GoogleContainerTools/skaffold/pkg/skaffold/schema/util"
 )
 
-<<<<<<< HEAD
 // This config version is not yet released, it is SAFE TO MODIFY the structs in this file.
-=======
-// !!! WARNING !!! This config version is already released, please DO NOT MODIFY the structs in this file.
->>>>>>> dd7e764d
 const Version string = "skaffold/v2beta21"
 
 // NewSkaffoldConfig creates a SkaffoldConfig
