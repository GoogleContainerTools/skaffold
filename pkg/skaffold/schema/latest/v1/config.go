--- conflicted
+++ resolved
@@ -1397,11 +1397,7 @@
 // NamedContainerHook describes a lifecycle hook definition to execute on a named container.
 type NamedContainerHook struct {
 	// ContainerHook describes a lifecycle hook definition to execute on a container.
-<<<<<<< HEAD
-	ContainerHook `yaml:",inline" yamltags:"skipTrim"`
-=======
 	ContainerHook `yaml:",inline" yamlTags:"skipTrim"`
->>>>>>> 84367d9a
 	// PodName is the name of the pod to execute the command in.
 	PodName string `yaml:"podName" yamltags:"required"`
 	// ContainerName is the name of the container to execute the command in.
