/*
Copyright 2018 The Skaffold Authors

Licensed under the Apache License, Version 2.0 (the "License");
you may not use this file except in compliance with the License.
You may obtain a copy of the License at

    http://www.apache.org/licenses/LICENSE-2.0

Unless required by applicable law or agreed to in writing, software
distributed under the License is distributed on an "AS IS" BASIS,
WITHOUT WARRANTIES OR CONDITIONS OF ANY KIND, either express or implied.
See the License for the specific language governing permissions and
limitations under the License.
*/

package latest

import (
	"github.com/GoogleContainerTools/skaffold/pkg/skaffold/schema/util"
	"github.com/pkg/errors"
	yaml "gopkg.in/yaml.v2"
)

const Version string = "skaffold/v1alpha4"

// NewSkaffoldPipeline creates a SkaffoldPipeline
func NewSkaffoldPipeline() util.VersionedConfig {
	return new(SkaffoldPipeline)
}

// SkaffoldPipeline defines the pipeline configuration for skaffold
// +k8s:openapi-gen=true
type SkaffoldPipeline struct {
	//apiVersion defines the version of the Pipeline API for skaffold
	APIVersion string `yaml:"apiVersion" json:"apiVersion"`
	//kind should be SkaffoldPipeline
	Kind string `yaml:"kind" json:"kind"`

<<<<<<< HEAD
	Build    BuildConfig  `yaml:"build,omitempty" json:"build,omitempty"`
	Test     []TestCase   `yaml:"test,omitempty" json:"test,omitempty"`
	Deploy   DeployConfig `yaml:"deploy,omitempty" json:"deploy,omitempty"`
	Profiles []Profile    `yaml:"profiles,omitempty" json:"profiles,omitempty"`
=======
	Build    BuildConfig  `yaml:"build,omitempty"`
	Test     []*TestCase  `yaml:"test,omitempty"`
	Deploy   DeployConfig `yaml:"deploy,omitempty"`
	Profiles []Profile    `yaml:"profiles,omitempty"`
>>>>>>> 3c275201
}

func (c *SkaffoldPipeline) GetVersion() string {
	return c.APIVersion
}

// BuildConfig contains all the configuration for the build steps
// +k8s:openapi-gen=true
type BuildConfig struct {
	Artifacts []*Artifact `yaml:"artifacts,omitempty" json:"artifacts,omitempty"`
	TagPolicy TagPolicy   `yaml:"tagPolicy,omitempty" json:"tagPolicy,omitempty"`
	BuildType `yaml:",inline" json:",inline"`
}

// TagPolicy contains all the configuration for the tagging step
// +k8s:openapi-gen=true
type TagPolicy struct {
	GitCommit   *GitTagger         `yaml:"gitCommit,omitempty" yamltags:"oneOf=tag" json:"gitCommit,omitempty"`
	Sha256      *ShaTagger         `yaml:"sha256,omitempty" yamltags:"oneOf=tag" json:"sha256,omitempty"`
	EnvTemplate *EnvTemplateTagger `yaml:"envTemplate,omitempty" yamltags:"oneOf=tag" json:"envTemplate,omitempty"`
	DateTime    *DateTimeTagger    `yaml:"dateTime,omitempty" yamltags:"oneOf=tag" json:"dateTime,omitempty"`
}

// ShaTagger contains the configuration for the SHA tagger.
// +k8s:openapi-gen=true
type ShaTagger struct{}

// GitTagger contains the configuration for the git tagger.
// +k8s:openapi-gen=true
type GitTagger struct{}

// EnvTemplateTagger contains the configuration for the envTemplate tagger.
// +k8s:openapi-gen=true
type EnvTemplateTagger struct {
	Template string `yaml:"template,omitempty" json:"template,omitempty"`
}

// DateTimeTagger contains the configuration for the DateTime tagger.
// +k8s:openapi-gen=true
type DateTimeTagger struct {
	Format   string `yaml:"format,omitempty" json:"format,omitempty"`
	Timezone string `yaml:"timezone,omitempty" json:"timezone,omitempty"`
}

// BuildType contains the specific implementation and parameters needed
// for the build step. Only one field should be populated.
// +k8s:openapi-gen=true
type BuildType struct {
	Local               *LocalBuild          `yaml:"local,omitempty" yamltags:"oneOf=build" json:"local,omitempty"`
	GoogleCloudBuild    *GoogleCloudBuild    `yaml:"googleCloudBuild,omitempty" yamltags:"oneOf=build" json:"googleCloudBuild,omitempty"`
	Kaniko              *KanikoBuild         `yaml:"kaniko,omitempty" yamltags:"oneOf=build" json:"kaniko,omitempty"`
	AzureContainerBuild *AzureContainerBuild `yaml:"azureContainerBuild,omitempty" yamltags:"oneOf=build" json:"azureContainerBuild,omitempty"`
}

// LocalBuild contains the fields needed to do a build on the local docker daemon
// and optionally push to a repository.
// +k8s:openapi-gen=true
type LocalBuild struct {
	Push         *bool `yaml:"push,omitempty" json:"push,omitempty"`
	UseDockerCLI bool  `yaml:"useDockerCLI,omitempty" json:"useDockerCLI,omitempty"`
	UseBuildkit  bool  `yaml:"useBuildkit,omitempty" json:"useBuildkit,omitempty"`
}

// GoogleCloudBuild contains the fields needed to do a remote build on
// Google Cloud Build.
// +k8s:openapi-gen=true
type GoogleCloudBuild struct {
	ProjectID   string `yaml:"projectID,omitempty" json:"projectID,omitempty"`
	DiskSizeGb  int64  `yaml:"diskSizeGb,omitempty" json:"diskSizeGb,omitempty"`
	MachineType string `yaml:"machineType,omitempty" json:"machineType,omitempty"`
	Timeout     string `yaml:"timeout,omitempty" json:"timeout,omitempty"`
	DockerImage string `yaml:"dockerImage,omitempty" json:"dockerImage,omitempty"`
}

// LocalDir represents the local directory kaniko build context
// +k8s:openapi-gen=true
type LocalDir struct {
}

// KanikoBuildContext contains the different fields available to specify
// a kaniko build context
// +k8s:openapi-gen=true
type KanikoBuildContext struct {
	GCSBucket string    `yaml:"gcsBucket,omitempty" yamltags:"oneOf=buildContext" json:"gcsBucket,omitempty"`
	LocalDir  *LocalDir `yaml:"localDir,omitempty" yamltags:"oneOf=buildContext" json:"localDir,omitempty"`
}

// KanikoBuild contains the fields needed to do a on-cluster build using
// the kaniko image
// +k8s:openapi-gen=true
type KanikoBuild struct {
	BuildContext   *KanikoBuildContext `yaml:"buildContext,omitempty" json:"buildContext,omitempty"`
	PullSecret     string              `yaml:"pullSecret,omitempty" json:"pullSecret,omitempty"`
	PullSecretName string              `yaml:"pullSecretName,omitempty" json:"pullSecretName,omitempty"`
	Namespace      string              `yaml:"namespace,omitempty" json:"namespace,omitempty"`
	Timeout        string              `yaml:"timeout,omitempty" json:"timeout,omitempty"`
	Image          string              `yaml:"image,omitempty" json:"image,omitempty"`
}

// AzureContainerBuild contains the fields needed to do a build
// on Azure Container Registry
// +k8s:openapi-gen=true
type AzureContainerBuild struct {
	SubscriptionID string `yaml:"subscriptionID,omitempty" json:"subscriptionID,omitempty"`
	ClientID       string `yaml:"clientID,omitempty" json:"clientID,omitempty"`
	ClientSecret   string `yaml:"clientSecret,omitempty" json:"clientSecret,omitempty"`
	TenantID       string `yaml:"tenantID,omitempty" json:"tenantID,omitempty"`
}

// TestCase is a struct containing all the specified test
// configuration for an image.
// +k8s:openapi-gen=true
type TestCase struct {
	Image          string   `yaml:"image" json:"image"`
	StructureTests []string `yaml:"structureTests,omitempty" json:"structureTests,omitempty"`
}

// DeployConfig contains all the configuration needed by the deploy steps
// +k8s:openapi-gen=true
type DeployConfig struct {
	DeployType `yaml:",inline" json:",inline"`
}

// DeployType contains the specific implementation and parameters needed
// for the deploy step. Only one field should be populated.
// +k8s:openapi-gen=true
type DeployType struct {
	Helm      *HelmDeploy      `yaml:"helm,omitempty" yamltags:"oneOf=deploy" json:"helm,omitempty"`
	Kubectl   *KubectlDeploy   `yaml:"kubectl,omitempty" yamltags:"oneOf=deploy" json:"kubectl,omitempty"`
	Kustomize *KustomizeDeploy `yaml:"kustomize,omitempty" yamltags:"oneOf=deploy" json:"kustomize,omitempty"`
}

// KubectlDeploy contains the configuration needed for deploying with `kubectl apply`
// +k8s:openapi-gen=true
type KubectlDeploy struct {
	Manifests       []string     `yaml:"manifests,omitempty" json:"manifests,omitempty"`
	RemoteManifests []string     `yaml:"remoteManifests,omitempty" json:"remoteManifests,omitempty"`
	Flags           KubectlFlags `yaml:"flags,omitempty" json:"flags,omitempty"`
}

// KubectlFlags describes additional options flags that are passed on the command
// line to kubectl either on every command (Global), on creations (Apply)
// or deletions (Delete).
// +k8s:openapi-gen=true
type KubectlFlags struct {
	Global []string `yaml:"global,omitempty" json:"global,omitempty"`
	Apply  []string `yaml:"apply,omitempty" json:"apply,omitempty"`
	Delete []string `yaml:"delete,omitempty" json:"delete,omitempty"`
}

// HelmDeploy contains the configuration needed for deploying with helm
// +k8s:openapi-gen=true
type HelmDeploy struct {
	Releases []HelmRelease `yaml:"releases,omitempty" json:"releases,omitempty"`
}

// KustomizeDeploy contains the configuration needed for deploying with kustomize.
// +k8s:openapi-gen=true
type KustomizeDeploy struct {
	Path  string       `yaml:"path,omitempty" json:"path,omitempty"`
	Flags KubectlFlags `yaml:"flags,omitempty" json:"flags,omitempty"`
}

// +k8s:openapi-gen=true
type HelmRelease struct {
	Name              string                 `yaml:"name,omitempty" json:"name,omitempty"`
	ChartPath         string                 `yaml:"chartPath,omitempty" json:"chartPath,omitempty"`
	ValuesFiles       []string               `yaml:"valuesFiles,omitempty" json:"valuesFiles,omitempty"`
	Values            map[string]string      `yaml:"values,omitempty,omitempty" json:"values,omitempty,omitempty"`
	Namespace         string                 `yaml:"namespace,omitempty" json:"namespace,omitempty"`
	Version           string                 `yaml:"version,omitempty" json:"version,omitempty"`
	SetValues         map[string]string      `yaml:"setValues,omitempty" json:"setValues,omitempty"`
	SetValueTemplates map[string]string      `yaml:"setValueTemplates,omitempty" json:"setValueTemplates,omitempty"`
	Wait              bool                   `yaml:"wait,omitempty" json:"wait,omitempty"`
	RecreatePods      bool                   `yaml:"recreatePods,omitempty" json:"recreatePods,omitempty"`
	Overrides         map[string]interface{} `yaml:"overrides,omitempty" json:"overrides,omitempty"`
	Packaged          *HelmPackaged          `yaml:"packaged,omitempty" json:"packaged,omitempty"`
	ImageStrategy     HelmImageStrategy      `yaml:"imageStrategy,omitempty" json:"imageStrategy,omitempty"`
}

// HelmPackaged represents parameters for packaging helm chart.
// +k8s:openapi-gen=true
type HelmPackaged struct {
	// Version sets the version on the chart to this semver version.
	Version string `yaml:"version,omitempty" json:"version,omitempty"`

	// AppVersion set the appVersion on the chart to this version
	AppVersion string `yaml:"appVersion,omitempty" json:"appVersion,omitempty"`
}

// +k8s:openapi-gen=true
type HelmImageStrategy struct {
	HelmImageConfig `yaml:",inline" json:",inline"`
}

// +k8s:openapi-gen=true
type HelmImageConfig struct {
	FQN  *HelmFQNConfig        `yaml:"fqn,omitempty" json:"fqn,omitempty"`
	Helm *HelmConventionConfig `yaml:"helm,omitempty" json:"helm,omitempty"`
}

// HelmFQNConfig represents image config to use the FullyQualifiedImageName as param to set
// +k8s:openapi-gen=true
type HelmFQNConfig struct {
	Property string `yaml:"property,omitempty" json:"property,omitempty"`
}

// HelmConventionConfig represents image config in the syntax of image.repository and image.tag
// +k8s:openapi-gen=true
type HelmConventionConfig struct {
}

// Artifact represents items that need to be built, along with the context in which
// they should be built.
// +k8s:openapi-gen=true
type Artifact struct {
	Image        string            `yaml:"image,omitempty" json:"image,omitempty"`
	Context      string            `yaml:"context,omitempty" json:"context,omitempty"`
	Sync         map[string]string `yaml:"sync,omitempty" json:"sync,omitempty"`
	ArtifactType `yaml:",inline" json:",inline"`
}

// Profile is additional configuration that overrides default
// configuration when it is activated.
// +k8s:openapi-gen=true
type Profile struct {
<<<<<<< HEAD
	Name   string       `yaml:"name,omitempty" json:"name,omitempty"`
	Build  BuildConfig  `yaml:"build,omitempty" json:"build,omitempty"`
	Test   []TestCase   `yaml:"test,omitempty" json:"test,omitempty"`
	Deploy DeployConfig `yaml:"deploy,omitempty" json:"deploy,omitempty"`
=======
	Name   string       `yaml:"name,omitempty"`
	Build  BuildConfig  `yaml:"build,omitempty"`
	Test   []*TestCase  `yaml:"test,omitempty"`
	Deploy DeployConfig `yaml:"deploy,omitempty"`
>>>>>>> 3c275201
}

// +k8s:openapi-gen=true
type ArtifactType struct {
	Docker    *DockerArtifact    `yaml:"docker,omitempty" yamltags:"oneOf=artifact" json:"docker,omitempty"`
	Bazel     *BazelArtifact     `yaml:"bazel,omitempty" yamltags:"oneOf=artifact" json:"bazel,omitempty"`
	JibMaven  *JibMavenArtifact  `yaml:"jibMaven,omitempty" yamltags:"oneOf=artifact" json:"jibMaven,omitempty"`
	JibGradle *JibGradleArtifact `yaml:"jibGradle,omitempty" yamltags:"oneOf=artifact" json:"jibGradle,omitempty"`
}

// Docker describes an artifact built from a Dockerfile,
// usually using `docker build`.
// +k8s:openapi-gen=true
type DockerArtifact struct {
	Dockerfile string             `yaml:"dockerfile,omitempty" json:"dockerfile,omitempty"`
	BuildArgs  map[string]*string `yaml:"buildArgs,omitempty" json:"buildArgs,omitempty"`
	CacheFrom  []string           `yaml:"cacheFrom,omitempty" json:"cacheFrom,omitempty"`
	Target     string             `yaml:"target,omitempty" json:"target,omitempty"`
}

// Bazel describes an artifact built with Bazel.
// +k8s:openapi-gen=true
type BazelArtifact struct {
	Target string `yaml:"target,omitempty" json:"target,omitempty"`
}

// +k8s:openapi-gen=true
type JibMavenArtifact struct {
	// Only multi-module
	Module  string `yaml:"module" json:"module"`
	Profile string `yaml:"profile" json:"profile"`
}

// +k8s:openapi-gen=true
type JibGradleArtifact struct {
	// Only multi-module
	Project string `yaml:"project" json:"project"`
}

// Parse reads a SkaffoldPipeline from yaml.
func (c *SkaffoldPipeline) Parse(contents []byte, useDefaults bool) error {
	if err := yaml.UnmarshalStrict(contents, c); err != nil {
		return err
	}

	if useDefaults {
		if err := c.SetDefaultValues(); err != nil {
			return errors.Wrap(err, "applying default values")
		}
	}

	return nil
}<|MERGE_RESOLUTION|>--- conflicted
+++ resolved
@@ -37,17 +37,10 @@
 	//kind should be SkaffoldPipeline
 	Kind string `yaml:"kind" json:"kind"`
 
-<<<<<<< HEAD
 	Build    BuildConfig  `yaml:"build,omitempty" json:"build,omitempty"`
-	Test     []TestCase   `yaml:"test,omitempty" json:"test,omitempty"`
+	Test     []*TestCase  `yaml:"test,omitempty" json:"test,omitempty"`
 	Deploy   DeployConfig `yaml:"deploy,omitempty" json:"deploy,omitempty"`
 	Profiles []Profile    `yaml:"profiles,omitempty" json:"profiles,omitempty"`
-=======
-	Build    BuildConfig  `yaml:"build,omitempty"`
-	Test     []*TestCase  `yaml:"test,omitempty"`
-	Deploy   DeployConfig `yaml:"deploy,omitempty"`
-	Profiles []Profile    `yaml:"profiles,omitempty"`
->>>>>>> 3c275201
 }
 
 func (c *SkaffoldPipeline) GetVersion() string {
@@ -274,17 +267,10 @@
 // configuration when it is activated.
 // +k8s:openapi-gen=true
 type Profile struct {
-<<<<<<< HEAD
 	Name   string       `yaml:"name,omitempty" json:"name,omitempty"`
 	Build  BuildConfig  `yaml:"build,omitempty" json:"build,omitempty"`
-	Test   []TestCase   `yaml:"test,omitempty" json:"test,omitempty"`
+	Test   []*TestCase  `yaml:"test,omitempty" json:"test,omitempty"`
 	Deploy DeployConfig `yaml:"deploy,omitempty" json:"deploy,omitempty"`
-=======
-	Name   string       `yaml:"name,omitempty"`
-	Build  BuildConfig  `yaml:"build,omitempty"`
-	Test   []*TestCase  `yaml:"test,omitempty"`
-	Deploy DeployConfig `yaml:"deploy,omitempty"`
->>>>>>> 3c275201
 }
 
 // +k8s:openapi-gen=true
