--- conflicted
+++ resolved
@@ -32,27 +32,6 @@
 
 // SkaffoldOptions are options that are set by command line arguments not included in the config file itself
 type SkaffoldOptions struct {
-<<<<<<< HEAD
-=======
-	ConfigurationFile string
-	Command           string
-	GlobalConfig      string
-	EventLogFile      string
-	RenderOutput      string
-	User              string
-	CustomTag         string
-	Namespace         string
-	CacheFile         string
-	Trigger           string
-	KubeContext       string
-	KubeConfig        string
-	DigestSource      string
-	// TODO(https://github.com/GoogleContainerTools/skaffold/issues/3668):
-	// remove minikubeProfile from here and instead detect it by matching the
-	// kubecontext API Server to minikube profiles
-	MinikubeProfile       string
-	RepoCacheDir          string
->>>>>>> edd1d458
 	Apply                 bool
 	ContainerDebugging    bool
 	Cleanup               bool
@@ -82,14 +61,7 @@
 	AddSkaffoldLabels    bool
 	DetectMinikube       bool
 	IterativeStatusCheck bool
-<<<<<<< HEAD
-	RPCPort              int
-	RPCHTTPPort          int
-	BuildConcurrency     int
-	WatchPollInterval    int
 	ConfigurationFile    string
-	ConfigurationFilter  []string
-	HydratedManifests    []string
 	HydrationDir         string
 	InventoryNamespace   string
 	InventoryID          string
@@ -109,45 +81,29 @@
 	// TODO(https://github.com/GoogleContainerTools/skaffold/issues/3668):
 	// remove minikubeProfile from here and instead detect it by matching the
 	// kubecontext API Server to minikube profiles
-	MinikubeProfile    string
-	RepoCacheDir       string
-	CustomLabels       []string
-	TargetImages       []string
-	Profiles           []string
-	InsecureRegistries []string
-	MakePathsAbsolute  *bool
-	PortForward        PortForwardOptions
-	DefaultRepo        StringOrUndefined
-	PushImages         BoolOrUndefined
-	StatusCheck        BoolOrUndefined
-	Muted              Muted
-	WaitForDeletions   WaitForDeletions
-	SyncRemoteCache    SyncRemoteCacheOption
-	ForceLoadImages    bool
-	WaitForConnection  bool
-=======
-	ForceLoadImages      bool
-	WaitForConnection    bool
-	MakePathsAbsolute    *bool
-	StatusCheck          BoolOrUndefined
-	PortForward          PortForwardOptions
-	DefaultRepo          StringOrUndefined
-	PushImages           BoolOrUndefined
-	CustomLabels         []string
-	TargetImages         []string
-	Profiles             []string
-	InsecureRegistries   []string
-	ConfigurationFilter  []string
-	HydratedManifests    []string
-	Muted                Muted
-	BuildConcurrency     int
-	WatchPollInterval    int
-	RPCPort              IntOrUndefined
-	RPCHTTPPort          IntOrUndefined
+	MinikubeProfile     string
+	RepoCacheDir        string
+	ForceLoadImages     bool
+	WaitForConnection   bool
+	MakePathsAbsolute   *bool
+	StatusCheck         BoolOrUndefined
+	PortForward         PortForwardOptions
+	DefaultRepo         StringOrUndefined
+	PushImages          BoolOrUndefined
+	CustomLabels        []string
+	TargetImages        []string
+	Profiles            []string
+	InsecureRegistries  []string
+	ConfigurationFilter []string
+	HydratedManifests   []string
+	Muted               Muted
+	BuildConcurrency    int
+	WatchPollInterval   int
+	RPCPort             IntOrUndefined
+	RPCHTTPPort         IntOrUndefined
 
 	SyncRemoteCache  SyncRemoteCacheOption
 	WaitForDeletions WaitForDeletions
->>>>>>> edd1d458
 }
 
 type RunMode string
