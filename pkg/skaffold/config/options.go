--- conflicted
+++ resolved
@@ -62,7 +62,6 @@
 	// `CustomLabels` are still applied if this is false. Must only be used in
 	// commands which don't deploy (e.g. `skaffold render`) since the runID
 	// label isn't available.
-<<<<<<< HEAD
 	AddSkaffoldLabels  bool
 	ConfigurationFile  string
 	HydrationDir       string
@@ -97,30 +96,17 @@
 	WatchPollInterval   int
 
 	DefaultRepo       StringOrUndefined
-=======
-	AddSkaffoldLabels bool
->>>>>>> 189a5529
 	MakePathsAbsolute *bool
 	StatusCheck       BoolOrUndefined
 	PortForward       PortForwardOptions
-	DefaultRepo       StringOrUndefined
 	PushImages        BoolOrUndefined
 	Platforms         []string
 	Muted             Muted
-	BuildConcurrency  int
-	WatchPollInterval int
 	RPCPort           IntOrUndefined
 	RPCHTTPPort       IntOrUndefined
-<<<<<<< HEAD
-	StatusCheck       BoolOrUndefined
 	SyncRemoteCache   SyncRemoteCacheOption
 	WaitForDeletions  WaitForDeletions
-=======
-
-	MultiLevelRepo   *bool
-	SyncRemoteCache  SyncRemoteCacheOption
-	WaitForDeletions WaitForDeletions
->>>>>>> 189a5529
+	MultiLevelRepo    *bool
 }
 
 type RunMode string
