/*
Copyright 2019 The Skaffold Authors

Licensed under the Apache License, Version 2.0 (the "License");
you may not use this file except in compliance with the License.
You may obtain a copy of the License at

    http://www.apache.org/licenses/LICENSE-2.0

Unless required by applicable law or agreed to in writing, software
distributed under the License is distributed on an "AS IS" BASIS,
WITHOUT WARRANTIES OR CONDITIONS OF ANY KIND, either express or implied.
See the License for the specific language governing permissions and
limitations under the License.
*/

package config

import (
	"strings"

	"github.com/GoogleContainerTools/skaffold/pkg/skaffold/schema/latest"
)

// PortForwardOptions are options set by the command line for port forwarding
// with additional configuration information as well
type PortForwardOptions struct {
	Enabled     bool
	ForwardPods bool
}

// SkaffoldOptions are options that are set by command line arguments not included
// in the config file itself
type SkaffoldOptions struct {
<<<<<<< HEAD
	ConfigurationFile     string
	GlobalConfig          string
	Cleanup               bool
	Notification          bool
	Tail                  bool
	TailDev               bool
	SkipTests             bool
	CacheArtifacts        bool
	EnableRPC             bool
	Force                 bool
	NoPrune               bool
	NoPruneChildren       bool
	StatusCheck           bool
	AutoBuild             bool
	AutoSync              bool
	AutoDeploy            bool
	RenderOnly            bool
	ProfileAutoActivation bool
	PortForward           PortForwardOptions
	CustomTag             string
	Namespace             string
	CacheFile             string
	Trigger               string
	KubeContext           string
	KubeConfig            string
	WatchPollInterval     int
	DefaultRepo           string
	CustomLabels          []string
	TargetImages          []string
	Profiles              []string
	InsecureRegistries    []string
	Command               string
	RPCPort               int
	RPCHTTPPort           int
=======
	ConfigurationFile  string
	GlobalConfig       string
	Cleanup            bool
	Notification       bool
	Tail               bool
	TailDev            bool
	SkipTests          bool
	CacheArtifacts     bool
	EnableRPC          bool
	Force              bool
	NoPrune            bool
	NoPruneChildren    bool
	StatusCheck        bool
	AutoBuild          bool
	AutoSync           bool
	AutoDeploy         bool
	RenderOnly         bool
	PortForward        PortForwardOptions
	CustomTag          string
	Namespace          string
	CacheFile          string
	Trigger            string
	KubeContext        string
	KubeConfig         string
	WatchPollInterval  int
	DefaultRepo        StringOrUndefined
	CustomLabels       []string
	TargetImages       []string
	Profiles           []string
	InsecureRegistries []string
	Command            string
	RPCPort            int
	RPCHTTPPort        int

>>>>>>> 4da817ea
	// TODO(https://github.com/GoogleContainerTools/skaffold/issues/3668):
	// remove minikubeProfile from here and instead detect it by matching the
	// kubecontext API Server to minikube profiles
	MinikubeProfile string
}

// Prune returns true iff the user did NOT specify the --no-prune flag,
// and the user did NOT specify the --cache-artifacts flag.
func (opts *SkaffoldOptions) Prune() bool {
	return !opts.NoPrune && !opts.CacheArtifacts
}

func (opts *SkaffoldOptions) IsTargetImage(artifact *latest.Artifact) bool {
	if len(opts.TargetImages) == 0 {
		return true
	}

	for _, targetImage := range opts.TargetImages {
		if strings.Contains(artifact.ImageName, targetImage) {
			return true
		}
	}

	return false
}<|MERGE_RESOLUTION|>--- conflicted
+++ resolved
@@ -32,7 +32,6 @@
 // SkaffoldOptions are options that are set by command line arguments not included
 // in the config file itself
 type SkaffoldOptions struct {
-<<<<<<< HEAD
 	ConfigurationFile     string
 	GlobalConfig          string
 	Cleanup               bool
@@ -59,7 +58,7 @@
 	KubeContext           string
 	KubeConfig            string
 	WatchPollInterval     int
-	DefaultRepo           string
+	DefaultRepo           StringOrUndefined
 	CustomLabels          []string
 	TargetImages          []string
 	Profiles              []string
@@ -67,42 +66,6 @@
 	Command               string
 	RPCPort               int
 	RPCHTTPPort           int
-=======
-	ConfigurationFile  string
-	GlobalConfig       string
-	Cleanup            bool
-	Notification       bool
-	Tail               bool
-	TailDev            bool
-	SkipTests          bool
-	CacheArtifacts     bool
-	EnableRPC          bool
-	Force              bool
-	NoPrune            bool
-	NoPruneChildren    bool
-	StatusCheck        bool
-	AutoBuild          bool
-	AutoSync           bool
-	AutoDeploy         bool
-	RenderOnly         bool
-	PortForward        PortForwardOptions
-	CustomTag          string
-	Namespace          string
-	CacheFile          string
-	Trigger            string
-	KubeContext        string
-	KubeConfig         string
-	WatchPollInterval  int
-	DefaultRepo        StringOrUndefined
-	CustomLabels       []string
-	TargetImages       []string
-	Profiles           []string
-	InsecureRegistries []string
-	Command            string
-	RPCPort            int
-	RPCHTTPPort        int
-
->>>>>>> 4da817ea
 	// TODO(https://github.com/GoogleContainerTools/skaffold/issues/3668):
 	// remove minikubeProfile from here and instead detect it by matching the
 	// kubecontext API Server to minikube profiles
