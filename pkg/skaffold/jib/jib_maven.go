/*
Copyright 2019 The Skaffold Authors

Licensed under the Apache License, Version 2.0 (the "License");
you may not use this file except in compliance with the License.
You may obtain a copy of the License at

    http://www.apache.org/licenses/LICENSE-2.0

Unless required by applicable law or agreed to in writing, software
distributed under the License is distributed on an "AS IS" BASIS,
WITHOUT WARRANTIES OR CONDITIONS OF ANY KIND, either express or implied.
See the License for the specific language governing permissions and
limitations under the License.
*/

package jib

import (
	"context"
	"os/exec"

	"github.com/GoogleContainerTools/skaffold/pkg/skaffold/schema/latest"
	"github.com/GoogleContainerTools/skaffold/pkg/skaffold/util"
	"github.com/pkg/errors"
	"github.com/sirupsen/logrus"
)

// MavenCommand stores Maven executable and wrapper name
var MavenCommand = util.CommandWrapper{Executable: "mvn", Wrapper: "mvnw"}

// GetDependenciesMaven finds the source dependencies for the given jib-maven artifact.
// All paths are absolute.
func GetDependenciesMaven(ctx context.Context, workspace string, a *latest.JibMavenArtifact) ([]string, error) {
<<<<<<< HEAD
	deps, err := getDependencies(getCommandMaven(ctx, workspace, a), a.Module)
=======
	deps, err := getDependencies(workspace, getCommandMaven(ctx, workspace, a))
>>>>>>> 37baddd4
	if err != nil {
		return nil, errors.Wrapf(err, "getting jibMaven dependencies")
	}
	logrus.Debugf("Found dependencies for jibMaven artifact: %v", deps)
	return deps, nil
}

func getCommandMaven(ctx context.Context, workspace string, a *latest.JibMavenArtifact) *exec.Cmd {
	args := mavenArgs(a)
	args = append(args, "jib:_skaffold-files-v2", "--quiet")

	return MavenCommand.CreateCommand(ctx, workspace, args)
}

// GenerateMavenArgs generates the arguments to Maven for building the project as an image.
func GenerateMavenArgs(goal string, imageName string, a *latest.JibMavenArtifact, skipTests bool) []string {
	// disable jib's rich progress footer on builds; we could use --batch-mode
	// but it also disables colour which can be helpful
	args := []string{"-Djib.console=plain"}
	args = append(args, mavenArgs(a)...)

	if skipTests {
		args = append(args, "-DskipTests=true")
	}

	if a.Module == "" {
		// single-module project
		args = append(args, "prepare-package", "jib:"+goal)
	} else {
		// multi-module project: we assume `package` is bound to `jib:<goal>`
		args = append(args, "package")
	}

	args = append(args, "-Dimage="+imageName)

	return args
}

func mavenArgs(a *latest.JibMavenArtifact) []string {
	var args []string

	args = append(args, a.Flags...)

	if a.Profile != "" {
		args = append(args, "--activate-profiles", a.Profile)
	}

	if a.Module == "" {
		// single-module project
		args = append(args, "--non-recursive")
	} else {
		// multi-module project
		args = append(args, "--projects", a.Module, "--also-make")
	}

	return args
}<|MERGE_RESOLUTION|>--- conflicted
+++ resolved
@@ -32,11 +32,7 @@
 // GetDependenciesMaven finds the source dependencies for the given jib-maven artifact.
 // All paths are absolute.
 func GetDependenciesMaven(ctx context.Context, workspace string, a *latest.JibMavenArtifact) ([]string, error) {
-<<<<<<< HEAD
-	deps, err := getDependencies(getCommandMaven(ctx, workspace, a), a.Module)
-=======
-	deps, err := getDependencies(workspace, getCommandMaven(ctx, workspace, a))
->>>>>>> 37baddd4
+	deps, err := getDependencies(workspace, getCommandMaven(ctx, workspace, a), a.Module)
 	if err != nil {
 		return nil, errors.Wrapf(err, "getting jibMaven dependencies")
 	}
