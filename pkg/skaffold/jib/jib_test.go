--- conflicted
+++ resolved
@@ -40,78 +40,76 @@
 	dep3 := tmpDir.Path("dep3")
 
 	var tests = []struct {
-<<<<<<< HEAD
-		name          string
-		stdout        string
-		expectedError bool
-		expectedDeps  []string
+		name         string
+		stdout       string
+		shouldErr    bool
+		expectedDeps []string
 	}{
 		{
-			name:          "missing version",
-			stdout:        "BEGIN JIB JSON\n{\"build\":[],\"inputs\":[],\"ignore\":[]}",
-			expectedError: true,
-			expectedDeps:  nil,
-=======
-		stdout       string
-		expectedDeps []string
-		shouldErr    bool
-	}{
-		{
+			name:         "empty",
 			stdout:       "",
+			shouldErr:    true,
 			expectedDeps: nil,
-			shouldErr:    true,
 		},
 		{
+			name:         "missing version",
 			stdout:       "BEGIN JIB JSON\n{\"build\":[],\"inputs\":[],\"ignore\":[]}",
+			shouldErr:    true,
 			expectedDeps: nil,
->>>>>>> c41316ce
 		},
 		{
-			name:          "out of date version",
-			stdout:        "BEGIN JIB JSON\n{\"version\":\"1.0.0\",\"build\":[],\"inputs\":[],\"ignore\":[]}",
-			expectedError: true,
-			expectedDeps:  nil,
+			name:         "out of date version",
+			stdout:       "BEGIN JIB JSON\n{\"version\":\"1.0.0\",\"build\":[],\"inputs\":[],\"ignore\":[]}",
+			shouldErr:    true,
+			expectedDeps: nil,
 		},
 		{
-			name:          "base case",
-			stdout:        "BEGIN JIB JSON\n{\"version\":\"1.3.0\",\"build\":[],\"inputs\":[],\"ignore\":[]}",
-			expectedError: false,
-			expectedDeps:  nil,
+			name:         "base case",
+			stdout:       "BEGIN JIB JSON\n{\"version\":\"1.3.0\",\"build\":[],\"inputs\":[],\"ignore\":[]}",
+			shouldErr:    false,
+			expectedDeps: nil,
 		},
 		{
-			stdout:        fmt.Sprintf("BEGIN JIB JSON\n{\"version\":\"1.3.0\",\"build\":[\"%s\"],\"inputs\":[\"%s\"],\"ignore\":[]}\n", dep1, dep2),
-			expectedError: false,
-			expectedDeps:  []string{"dep1", "dep2"},
+			name:         "file in build and file in input",
+			stdout:       fmt.Sprintf("BEGIN JIB JSON\n{\"version\":\"1.3.0\",\"build\":[\"%s\"],\"inputs\":[\"%s\"],\"ignore\":[]}\n", dep1, dep2),
+			shouldErr:    false,
+			expectedDeps: []string{"dep1", "dep2"},
 		},
 		{
-			stdout:        fmt.Sprintf("BEGIN JIB JSON\n{\"version\":\"1.3.0\",\"build\":[],\"inputs\":[\"%s\"],\"ignore\":[]}\n", dep3),
-			expectedError: false,
-			expectedDeps:  []string{filepath.FromSlash("dep3/fileA"), filepath.FromSlash("dep3/sub/path/fileB")},
+			name:         "dir in input should be expanded",
+			stdout:       fmt.Sprintf("BEGIN JIB JSON\n{\"version\":\"1.3.0\",\"build\":[],\"inputs\":[\"%s\"],\"ignore\":[]}\n", dep3),
+			shouldErr:    false,
+			expectedDeps: []string{filepath.FromSlash("dep3/fileA"), filepath.FromSlash("dep3/sub/path/fileB")},
 		},
 		{
-			stdout:        fmt.Sprintf("BEGIN JIB JSON\n{\"version\":\"1.3.0\",\"build\":[],\"inputs\":[\"%s\",\"%s\",\"%s\"],\"ignore\":[]}\n", dep1, dep2, dep3),
-			expectedError: false,
-			expectedDeps:  []string{"dep1", "dep2", filepath.FromSlash("dep3/fileA"), filepath.FromSlash("dep3/sub/path/fileB")},
+			name:         "files and dir in input should be expanded",
+			stdout:       fmt.Sprintf("BEGIN JIB JSON\n{\"version\":\"1.3.0\",\"build\":[],\"inputs\":[\"%s\",\"%s\",\"%s\"],\"ignore\":[]}\n", dep1, dep2, dep3),
+			shouldErr:    false,
+			expectedDeps: []string{"dep1", "dep2", filepath.FromSlash("dep3/fileA"), filepath.FromSlash("dep3/sub/path/fileB")},
 		},
 		{
-			stdout:        fmt.Sprintf("BEGIN JIB JSON\n{\"version\":\"1.3.0\",\"build\":[],\"inputs\":[\"%s\",\"%s\",\"nonexistent\",\"%s\"],\"ignore\":[]}\n", dep1, dep2, dep3),
-			expectedError: false,
-			expectedDeps:  []string{"dep1", "dep2", filepath.FromSlash("dep3/fileA"), filepath.FromSlash("dep3/sub/path/fileB")},
+			name:         "non-existing files should be ignored",
+			stdout:       fmt.Sprintf("BEGIN JIB JSON\n{\"version\":\"1.3.0\",\"build\":[],\"inputs\":[\"%s\",\"%s\",\"nonexistent\",\"%s\"],\"ignore\":[]}\n", dep1, dep2, dep3),
+			shouldErr:    false,
+			expectedDeps: []string{"dep1", "dep2", filepath.FromSlash("dep3/fileA"), filepath.FromSlash("dep3/sub/path/fileB")},
 		},
 		{
-			stdout:        fmt.Sprintf("BEGIN JIB JSON\n{\"version\":\"1.3.0\",\"build\":[],\"inputs\":[\"%s\",\"%s\"],\"ignore\":[\"%s\"]}\n", dep1, dep2, dep2),
-			expectedError: false,
-			expectedDeps:  []string{"dep1"},
+			name:         "ignored files should not be reported",
+			stdout:       fmt.Sprintf("BEGIN JIB JSON\n{\"version\":\"1.3.0\",\"build\":[],\"inputs\":[\"%s\",\"%s\"],\"ignore\":[\"%s\"]}\n", dep1, dep2, dep2),
+			shouldErr:    false,
+			expectedDeps: []string{"dep1"},
 		},
 		{
-			stdout:        fmt.Sprintf("BEGIN JIB JSON\n{\"version\":\"1.3.0\",\"build\":[\"%s\"],\"inputs\":[\"%s\"],\"ignore\":[\"%s\",\"%s\"]}\n", dep1, dep3, dep1, dep3),
-			expectedError: false,
-			expectedDeps:  nil,
+			name:         "ignored directories should not be reported",
+			stdout:       fmt.Sprintf("BEGIN JIB JSON\n{\"version\":\"1.3.0\",\"build\":[\"%s\"],\"inputs\":[\"%s\"],\"ignore\":[\"%s\",\"%s\"]}\n", dep1, dep3, dep1, dep3),
+			shouldErr:    false,
+			expectedDeps: nil,
 		},
 		{
-			stdout:        fmt.Sprintf("BEGIN JIB JSON\n{\"version\":\"1.3.0\",\"build\":[\"%s\",\"%s\",\"%s\"],\"inputs\":[],\"ignore\":[\"%s\"]}\n", dep1, dep2, dep3, tmpDir.Path("dep3/sub/path")),
-			expectedError: false,
-			expectedDeps:  []string{"dep1", "dep2", filepath.FromSlash("dep3/fileA")},
+			name:         "partial subpaths should be ignored",
+			stdout:       fmt.Sprintf("BEGIN JIB JSON\n{\"version\":\"1.3.0\",\"build\":[\"%s\",\"%s\",\"%s\"],\"inputs\":[],\"ignore\":[\"%s\"]}\n", dep1, dep2, dep3, tmpDir.Path("dep3/sub/path")),
+			shouldErr:    false,
+			expectedDeps: []string{"dep1", "dep2", filepath.FromSlash("dep3/fileA")},
 		},
 	}
 	for _, test := range tests {
@@ -126,16 +124,15 @@
 
 			results, err := getDependencies(tmpDir.Root(), &exec.Cmd{Args: []string{"ignored"}, Dir: tmpDir.Root()}, "test")
 
-<<<<<<< HEAD
-			testutil.CheckErrorAndDeepEqual(t, test.expectedError, err, test.expectedDeps, results)
+			t.CheckErrorAndDeepEqual(test.shouldErr, err, test.expectedDeps, results)
 		})
 	}
 }
 
 func TestCheckJibVersion(t *testing.T) {
 	var tests = []struct {
-		version       string
-		expectedError bool
+		version   string
+		shouldErr bool
 	}{
 		{"", true},
 		{"-1", true},
@@ -151,12 +148,9 @@
 		{"2.0.0", false},
 	}
 	for _, test := range tests {
-		t.Run(test.version, func(t *testing.T) {
+		testutil.Run(t, test.version, func(t *testutil.T) {
 			err := checkJibVersion(test.version)
-			testutil.CheckError(t, test.expectedError, err)
-=======
-			t.CheckErrorAndDeepEqual(test.shouldErr, err, test.expectedDeps, results)
->>>>>>> c41316ce
+			t.CheckError(test.shouldErr, err)
 		})
 	}
 }