/*
Copyright 2019 The Skaffold Authors

Licensed under the Apache License, Version 2.0 (the "License");
you may not use this file except in compliance with the License.
You may obtain a copy of the License at

    http://www.apache.org/licenses/LICENSE-2.0

Unless required by applicable law or agreed to in writing, software
distributed under the License is distributed on an "AS IS" BASIS,
WITHOUT WARRANTIES OR CONDITIONS OF ANY KIND, either express or implied.
See the License for the specific language governing permissions and
limitations under the License.
*/

package custom

import (
	"context"
	"encoding/json"
	"fmt"
	"os/exec"
	"strings"

	"github.com/GoogleContainerTools/skaffold/pkg/skaffold/build/list"
	"github.com/GoogleContainerTools/skaffold/pkg/skaffold/docker"
	latestV1 "github.com/GoogleContainerTools/skaffold/pkg/skaffold/schema/latest/v1"
	"github.com/GoogleContainerTools/skaffold/pkg/skaffold/util"
)

// GetDependencies returns dependencies listed for a custom artifact
func GetDependencies(ctx context.Context, workspace string, artifactName string, a *latestV1.CustomArtifact, cfg docker.Config) ([]string, error) {
	switch {
	case a.Dependencies.Dockerfile != nil:
		return docker.GetDependencies(ctx, getDockerBuildConfig(workspace, artifactName, a), cfg)

	case a.Dependencies.Command != "":
		split := strings.Split(a.Dependencies.Command, " ")
		cmd := exec.CommandContext(ctx, split[0], split[1:]...)
<<<<<<< HEAD
		cmd.Dir = workspace
		output, err := util.RunCmdOut(cmd)
=======
		output, err := util.RunCmdOut(ctx, cmd)
>>>>>>> 8303f00d
		if err != nil {
			return nil, fmt.Errorf("getting dependencies from command: %q: %w", a.Dependencies.Command, err)
		}
		var deps []string
		if err := json.Unmarshal(output, &deps); err != nil {
			return nil, fmt.Errorf("unmarshalling dependency output into string array: %w", err)
		}
		return deps, nil

	default:
		return list.Files(workspace, a.Dependencies.Paths, a.Dependencies.Ignore)
	}
}

func getDockerBuildConfig(ws string, artifact string, a *latestV1.CustomArtifact) docker.BuildConfig {
	dockerfile := a.Dependencies.Dockerfile
	return docker.NewBuildConfig(ws, artifact, dockerfile.Path, dockerfile.BuildArgs)
}<|MERGE_RESOLUTION|>--- conflicted
+++ resolved
@@ -38,12 +38,8 @@
 	case a.Dependencies.Command != "":
 		split := strings.Split(a.Dependencies.Command, " ")
 		cmd := exec.CommandContext(ctx, split[0], split[1:]...)
-<<<<<<< HEAD
 		cmd.Dir = workspace
-		output, err := util.RunCmdOut(cmd)
-=======
 		output, err := util.RunCmdOut(ctx, cmd)
->>>>>>> 8303f00d
 		if err != nil {
 			return nil, fmt.Errorf("getting dependencies from command: %q: %w", a.Dependencies.Command, err)
 		}
