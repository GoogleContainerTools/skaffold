/*
Copyright 2019 The Skaffold Authors

Licensed under the Apache License, Version 2.0 (the "License");
you may not use this file except in compliance with the License.
You may obtain a copy of the License at

    http://www.apache.org/licenses/LICENSE-2.0

Unless required by applicable law or agreed to in writing, software
distributed under the License is distributed on an "AS IS" BASIS,
WITHOUT WARRANTIES OR CONDITIONS OF ANY KIND, either express or implied.
See the License for the specific language governing permissions and
limitations under the License.
*/

package buildpacks

import (
	"context"
	"io"
	"io/ioutil"
	"testing"

	"github.com/buildpacks/pack"

	"github.com/GoogleContainerTools/skaffold/pkg/skaffold/docker"
	"github.com/GoogleContainerTools/skaffold/pkg/skaffold/schema/latest"
	"github.com/GoogleContainerTools/skaffold/testutil"
)

type fakePack struct {
	Opts pack.BuildOptions
}

func (f *fakePack) runPack(_ context.Context, _ io.Writer, opts pack.BuildOptions) error {
	f.Opts = opts
	return nil
}

func TestBuild(t *testing.T) {
	tests := []struct {
		description     string
		artifact        *latest.Artifact
		tag             string
		api             *testutil.FakeAPIClient
		pushImages      bool
		devMode         bool
		shouldErr       bool
		expectedOptions *pack.BuildOptions
	}{
		{
			description: "success",
			artifact:    buildpacksArtifact("my/builder", "my/run"),
			tag:         "img:tag",
			api:         &testutil.FakeAPIClient{},
			expectedOptions: &pack.BuildOptions{
				AppPath:  ".",
				Builder:  "my/builder",
				RunImage: "my/run",
				Env:      map[string]string{},
				Image:    "img:latest",
			},
		},
		{
<<<<<<< HEAD
			description: "success with buildpacks",
			artifact: &latest.BuildpackArtifact{
				Builder:      "my/otherBuilder",
				RunImage:     "my/otherRun",
				Buildpacks:   []string{"my/buildpack", "my/otherBuildpack"},
				Dependencies: defaultBuildpackDependencies(),
			},
			tag: "img:tag",
			api: &testutil.FakeAPIClient{},
			expectedOptions: &pack.BuildOptions{
				AppPath:    ".",
				Builder:    "my/otherBuilder",
				RunImage:   "my/otherRun",
				Buildpacks: []string{"my/buildpack", "my/otherBuildpack"},
				Env:        map[string]string{},
				Image:      "img:latest",
			},
		},
		{
			description: "invalid ref",
			artifact: &latest.BuildpackArtifact{
				Builder:      "my/builder",
				RunImage:     "my/run",
				Dependencies: defaultBuildpackDependencies(),
=======
			description: "dev mode",
			artifact:    withSync(&latest.Sync{Infer: []string{"**/*"}}, buildpacksArtifact("another/builder", "another/run")),
			tag:         "img:tag",
			api:         &testutil.FakeAPIClient{},
			devMode:     true,
			expectedOptions: &pack.BuildOptions{
				AppPath:  ".",
				Builder:  "another/builder",
				RunImage: "another/run",
				Env: map[string]string{
					"GOOGLE_DEVMODE": "1",
				},
				Image: "img:latest",
>>>>>>> 749335c1
			},
		},
		{
			description: "dev mode but no sync",
			artifact:    buildpacksArtifact("my/other-builder", "my/run"),
			tag:         "img:tag",
			api:         &testutil.FakeAPIClient{},
			devMode:     true,
			expectedOptions: &pack.BuildOptions{
				AppPath:  ".",
				Builder:  "my/other-builder",
				RunImage: "my/run",
				Env:      map[string]string{},
				Image:    "img:latest",
			},
		},
		{
			description: "invalid ref",
			artifact:    buildpacksArtifact("my/builder", "my/run"),
			tag:         "in valid ref",
			api:         &testutil.FakeAPIClient{},
			shouldErr:   true,
		},
		{
			description: "push error",
			artifact:    buildpacksArtifact("my/builder", "my/run"),
			tag:         "img:tag",
			pushImages:  true,
			api: &testutil.FakeAPIClient{
				ErrImagePush: true,
			},
			shouldErr: true,
		},
		{
			description: "invalid env",
			artifact:    withEnv([]string{"INVALID"}, buildpacksArtifact("my/builder", "my/run")),
			tag:         "img:tag",
			api:         &testutil.FakeAPIClient{},
			shouldErr:   true,
		},
	}
	for _, test := range tests {
		testutil.Run(t, test.description, func(t *testutil.T) {
			t.NewTempDir().Touch("file").Chdir()
			pack := &fakePack{}
			t.Override(&runPackBuildFunc, pack.runPack)

			test.api.
				Add(test.artifact.BuildpackArtifact.Builder, "builderImageID").
				Add(test.artifact.BuildpackArtifact.RunImage, "runImageID").
				Add("img:latest", "builtImageID")
			localDocker := docker.NewLocalDaemon(test.api, nil, false, nil)

			builder := NewArtifactBuilder(localDocker, test.pushImages, test.devMode)
			_, err := builder.Build(context.Background(), ioutil.Discard, test.artifact, test.tag)

			t.CheckError(test.shouldErr, err)
			if test.expectedOptions != nil {
				t.CheckDeepEqual(*test.expectedOptions, pack.Opts)
			}
		})
	}
}

func buildpacksArtifact(builder, runImage string) *latest.Artifact {
	return &latest.Artifact{
		Workspace: ".",
		ArtifactType: latest.ArtifactType{
			BuildpackArtifact: &latest.BuildpackArtifact{
				Builder:  builder,
				RunImage: runImage,
				Dependencies: &latest.BuildpackDependencies{
					Paths: []string{"."},
				},
			},
		},
	}
}

func withEnv(env []string, artifact *latest.Artifact) *latest.Artifact {
	artifact.BuildpackArtifact.Env = env
	return artifact
}

func withSync(sync *latest.Sync, artifact *latest.Artifact) *latest.Artifact {
	artifact.Sync = sync
	return artifact
}<|MERGE_RESOLUTION|>--- conflicted
+++ resolved
@@ -63,16 +63,10 @@
 			},
 		},
 		{
-<<<<<<< HEAD
 			description: "success with buildpacks",
-			artifact: &latest.BuildpackArtifact{
-				Builder:      "my/otherBuilder",
-				RunImage:     "my/otherRun",
-				Buildpacks:   []string{"my/buildpack", "my/otherBuildpack"},
-				Dependencies: defaultBuildpackDependencies(),
-			},
-			tag: "img:tag",
-			api: &testutil.FakeAPIClient{},
+			artifact:    withBuildpacks([]string{"my/buildpack", "my/otherBuildpack"}, buildpacksArtifact("my/otherBuilder", "my/otherRun")),
+			tag:         "img:tag",
+			api:         &testutil.FakeAPIClient{},
 			expectedOptions: &pack.BuildOptions{
 				AppPath:    ".",
 				Builder:    "my/otherBuilder",
@@ -83,12 +77,6 @@
 			},
 		},
 		{
-			description: "invalid ref",
-			artifact: &latest.BuildpackArtifact{
-				Builder:      "my/builder",
-				RunImage:     "my/run",
-				Dependencies: defaultBuildpackDependencies(),
-=======
 			description: "dev mode",
 			artifact:    withSync(&latest.Sync{Infer: []string{"**/*"}}, buildpacksArtifact("another/builder", "another/run")),
 			tag:         "img:tag",
@@ -102,7 +90,6 @@
 					"GOOGLE_DEVMODE": "1",
 				},
 				Image: "img:latest",
->>>>>>> 749335c1
 			},
 		},
 		{
@@ -190,4 +177,9 @@
 func withSync(sync *latest.Sync, artifact *latest.Artifact) *latest.Artifact {
 	artifact.Sync = sync
 	return artifact
+}
+
+func withBuildpacks(buildpacks []string, artifact *latest.Artifact) *latest.Artifact {
+	artifact.BuildpackArtifact.Buildpacks = buildpacks
+	return artifact
 }