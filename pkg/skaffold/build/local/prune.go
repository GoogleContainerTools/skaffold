/*
Copyright 2020 The Skaffold Authors

Licensed under the Apache License, Version 2.0 (the "License");
you may not use this file except in compliance with the License.
You may obtain a copy of the License at

    http://www.apache.org/licenses/LICENSE-2.0

Unless required by applicable law or agreed to in writing, software
distributed under the License is distributed on an "AS IS" BASIS,
WITHOUT WARRANTIES OR CONDITIONS OF ANY KIND, either express or implied.
See the License for the specific language governing permissions and
limitations under the License.
*/

package local

import (
	"context"
	"sort"
	"sync"
	"time"

	"github.com/docker/docker/api/types"
	"github.com/dustin/go-humanize"
	"github.com/sirupsen/logrus"

	"github.com/GoogleContainerTools/skaffold/pkg/skaffold/docker"
	"github.com/GoogleContainerTools/skaffold/pkg/skaffold/schema/latest"
)

const (
	usageRetries       = 5
	usageRetryInterval = 500 * time.Millisecond
)

type pruner struct {
	localDocker   docker.LocalDaemon
	pruneChildren bool
	pruneMutex    sync.Mutex
	prunedImgIDs  map[string]struct{}
}

func newPruner(dockerAPI docker.LocalDaemon, pruneChildren bool) *pruner {
	return &pruner{
		localDocker:   dockerAPI,
		pruneChildren: pruneChildren,
		prunedImgIDs:  make(map[string]struct{}),
	}
}

func (p *pruner) listImages(ctx context.Context, name string) ([]types.ImageSummary, error) {
	imgs, err := p.localDocker.ImageList(ctx, name)
	if err != nil {
		return nil, err
	}
	if len(imgs) < 2 {
		// no need to sort
		return imgs, nil
	}

	sort.Slice(imgs, func(i, j int) bool {
		// reverse sort
		return imgs[i].Created > imgs[j].Created
	})

	return imgs, nil
}

func (p *pruner) cleanup(ctx context.Context, sync bool, artifacts []*latest.Artifact) {
	toPrune := p.collectImagesToPrune(ctx, artifacts)
	if len(toPrune) == 0 {
		return
	}

	if sync {
		err := p.runPrune(ctx, toPrune)
		if err != nil {
			logrus.Debugf("Failed to prune: %v", err)
		}
	} else {
		go func() {
			err := p.runPrune(ctx, toPrune)
			if err != nil {
				logrus.Debugf("Failed to prune: %v", err)
			}
		}()
	}
}

func (p *pruner) asynchronousCleanupOldImages(ctx context.Context, artifacts []*latest.Artifact) {
	p.cleanup(ctx, false /*async*/, artifacts)
}

func (p *pruner) synchronousCleanupOldImages(ctx context.Context, artifacts []*latest.Artifact) {
	p.cleanup(ctx, true /*sync*/, artifacts)
}

func (p *pruner) isPruned(id string) bool {
	p.pruneMutex.Lock()
	defer p.pruneMutex.Unlock()
	_, pruned := p.prunedImgIDs[id]
	return pruned
}

func (p *pruner) runPrune(ctx context.Context, ids []string) error {
	logrus.Debugf("Going to prune: %v", ids)
	// docker API does not support concurrent prune/utilization info request
	// so let's serialize the access to it
	t0 := time.Now()
	p.pruneMutex.Lock()
	logrus.Tracef("Prune mutex wait time: %v", time.Since(t0))
	defer p.pruneMutex.Unlock()

	beforeDu, err := p.diskUsage(ctx)
	if err != nil {
		if ctx.Err() != nil {
			return ctx.Err()
		}
		logrus.Debugf("Failed to get docker usage info: %v", err)
	}

	pruned, err := p.localDocker.Prune(ctx, ids, p.pruneChildren)
	for _, pi := range pruned {
		p.prunedImgIDs[pi] = struct{}{}
	}
	if err != nil {
		return err
	}
	// do not print usage report, if initial 'du' failed
	if beforeDu > 0 {
		afterDu, err := p.diskUsage(ctx)
		if err != nil {
			if ctx.Err() != nil {
				return ctx.Err()
			}
			logrus.Debugf("Failed to get docker usage info: %v", err)
			return nil
		}
		if beforeDu >= afterDu {
			logrus.Infof("%d image(s) pruned. Reclaimed disk space: %s",
				len(ids), humanize.Bytes(beforeDu-afterDu))
		} else {
			logrus.Infof("%d image(s) pruned", len(ids))
		}
	}
	return nil
}

func (p *pruner) collectImagesToPrune(ctx context.Context, artifacts []*latest.Artifact) []string {
	// in case we're trying to build multiple images with the same ref in the same pipeline
	imgNameCount := make(map[string]int)
	for _, a := range artifacts {
		imgNameCount[a.ImageName]++
	}
	imgProcessed := make(map[string]struct{})
	var rt []string
	for _, a := range artifacts {
		if _, ok := imgProcessed[a.ImageName]; ok {
			continue
		}
		imgProcessed[a.ImageName] = struct{}{}

		imgs, err := p.listImages(ctx, a.ImageName)
		if err != nil {
<<<<<<< HEAD
			if ctx.Err() != nil {
				// ctx is done or cancelled or timed out
				// Usually means the process is interrupted
				// Skip logging and return immediately
				// https://github.com/GoogleContainerTools/skaffold/issues/4888
				return []string{}
=======
			switch err {
			case context.Canceled, context.DeadlineExceeded:
				return nil
>>>>>>> 0c519af4
			}
			logrus.Warnf("failed to list images: %v", err)
			continue
		}
		for i := imgNameCount[a.ImageName]; i < len(imgs); i++ {
			rt = append(rt, imgs[i].ID)
		}
	}
	return rt
}

func (p *pruner) diskUsage(ctx context.Context) (uint64, error) {
	for retry := 0; retry < usageRetries-1; retry++ {
		usage, err := p.localDocker.DiskUsage(ctx)
		if err == nil {
			return usage, nil
		}
		if ctx.Err() != nil {
			return 0, ctx.Err()
		}
		// DiskUsage(..) may return "operation in progress" error.
		logrus.Debugf("[%d of %d] failed to get disk usage: %v. Will retry in %v",
			retry, usageRetries, err, usageRetryInterval)
		time.Sleep(usageRetryInterval)
	}

	usage, err := p.localDocker.DiskUsage(ctx)
	if err == nil {
		return usage, nil
	}
	logrus.Debugf("Failed to get usage after: %v. giving up", err)
	return 0, err
}<|MERGE_RESOLUTION|>--- conflicted
+++ resolved
@@ -164,18 +164,13 @@
 
 		imgs, err := p.listImages(ctx, a.ImageName)
 		if err != nil {
-<<<<<<< HEAD
-			if ctx.Err() != nil {
+			switch err {
+			case context.Canceled, context.DeadlineExceeded:
 				// ctx is done or cancelled or timed out
 				// Usually means the process is interrupted
 				// Skip logging and return immediately
 				// https://github.com/GoogleContainerTools/skaffold/issues/4888
 				return []string{}
-=======
-			switch err {
-			case context.Canceled, context.DeadlineExceeded:
-				return nil
->>>>>>> 0c519af4
 			}
 			logrus.Warnf("failed to list images: %v", err)
 			continue
