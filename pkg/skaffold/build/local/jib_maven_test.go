--- conflicted
+++ resolved
@@ -151,66 +151,4 @@
 			}
 		})
 	}
-<<<<<<< HEAD
-=======
-}
-
-func TestMavenVerifyJibPackageGoal(t *testing.T) {
-	tests := []struct {
-		description  string
-		requiredGoal string
-		mavenOutput  string
-		shouldErr    bool
-	}{
-		{
-			description:  "no goals should fail",
-			requiredGoal: "xxx",
-			mavenOutput:  "",
-			shouldErr:    true,
-		},
-		{
-			description:  "no goals should fail; newline stripped",
-			requiredGoal: "xxx",
-			mavenOutput:  "\n",
-			shouldErr:    true,
-		},
-		{
-			description:  "valid goal",
-			requiredGoal: "dockerBuild",
-			mavenOutput:  "dockerBuild",
-			shouldErr:    false,
-		},
-		{
-			description:  "newline stripped",
-			requiredGoal: "dockerBuild",
-			mavenOutput:  "dockerBuild\n",
-			shouldErr:    false,
-		},
-		{
-			description:  "invalid goal",
-			requiredGoal: "dockerBuild",
-			mavenOutput:  "build\n",
-			shouldErr:    true,
-		},
-		{
-			description:  "too many goals",
-			requiredGoal: "dockerBuild",
-			mavenOutput:  "build\ndockerBuild\n",
-			shouldErr:    true,
-		},
-	}
-	for _, test := range tests {
-		testutil.Run(t, test.description, func(t *testutil.T) {
-			t.Override(&util.SkipWrapperCheck, true)
-			t.Override(&util.DefaultExecCommand, t.FakeRunOut(
-				"mvn --quiet --projects module jib:_skaffold-package-goals",
-				test.mavenOutput,
-			))
-
-			err := verifyJibPackageGoal(context.Background(), test.requiredGoal, ".", &latest.JibMavenArtifact{Module: "module"})
-
-			t.CheckError(test.shouldErr, err)
-		})
-	}
->>>>>>> 7a420f1e
 }