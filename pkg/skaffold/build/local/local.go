/*
Copyright 2019 The Skaffold Authors

Licensed under the Apache License, Version 2.0 (the "License");
you may not use this file except in compliance with the License.
You may obtain a copy of the License at

    http://www.apache.org/licenses/LICENSE-2.0

Unless required by applicable law or agreed to in writing, software
distributed under the License is distributed on an "AS IS" BASIS,
WITHOUT WARRANTIES OR CONDITIONS OF ANY KIND, either express or implied.
See the License for the specific language governing permissions and
limitations under the License.
*/

package local

import (
	"context"
	"io"

	"github.com/sirupsen/logrus"

	"github.com/GoogleContainerTools/skaffold/pkg/skaffold/build"
	"github.com/GoogleContainerTools/skaffold/pkg/skaffold/config"
	"github.com/GoogleContainerTools/skaffold/pkg/skaffold/output"
	latestV2 "github.com/GoogleContainerTools/skaffold/pkg/skaffold/schema/latest/v2"
)

// Build runs a docker build on the host and tags the resulting image with
// its checksum. It streams build progress to the writer argument.
func (b *Builder) Build(ctx context.Context, out io.Writer, a *latestV2.Artifact) build.ArtifactBuilder {
	if b.prune {
		b.localPruner.asynchronousCleanupOldImages(ctx, []string{a.ImageName})
	}
	builder := build.WithLogFile(b.buildArtifact, b.muted)
	return builder
}

func (b *Builder) PreBuild(_ context.Context, out io.Writer) error {
	if b.localCluster {
		output.Default.Fprintf(out, "Found [%s] context, using local docker daemon.\n", b.kubeContext)
	}
	return nil
}

func (b *Builder) PostBuild(ctx context.Context, _ io.Writer) error {
	defer b.localDocker.Close()
	if b.prune {
		if b.mode == config.RunModes.Build {
			b.localPruner.synchronousCleanupOldImages(ctx, b.builtImages)
		} else {
			b.localPruner.asynchronousCleanupOldImages(ctx, b.builtImages)
		}
	}
	return nil
}

func (b *Builder) Concurrency() int {
	if b.local.Concurrency == nil {
		return 0
	}
	return *b.local.Concurrency
}

<<<<<<< HEAD
func (b *Builder) buildArtifact(ctx context.Context, out io.Writer, a *latestV2.Artifact, tag string) (string, error) {
=======
func (b *Builder) PushImages() bool {
	return b.pushImages
}

func (b *Builder) buildArtifact(ctx context.Context, out io.Writer, a *latestV1.Artifact, tag string) (string, error) {
>>>>>>> 27271dfc
	digestOrImageID, err := b.runBuildForArtifact(ctx, out, a, tag)
	if err != nil {
		return "", err
	}

	if b.pushImages {
		// only track images for pruning when building with docker
		// if we're pushing a bazel image, it was built directly to the registry
		if a.DockerArtifact != nil {
			imageID, err := b.getImageIDForTag(ctx, tag)
			if err != nil {
				logrus.Warnf("unable to inspect image: built images may not be cleaned up correctly by skaffold")
			}
			if imageID != "" {
				b.builtImages = append(b.builtImages, imageID)
			}
		}

		digest := digestOrImageID
		return build.TagWithDigest(tag, digest), nil
	}

	imageID := digestOrImageID
	b.builtImages = append(b.builtImages, imageID)
	return build.TagWithImageID(ctx, tag, imageID, b.localDocker)
}

func (b *Builder) runBuildForArtifact(ctx context.Context, out io.Writer, a *latestV2.Artifact, tag string) (string, error) {
	if !b.pushImages {
		// All of the builders will rely on a local Docker:
		// + Either to build the image,
		// + Or to docker load it.
		// Let's fail fast if Docker is not available
		if _, err := b.localDocker.ServerVersion(ctx); err != nil {
			return "", err
		}
	}

	builder, err := newPerArtifactBuilder(b, a)
	if err != nil {
		return "", err
	}
	return builder.Build(ctx, out, a, tag)
}

func (b *Builder) getImageIDForTag(ctx context.Context, tag string) (string, error) {
	insp, _, err := b.localDocker.ImageInspectWithRaw(ctx, tag)
	if err != nil {
		return "", err
	}
	return insp.ID, nil
}

func (b *Builder) retrieveExtraEnv() []string {
	return b.localDocker.ExtraEnv()
}<|MERGE_RESOLUTION|>--- conflicted
+++ resolved
@@ -64,15 +64,11 @@
 	return *b.local.Concurrency
 }
 
-<<<<<<< HEAD
-func (b *Builder) buildArtifact(ctx context.Context, out io.Writer, a *latestV2.Artifact, tag string) (string, error) {
-=======
 func (b *Builder) PushImages() bool {
 	return b.pushImages
 }
 
-func (b *Builder) buildArtifact(ctx context.Context, out io.Writer, a *latestV1.Artifact, tag string) (string, error) {
->>>>>>> 27271dfc
+func (b *Builder) buildArtifact(ctx context.Context, out io.Writer, a *latestV2.Artifact, tag string) (string, error) {
 	digestOrImageID, err := b.runBuildForArtifact(ctx, out, a, tag)
 	if err != nil {
 		return "", err
