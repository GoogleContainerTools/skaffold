--- conflicted
+++ resolved
@@ -50,9 +50,7 @@
 	}
 
 	builder := build.WithLogFile(b.buildArtifact, b.muted)
-<<<<<<< HEAD
-
-	rt, err := build.InParallel(ctx, out, tags, artifacts, builder, *b.cfg.Concurrency)
+	rt, err := build.InParallel(ctx, out, tags, artifacts, builder, *b.local.Concurrency)
 
 	if b.prune {
 		if b.mode == config.RunModes.Build {
@@ -63,9 +61,6 @@
 	}
 
 	return rt, err
-=======
-	return build.InParallel(ctx, out, tags, artifacts, builder, *b.local.Concurrency)
->>>>>>> 65583f1a
 }
 
 func (b *Builder) buildArtifact(ctx context.Context, out io.Writer, a *latest.Artifact, tag string) (string, error) {
