--- conflicted
+++ resolved
@@ -45,13 +45,8 @@
 }
 
 // NewBuilder returns an new instance of a local Builder.
-<<<<<<< HEAD
-func NewBuilder(ctx *runcontext.RunContext) (*Builder, error) {
-	localDocker, err := docker.NewAPIClient(ctx.Opts.Prune(), ctx.InsecureRegistries)
-=======
 func NewBuilder(runCtx *runcontext.RunContext) (*Builder, error) {
-	localDocker, err := docker.NewAPIClient(runCtx.Opts.Prune())
->>>>>>> dd0eb852
+	localDocker, err := docker.NewAPIClient(runCtx.Opts.Prune(), runCtx.InsecureRegistries)
 	if err != nil {
 		return nil, errors.Wrap(err, "getting docker client")
 	}
@@ -70,24 +65,14 @@
 	}
 
 	return &Builder{
-<<<<<<< HEAD
-		cfg:                ctx.Cfg.Build.LocalBuild,
-		kubeContext:        ctx.KubeContext,
+		cfg:                runCtx.Cfg.Build.LocalBuild,
+		kubeContext:        runCtx.KubeContext,
 		localDocker:        localDocker,
 		localCluster:       localCluster,
 		pushImages:         pushImages,
-		skipTests:          ctx.Opts.SkipTests,
-		prune:              ctx.Opts.Prune(),
-		insecureRegistries: ctx.InsecureRegistries,
-=======
-		cfg:          runCtx.Cfg.Build.LocalBuild,
-		kubeContext:  runCtx.KubeContext,
-		localDocker:  localDocker,
-		localCluster: localCluster,
-		pushImages:   pushImages,
-		skipTests:    runCtx.Opts.SkipTests,
-		prune:        runCtx.Opts.Prune(),
->>>>>>> dd0eb852
+		skipTests:          runCtx.Opts.SkipTests,
+		prune:              runCtx.Opts.Prune(),
+		insecureRegistries: runCtx.InsecureRegistries,
 	}, nil
 }
 
