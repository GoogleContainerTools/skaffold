/*
Copyright 2020 The Skaffold Authors

Licensed under the Apache License, Version 2.0 (the "License");
you may not use this file except in compliance with the License.
You may obtain a copy of the License at

    http://www.apache.org/licenses/LICENSE-2.0

Unless required by applicable law or agreed to in writing, software
distributed under the License is distributed on an "AS IS" BASIS,
WITHOUT WARRANTIES OR CONDITIONS OF ANY KIND, either express or implied.
See the License for the specific language governing permissions and
limitations under the License.
*/

package build

import (
	"bytes"
	"context"
	"errors"
	"fmt"
	"io"
	"os"
	"path/filepath"
	"strings"
	"testing"

<<<<<<< HEAD
	latestV2 "github.com/GoogleContainerTools/skaffold/pkg/skaffold/schema/latest/v2"
=======
	"github.com/GoogleContainerTools/skaffold/pkg/skaffold/platform"
	latestV1 "github.com/GoogleContainerTools/skaffold/pkg/skaffold/schema/latest/v1"
>>>>>>> 189a5529
	"github.com/GoogleContainerTools/skaffold/testutil"
)

func TestWithLogFile(t *testing.T) {
	logBuildInProgress := "building img with tag img:123"
	logBuildFailed := "failed to build img with tag img:123"
	logFilename := " - writing logs to " + filepath.Join(os.TempDir(), "skaffold", "build", "img.log")

	tests := []struct {
		description    string
		builder        ArtifactBuilder
		muted          Muted
		shouldErr      bool
		expectedDigest string
		logsFound      []string
		logsNotFound   []string
	}{
		{
			description:    "all logs",
			builder:        fakeBuilder,
			muted:          muted(false),
			shouldErr:      false,
			expectedDigest: "digest",
			logsFound:      []string{logBuildInProgress},
			logsNotFound:   []string{logFilename},
		},
		{
			description:    "mute build logs",
			builder:        fakeBuilder,
			muted:          muted(true),
			shouldErr:      false,
			expectedDigest: "digest",
			logsFound:      []string{logFilename},
			logsNotFound:   []string{logBuildInProgress},
		},
		{
			description:    "failed build - all logs",
			builder:        fakeFailingBuilder,
			muted:          muted(false),
			shouldErr:      true,
			expectedDigest: "",
			logsFound:      []string{logBuildFailed},
			logsNotFound:   []string{logFilename},
		},
		{
			description:    "failed build - muted logs",
			builder:        fakeFailingBuilder,
			muted:          muted(true),
			shouldErr:      true,
			expectedDigest: "",
			logsFound:      []string{logFilename},
			logsNotFound:   []string{logBuildFailed},
		},
	}
	for _, test := range tests {
		testutil.Run(t, test.description, func(t *testutil.T) {
			var out bytes.Buffer

			builder := WithLogFile(test.builder, test.muted)
<<<<<<< HEAD
			digest, err := builder(context.Background(), &out, &latestV2.Artifact{ImageName: "img"}, "img:123")
=======
			digest, err := builder(context.Background(), &out, &latestV1.Artifact{ImageName: "img"}, "img:123", platform.All)
>>>>>>> 189a5529

			t.CheckErrorAndDeepEqual(test.shouldErr, err, test.expectedDigest, digest)
			for _, found := range test.logsFound {
				t.CheckContains(found, out.String())
			}
			for _, notFound := range test.logsNotFound {
				t.CheckFalse(strings.Contains(out.String(), notFound))
			}
		})
	}
}

<<<<<<< HEAD
func fakeBuilder(_ context.Context, out io.Writer, a *latestV2.Artifact, tag string) (string, error) {
=======
func fakeBuilder(_ context.Context, out io.Writer, a *latestV1.Artifact, tag string, platforms platform.Matcher) (string, error) {
>>>>>>> 189a5529
	fmt.Fprintln(out, "building", a.ImageName, "with tag", tag)
	return "digest", nil
}

<<<<<<< HEAD
func fakeFailingBuilder(_ context.Context, out io.Writer, a *latestV2.Artifact, tag string) (string, error) {
=======
func fakeFailingBuilder(_ context.Context, out io.Writer, a *latestV1.Artifact, tag string, platforms platform.Matcher) (string, error) {
>>>>>>> 189a5529
	fmt.Fprintln(out, "failed to build", a.ImageName, "with tag", tag)
	return "", errors.New("bug")
}

type muted bool

func (m muted) MuteBuild() bool {
	return bool(m)
}<|MERGE_RESOLUTION|>--- conflicted
+++ resolved
@@ -27,12 +27,8 @@
 	"strings"
 	"testing"
 
-<<<<<<< HEAD
+	"github.com/GoogleContainerTools/skaffold/pkg/skaffold/platform"
 	latestV2 "github.com/GoogleContainerTools/skaffold/pkg/skaffold/schema/latest/v2"
-=======
-	"github.com/GoogleContainerTools/skaffold/pkg/skaffold/platform"
-	latestV1 "github.com/GoogleContainerTools/skaffold/pkg/skaffold/schema/latest/v1"
->>>>>>> 189a5529
 	"github.com/GoogleContainerTools/skaffold/testutil"
 )
 
@@ -92,11 +88,7 @@
 			var out bytes.Buffer
 
 			builder := WithLogFile(test.builder, test.muted)
-<<<<<<< HEAD
-			digest, err := builder(context.Background(), &out, &latestV2.Artifact{ImageName: "img"}, "img:123")
-=======
-			digest, err := builder(context.Background(), &out, &latestV1.Artifact{ImageName: "img"}, "img:123", platform.All)
->>>>>>> 189a5529
+			digest, err := builder(context.Background(), &out, &latestV2.Artifact{ImageName: "img"}, "img:123", platform.All)
 
 			t.CheckErrorAndDeepEqual(test.shouldErr, err, test.expectedDigest, digest)
 			for _, found := range test.logsFound {
@@ -109,20 +101,12 @@
 	}
 }
 
-<<<<<<< HEAD
-func fakeBuilder(_ context.Context, out io.Writer, a *latestV2.Artifact, tag string) (string, error) {
-=======
-func fakeBuilder(_ context.Context, out io.Writer, a *latestV1.Artifact, tag string, platforms platform.Matcher) (string, error) {
->>>>>>> 189a5529
+func fakeBuilder(_ context.Context, out io.Writer, a *latestV2.Artifact, tag string, platforms platform.Matcher) (string, error) {
 	fmt.Fprintln(out, "building", a.ImageName, "with tag", tag)
 	return "digest", nil
 }
 
-<<<<<<< HEAD
-func fakeFailingBuilder(_ context.Context, out io.Writer, a *latestV2.Artifact, tag string) (string, error) {
-=======
-func fakeFailingBuilder(_ context.Context, out io.Writer, a *latestV1.Artifact, tag string, platforms platform.Matcher) (string, error) {
->>>>>>> 189a5529
+func fakeFailingBuilder(_ context.Context, out io.Writer, a *latestV2.Artifact, tag string, platforms platform.Matcher) (string, error) {
 	fmt.Fprintln(out, "failed to build", a.ImageName, "with tag", tag)
 	return "", errors.New("bug")
 }
