/*
Copyright 2019 The Skaffold Authors

Licensed under the Apache License, Version 2.0 (the "License");
you may not use this file except in compliance with the License.
You may obtain a copy of the License at

    http://www.apache.org/licenses/LICENSE-2.0

Unless required by applicable law or agreed to in writing, software
distributed under the License is distributed on an "AS IS" BASIS,
WITHOUT WARRANTIES OR CONDITIONS OF ANY KIND, either express or implied.
See the License for the specific language governing permissions and
limitations under the License.
*/

package bazel

import (
	"context"
	"errors"
	"fmt"
	"io"
	"os"
	"os/exec"
	"strings"

	"github.com/GoogleContainerTools/skaffold/pkg/skaffold/docker"
	"github.com/GoogleContainerTools/skaffold/pkg/skaffold/output"
	"github.com/GoogleContainerTools/skaffold/pkg/skaffold/output/log"
	"github.com/GoogleContainerTools/skaffold/pkg/skaffold/platform"
	latestV2 "github.com/GoogleContainerTools/skaffold/pkg/skaffold/schema/latest/v2"
	"github.com/GoogleContainerTools/skaffold/pkg/skaffold/util"
)

// Build builds an artifact with Bazel.
func (b *Builder) Build(ctx context.Context, out io.Writer, artifact *latestV2.Artifact, tag string, matcher platform.Matcher) (string, error) {
	// TODO: Implement building multi-platform images
	if matcher.IsMultiPlatform() {
		log.Entry(ctx).Warnf("multiple target platforms %q found for artifact %q. Skaffold doesn't yet support multi-platform builds for the bazel builder. Consider specifying a single target platform explicitly. See https://skaffold.dev/docs/pipeline-stages/builders/#cross-platform-build-support", matcher.String(), artifact.ImageName)
	}

	a := artifact.ArtifactType.BazelArtifact

	tarPath, err := b.buildTar(ctx, out, artifact.Workspace, a)
	if err != nil {
		return "", err
	}

	if b.pushImages {
		return docker.Push(tarPath, tag, b.cfg)
	}
	return b.loadImage(ctx, out, tarPath, a, tag)
}

func (b *Builder) SupportedPlatforms() platform.Matcher { return platform.All }

func (b *Builder) buildTar(ctx context.Context, out io.Writer, workspace string, a *latestV2.BazelArtifact) (string, error) {
	if !strings.HasSuffix(a.BuildTarget, ".tar") {
		return "", errors.New("the bazel build target should end with .tar, see https://github.com/bazelbuild/rules_docker#using-with-docker-locally")
	}

	args := []string{"build"}
	args = append(args, a.BuildArgs...)
	args = append(args, a.BuildTarget)

	if output.IsColorable(out) {
		args = append(args, "--color=yes")
	} else {
		args = append(args, "--color=no")
	}

	// FIXME: is it possible to apply b.skipTests?
	cmd := exec.CommandContext(ctx, "bazel", args...)
	cmd.Dir = workspace
	cmd.Stdout = out
	cmd.Stderr = out
	if err := util.RunCmd(ctx, cmd); err != nil {
		return "", fmt.Errorf("running command: %w", err)
	}

	tarPath, err := bazelTarPath(ctx, workspace, a)
	if err != nil {
		return "", fmt.Errorf("getting bazel tar path: %w", err)
	}

	return tarPath, nil
}

func (b *Builder) loadImage(ctx context.Context, out io.Writer, tarPath string, a *latestV2.BazelArtifact, tag string) (string, error) {
	imageTar, err := os.Open(tarPath)
	if err != nil {
		return "", fmt.Errorf("opening image tarball: %w", err)
	}
	defer imageTar.Close()

	bazelTag := buildImageTag(a.BuildTarget)
	imageID, err := b.localDocker.Load(ctx, out, imageTar, bazelTag)
	if err != nil {
		return "", fmt.Errorf("loading image into docker daemon: %w", err)
	}

	if err := b.localDocker.Tag(ctx, imageID, tag); err != nil {
		return "", fmt.Errorf("tagging the image: %w", err)
	}

	return imageID, nil
}

<<<<<<< HEAD
func bazelBin(ctx context.Context, workspace string, a *latestV2.BazelArtifact) (string, error) {
	args := []string{"info", "bazel-bin"}
=======
func bazelTarPath(ctx context.Context, workspace string, a *latestV1.BazelArtifact) (string, error) {
	args := []string{
		"cquery",
		a.BuildTarget,
		"--output",
		"starlark",
		// Bazel docker .tar output targets have a single output file, which is
		// the path to the image tar.
		"--starlark:expr",
		"target.files.to_list()[0].path",
	}
>>>>>>> ba6ba4f0
	args = append(args, a.BuildArgs...)

	cmd := exec.CommandContext(ctx, "bazel", args...)
	cmd.Dir = workspace

	buf, err := util.RunCmdOut(ctx, cmd)
	if err != nil {
		return "", err
	}

	return strings.TrimSpace(string(buf)), nil
}

func trimTarget(buildTarget string) string {
	// TODO(r2d4): strip off leading //:, bad
	trimmedTarget := strings.TrimPrefix(buildTarget, "//")
	// Useful if root target "//:target"
	trimmedTarget = strings.TrimPrefix(trimmedTarget, ":")

	return trimmedTarget
}

func buildImageTag(buildTarget string) string {
	imageTag := trimTarget(buildTarget)
	imageTag = strings.TrimPrefix(imageTag, ":")

	// TODO(r2d4): strip off trailing .tar, even worse
	imageTag = strings.TrimSuffix(imageTag, ".tar")

	if strings.Contains(imageTag, ":") {
		return fmt.Sprintf("bazel/%s", imageTag)
	}

	return fmt.Sprintf("bazel:%s", imageTag)
}<|MERGE_RESOLUTION|>--- conflicted
+++ resolved
@@ -107,11 +107,7 @@
 	return imageID, nil
 }
 
-<<<<<<< HEAD
-func bazelBin(ctx context.Context, workspace string, a *latestV2.BazelArtifact) (string, error) {
-	args := []string{"info", "bazel-bin"}
-=======
-func bazelTarPath(ctx context.Context, workspace string, a *latestV1.BazelArtifact) (string, error) {
+func bazelTarPath(ctx context.Context, workspace string, a *latestV2.BazelArtifact) (string, error) {
 	args := []string{
 		"cquery",
 		a.BuildTarget,
@@ -122,7 +118,6 @@
 		"--starlark:expr",
 		"target.files.to_list()[0].path",
 	}
->>>>>>> ba6ba4f0
 	args = append(args, a.BuildArgs...)
 
 	cmd := exec.CommandContext(ctx, "bazel", args...)
