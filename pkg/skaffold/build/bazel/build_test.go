--- conflicted
+++ resolved
@@ -76,14 +76,9 @@
 			"/absolute/path/bin\n",
 		))
 
-<<<<<<< HEAD
-		bazelBin, err := bazelBin(context.Background(), ".", &latestV2.BazelArtifact{
-			BuildArgs: []string{"--arg1", "--arg2"},
-=======
-		bazelBin, err := bazelTarPath(context.Background(), ".", &latestV1.BazelArtifact{
+		bazelBin, err := bazelTarPath(context.Background(), ".", &latestV2.BazelArtifact{
 			BuildArgs:   []string{"--arg1", "--arg2"},
 			BuildTarget: "//:skaffold_example.tar",
->>>>>>> ba6ba4f0
 		})
 
 		t.CheckNoError(err)
