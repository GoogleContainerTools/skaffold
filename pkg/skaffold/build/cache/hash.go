/*
Copyright 2019 The Skaffold Authors

Licensed under the Apache License, Version 2.0 (the "License");
you may not use this file except in compliance with the License.
You may obtain a copy of the License at

    http://www.apache.org/licenses/LICENSE-2.0

Unless required by applicable law or agreed to in writing, software
distributed under the License is distributed on an "AS IS" BASIS,
WITHOUT WARRANTIES OR CONDITIONS OF ANY KIND, either express or implied.
See the License for the specific language governing permissions and
limitations under the License.
*/

package cache

import (
	"context"
	"crypto/md5"
	"crypto/sha256"
	"encoding/hex"
	"encoding/json"
	"fmt"
	"io"
	"os"
	"sort"

	"github.com/GoogleContainerTools/skaffold/v2/pkg/skaffold/build/buildpacks"
	"github.com/GoogleContainerTools/skaffold/v2/pkg/skaffold/build/kaniko"
	"github.com/GoogleContainerTools/skaffold/v2/pkg/skaffold/config"
	"github.com/GoogleContainerTools/skaffold/v2/pkg/skaffold/docker"
	"github.com/GoogleContainerTools/skaffold/v2/pkg/skaffold/graph"
	"github.com/GoogleContainerTools/skaffold/v2/pkg/skaffold/instrumentation"
	"github.com/GoogleContainerTools/skaffold/v2/pkg/skaffold/output/log"
	"github.com/GoogleContainerTools/skaffold/v2/pkg/skaffold/platform"
	"github.com/GoogleContainerTools/skaffold/v2/pkg/skaffold/schema/latest"
	"github.com/GoogleContainerTools/skaffold/v2/pkg/skaffold/util"
)

// For testing
var (
	newArtifactHasherFunc = newArtifactHasher
	fileHasherFunc        = fileHasher
	artifactConfigFunc    = artifactConfig
)

type artifactHasher interface {
<<<<<<< HEAD
	hash(context.Context, *latest.Artifact, platform.Resolver, map[string]string) (string, error)
=======
	hash(context.Context, io.Writer, *latest.Artifact, platform.Resolver) (string, error)
>>>>>>> c1834b62
}

type artifactHasherImpl struct {
	artifacts graph.ArtifactGraph
	lister    DependencyLister
	mode      config.RunMode
	syncStore *util.SyncStore[string]
}

// newArtifactHasher returns a new instance of an artifactHasher. Use newArtifactHasherFunc instead of calling this function directly.
func newArtifactHasher(artifacts graph.ArtifactGraph, lister DependencyLister, mode config.RunMode) artifactHasher {
	return &artifactHasherImpl{
		artifacts: artifacts,
		lister:    lister,
		mode:      mode,
		syncStore: util.NewSyncStore[string](),
	}
}

<<<<<<< HEAD
func (h *artifactHasherImpl) hash(ctx context.Context, a *latest.Artifact, platforms platform.Resolver, tags map[string]string) (string, error) {
=======
func (h *artifactHasherImpl) hash(ctx context.Context, out io.Writer, a *latest.Artifact, platforms platform.Resolver) (string, error) {
>>>>>>> c1834b62
	ctx, endTrace := instrumentation.StartTrace(ctx, "hash_GenerateHashOneArtifact", map[string]string{
		"ImageName": instrumentation.PII(a.ImageName),
	})
	defer endTrace()

<<<<<<< HEAD
	hash, err := h.safeHash(ctx, a, platforms.GetPlatforms(a.ImageName), tags)
=======
	hash, err := h.safeHash(ctx, out, a, platforms.GetPlatforms(a.ImageName))
>>>>>>> c1834b62
	if err != nil {
		endTrace(instrumentation.TraceEndError(err))
		return "", err
	}
	hashes := []string{hash}
	for _, dep := range sortedDependencies(a, h.artifacts) {
<<<<<<< HEAD
		depHash, err := h.hash(ctx, dep, platforms, tags)
=======
		depHash, err := h.hash(ctx, out, dep, platforms)
>>>>>>> c1834b62
		if err != nil {
			endTrace(instrumentation.TraceEndError(err))
			return "", err
		}
		hashes = append(hashes, depHash)
	}

	if len(hashes) == 1 {
		return hashes[0], nil
	}
	return encode(hashes)
}

<<<<<<< HEAD
func (h *artifactHasherImpl) safeHash(ctx context.Context, a *latest.Artifact, platforms platform.Matcher, tags map[string]string) (string, error) {
	return h.syncStore.Exec(a.ImageName,
		func() (string, error) {
			return singleArtifactHash(ctx, h.lister, a, h.mode, platforms, tags)
=======
func (h *artifactHasherImpl) safeHash(ctx context.Context, out io.Writer, a *latest.Artifact, platforms platform.Matcher) (string, error) {
	return h.syncStore.Exec(a.ImageName,
		func() (string, error) {
			return singleArtifactHash(ctx, out, h.lister, a, h.mode, platforms)
>>>>>>> c1834b62
		})
}

// singleArtifactHash calculates the hash for a single artifact, and ignores its required artifacts.
<<<<<<< HEAD
func singleArtifactHash(ctx context.Context, depLister DependencyLister, a *latest.Artifact, mode config.RunMode, m platform.Matcher, tags map[string]string) (string, error) {
=======
func singleArtifactHash(ctx context.Context, out io.Writer, depLister DependencyLister, a *latest.Artifact, mode config.RunMode, m platform.Matcher) (string, error) {
>>>>>>> c1834b62
	var inputs []string

	// Append the artifact's configuration
	config, err := artifactConfigFunc(a)
	if err != nil {
		return "", fmt.Errorf("getting artifact's configuration for %q: %w", a.ImageName, err)
	}
	inputs = append(inputs, config)

	// Append the digest of each input file
	deps, err := depLister(ctx, a, tags)
	if err != nil {
		return "", fmt.Errorf("getting dependencies for %q: %w", a.ImageName, err)
	}
	sort.Strings(deps)

	for _, d := range deps {
		h, err := fileHasherFunc(d)
		if err != nil {
			if os.IsNotExist(err) {
				log.Entry(ctx).Tracef("skipping dependency for artifact cache calculation, file not found %s: %s", d, err)
				continue // Ignore files that don't exist
			}

			return "", fmt.Errorf("getting hash for %q: %w", d, err)
		}
		inputs = append(inputs, h)
	}

	// add build args for the artifact if specified
	args, err := hashBuildArgs(out, a, mode)
	if err != nil {
		return "", fmt.Errorf("hashing build args: %w", err)
	}
	if args != nil {
		inputs = append(inputs, args...)
	}

	// add build platforms
	var ps []string
	for _, p := range m.Platforms {
		ps = append(ps, platform.Format(p))
	}
	sort.Strings(ps)
	inputs = append(inputs, ps...)

	return encode(inputs)
}

func encode(inputs []string) (string, error) {
	// get a key for the hashes
	hasher := sha256.New()
	enc := json.NewEncoder(hasher)
	if err := enc.Encode(inputs); err != nil {
		return "", err
	}
	return hex.EncodeToString(hasher.Sum(nil)), nil
}

// TODO(dgageot): when the buildpacks builder image digest changes, we need to change the hash
func artifactConfig(a *latest.Artifact) (string, error) {
	buf, err := json.Marshal(a.ArtifactType)
	if err != nil {
		return "", fmt.Errorf("marshalling the artifact's configuration for %q: %w", a.ImageName, err)
	}
	return string(buf), nil
}

func hashBuildArgs(out io.Writer, artifact *latest.Artifact, mode config.RunMode) ([]string, error) {
	// only one of args or env is ever populated
	var args map[string]*string
	var env map[string]string
	var err error
	switch {
	case artifact.DockerArtifact != nil:
		args, err = docker.EvalBuildArgs(mode, artifact.Workspace, artifact.DockerArtifact.DockerfilePath, artifact.DockerArtifact.BuildArgs, nil)
	case artifact.KanikoArtifact != nil:
		args, err = docker.EvalBuildArgs(mode, kaniko.GetContext(artifact.KanikoArtifact, artifact.Workspace), artifact.KanikoArtifact.DockerfilePath, artifact.KanikoArtifact.BuildArgs, nil)
	case artifact.BuildpackArtifact != nil:
		env, err = buildpacks.GetEnv(out, artifact, mode)
	case artifact.CustomArtifact != nil && artifact.CustomArtifact.Dependencies.Dockerfile != nil:
		args, err = util.EvaluateEnvTemplateMap(artifact.CustomArtifact.Dependencies.Dockerfile.BuildArgs)
	default:
		return nil, nil
	}
	if err != nil {
		return nil, err
	}
	var sl []string
	if args != nil {
		sl = util.EnvPtrMapToSlice(args, "=")
	}
	if env != nil {
		sl = util.EnvMapToSlice(env, "=")
	}
	return sl, nil
}

// fileHasher hashes the contents and name of a file
func fileHasher(p string) (string, error) {
	h := md5.New()
	fi, err := os.Lstat(p)
	if err != nil {
		return "", err
	}
	h.Write([]byte(fi.Mode().String()))
	h.Write([]byte(fi.Name()))
	if fi.Mode().IsRegular() {
		f, err := os.Open(p)
		if err != nil {
			return "", err
		}
		defer f.Close()
		if _, err := io.Copy(h, f); err != nil {
			return "", err
		}
	}
	return hex.EncodeToString(h.Sum(nil)), nil
}

// sortedDependencies returns the dependencies' corresponding Artifacts as sorted by their image name.
func sortedDependencies(a *latest.Artifact, artifacts graph.ArtifactGraph) []*latest.Artifact {
	sl := artifacts.Dependencies(a)
	sort.Slice(sl, func(i, j int) bool {
		ia, ja := sl[i], sl[j]
		return ia.ImageName < ja.ImageName
	})
	return sl
}<|MERGE_RESOLUTION|>--- conflicted
+++ resolved
@@ -47,11 +47,7 @@
 )
 
 type artifactHasher interface {
-<<<<<<< HEAD
 	hash(context.Context, *latest.Artifact, platform.Resolver, map[string]string) (string, error)
-=======
-	hash(context.Context, io.Writer, *latest.Artifact, platform.Resolver) (string, error)
->>>>>>> c1834b62
 }
 
 type artifactHasherImpl struct {
@@ -71,32 +67,20 @@
 	}
 }
 
-<<<<<<< HEAD
 func (h *artifactHasherImpl) hash(ctx context.Context, a *latest.Artifact, platforms platform.Resolver, tags map[string]string) (string, error) {
-=======
-func (h *artifactHasherImpl) hash(ctx context.Context, out io.Writer, a *latest.Artifact, platforms platform.Resolver) (string, error) {
->>>>>>> c1834b62
 	ctx, endTrace := instrumentation.StartTrace(ctx, "hash_GenerateHashOneArtifact", map[string]string{
 		"ImageName": instrumentation.PII(a.ImageName),
 	})
 	defer endTrace()
 
-<<<<<<< HEAD
 	hash, err := h.safeHash(ctx, a, platforms.GetPlatforms(a.ImageName), tags)
-=======
-	hash, err := h.safeHash(ctx, out, a, platforms.GetPlatforms(a.ImageName))
->>>>>>> c1834b62
 	if err != nil {
 		endTrace(instrumentation.TraceEndError(err))
 		return "", err
 	}
 	hashes := []string{hash}
 	for _, dep := range sortedDependencies(a, h.artifacts) {
-<<<<<<< HEAD
 		depHash, err := h.hash(ctx, dep, platforms, tags)
-=======
-		depHash, err := h.hash(ctx, out, dep, platforms)
->>>>>>> c1834b62
 		if err != nil {
 			endTrace(instrumentation.TraceEndError(err))
 			return "", err
@@ -110,26 +94,15 @@
 	return encode(hashes)
 }
 
-<<<<<<< HEAD
 func (h *artifactHasherImpl) safeHash(ctx context.Context, a *latest.Artifact, platforms platform.Matcher, tags map[string]string) (string, error) {
 	return h.syncStore.Exec(a.ImageName,
 		func() (string, error) {
 			return singleArtifactHash(ctx, h.lister, a, h.mode, platforms, tags)
-=======
-func (h *artifactHasherImpl) safeHash(ctx context.Context, out io.Writer, a *latest.Artifact, platforms platform.Matcher) (string, error) {
-	return h.syncStore.Exec(a.ImageName,
-		func() (string, error) {
-			return singleArtifactHash(ctx, out, h.lister, a, h.mode, platforms)
->>>>>>> c1834b62
 		})
 }
 
 // singleArtifactHash calculates the hash for a single artifact, and ignores its required artifacts.
-<<<<<<< HEAD
 func singleArtifactHash(ctx context.Context, depLister DependencyLister, a *latest.Artifact, mode config.RunMode, m platform.Matcher, tags map[string]string) (string, error) {
-=======
-func singleArtifactHash(ctx context.Context, out io.Writer, depLister DependencyLister, a *latest.Artifact, mode config.RunMode, m platform.Matcher) (string, error) {
->>>>>>> c1834b62
 	var inputs []string
 
 	// Append the artifact's configuration
