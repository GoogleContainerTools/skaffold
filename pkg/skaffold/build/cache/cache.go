/*
Copyright 2019 The Skaffold Authors

Licensed under the Apache License, Version 2.0 (the "License");
you may not use this file except in compliance with the License.
You may obtain a copy of the License at

    http://www.apache.org/licenses/LICENSE-2.0

Unless required by applicable law or agreed to in writing, software
distributed under the License is distributed on an "AS IS" BASIS,
WITHOUT WARRANTIES OR CONDITIONS OF ANY KIND, either express or implied.
See the License for the specific language governing permissions and
limitations under the License.
*/

package cache

import (
	"context"
	"fmt"
	"io/ioutil"
	"path/filepath"

	homedir "github.com/mitchellh/go-homedir"
	"github.com/sirupsen/logrus"

	"github.com/GoogleContainerTools/skaffold/pkg/skaffold/constants"
	"github.com/GoogleContainerTools/skaffold/pkg/skaffold/docker"
	"github.com/GoogleContainerTools/skaffold/pkg/skaffold/runner/runcontext"
	"github.com/GoogleContainerTools/skaffold/pkg/skaffold/schema/latest"
	"github.com/GoogleContainerTools/skaffold/pkg/skaffold/util"
	"github.com/GoogleContainerTools/skaffold/pkg/skaffold/yaml"
)

// ImageDetails holds the Digest and ID of an image
type ImageDetails struct {
	Digest string `yaml:"digest,omitempty"`
	ID     string `yaml:"id,omitempty"`
}

// ArtifactCache is a map of [artifact dependencies hash : ImageDetails]
type ArtifactCache map[string]ImageDetails

// cache holds any data necessary for accessing the cache
type cache struct {
	artifactCache      ArtifactCache
	client             docker.LocalDaemon
	insecureRegistries map[string]bool
	cacheFile          string
	imagesAreLocal     bool
	hashForArtifact    func(ctx context.Context, a *latest.Artifact) (string, error)
}

// DependencyLister fetches a list of dependencies for an artifact
type DependencyLister func(ctx context.Context, artifact *latest.Artifact) ([]string, error)

// NewCache returns the current state of the cache
func NewCache(runCtx *runcontext.RunContext, imagesAreLocal bool, dependencies DependencyLister) (Cache, error) {
	if !runCtx.CacheArtifacts() {
		return &noCache{}, nil
	}

	cacheFile, err := resolveCacheFile(runCtx.CacheFile())
	if err != nil {
		logrus.Warnf("Error resolving cache file, not using skaffold cache: %v", err)
		return &noCache{}, nil
	}

	artifactCache, err := retrieveArtifactCache(cacheFile)
	if err != nil {
		logrus.Warnf("Error retrieving artifact cache, not using skaffold cache: %v", err)
		return &noCache{}, nil
	}

	client, err := docker.NewAPIClient(runCtx)
	if imagesAreLocal && err != nil {
		return nil, fmt.Errorf("getting local Docker client: %w", err)
	}

	return &cache{
		artifactCache:      artifactCache,
		client:             client,
		insecureRegistries: runCtx.GetInsecureRegistries(),
		cacheFile:          cacheFile,
		imagesAreLocal:     imagesAreLocal,
		hashForArtifact: func(ctx context.Context, a *latest.Artifact) (string, error) {
<<<<<<< HEAD
			return getHashForArtifact(ctx, dependencies, a, runCtx.Opts.Mode())
=======
			return getHashForArtifact(ctx, dependencies, a, runCtx.DevMode())
>>>>>>> 750455e6
		},
	}, nil
}

// resolveCacheFile makes sure that either a passed in cache file or the default cache file exists
func resolveCacheFile(cacheFile string) (string, error) {
	if cacheFile != "" {
		return cacheFile, util.VerifyOrCreateFile(cacheFile)
	}
	home, err := homedir.Dir()
	if err != nil {
		return "", fmt.Errorf("retrieving home directory: %w", err)
	}
	defaultFile := filepath.Join(home, constants.DefaultSkaffoldDir, constants.DefaultCacheFile)
	return defaultFile, util.VerifyOrCreateFile(defaultFile)
}

func retrieveArtifactCache(cacheFile string) (ArtifactCache, error) {
	cache := ArtifactCache{}
	contents, err := ioutil.ReadFile(cacheFile)
	if err != nil {
		return nil, err
	}
	if err := yaml.Unmarshal(contents, &cache); err != nil {
		return nil, err
	}
	return cache, nil
}

func saveArtifactCache(cacheFile string, contents ArtifactCache) error {
	data, err := yaml.Marshal(contents)
	if err != nil {
		return err
	}

	return ioutil.WriteFile(cacheFile, data, 0755)
}<|MERGE_RESOLUTION|>--- conflicted
+++ resolved
@@ -85,11 +85,7 @@
 		cacheFile:          cacheFile,
 		imagesAreLocal:     imagesAreLocal,
 		hashForArtifact: func(ctx context.Context, a *latest.Artifact) (string, error) {
-<<<<<<< HEAD
 			return getHashForArtifact(ctx, dependencies, a, runCtx.Opts.Mode())
-=======
-			return getHashForArtifact(ctx, dependencies, a, runCtx.DevMode())
->>>>>>> 750455e6
 		},
 	}, nil
 }
