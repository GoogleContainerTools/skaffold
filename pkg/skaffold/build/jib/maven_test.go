/*
Copyright 2019 The Skaffold Authors

Licensed under the Apache License, Version 2.0 (the "License");
you may not use this file except in compliance with the License.
You may obtain a copy of the License at

    http://www.apache.org/licenses/LICENSE-2.0

Unless required by applicable law or agreed to in writing, software
distributed under the License is distributed on an "AS IS" BASIS,
WITHOUT WARRANTIES OR CONDITIONS OF ANY KIND, either express or implied.
See the License for the specific language governing permissions and
limitations under the License.
*/

package jib

import (
	"context"
	"errors"
	"fmt"
	"io/ioutil"
	"os"
	"os/exec"
	"runtime"
	"strings"
	"testing"
	"time"

	v1 "github.com/opencontainers/image-spec/specs-go/v1"

	"github.com/GoogleContainerTools/skaffold/pkg/skaffold/docker"
	"github.com/GoogleContainerTools/skaffold/pkg/skaffold/platform"
	latestV2 "github.com/GoogleContainerTools/skaffold/pkg/skaffold/schema/latest/v2"
	"github.com/GoogleContainerTools/skaffold/pkg/skaffold/util"
	"github.com/GoogleContainerTools/skaffold/testutil"
)

func TestBuildJibMavenToDocker(t *testing.T) {
	tests := []struct {
		description   string
		artifact      *latestV2.JibArtifact
		commands      util.Command
		shouldErr     bool
		expectedError string
	}{
		{
			description: "build",
			artifact:    &latestV2.JibArtifact{},
			commands: testutil.CmdRun(
				"mvn fake-mavenBuildArgs-for-dockerBuild -Dimage=img:tag",
			),
		},
		{
			description: "build with module",
			artifact:    &latestV2.JibArtifact{Project: "module"},
			commands: testutil.CmdRun(
				"mvn fake-mavenBuildArgs-for-module-for-dockerBuild -Dimage=img:tag",
			),
		},
		{
			description: "build with custom base image",
			artifact:    &latestV2.JibArtifact{BaseImage: "docker://busybox"},
			commands: testutil.CmdRun(
				"mvn fake-mavenBuildArgs-for-dockerBuild -Djib.from.image=docker://busybox -Dimage=img:tag",
			),
		},
		{
			description: "fail build",
			artifact:    &latestV2.JibArtifact{},
			commands: testutil.CmdRunErr(
				"mvn fake-mavenBuildArgs-for-dockerBuild -Dimage=img:tag",
				errors.New("BUG"),
			),
			shouldErr:     true,
			expectedError: "maven build failed",
		},
	}

	for _, test := range tests {
		testutil.Run(t, test.description, func(t *testutil.T) {
			t.Override(&mavenBuildArgsFunc, getMavenBuildArgsFuncFake(t, MinimumJibMavenVersion))
			t.NewTempDir().Touch("pom.xml").Chdir()
			t.Override(&util.DefaultExecCommand, test.commands)
			api := (&testutil.FakeAPIClient{}).Add("img:tag", "imageID")
			localDocker := fakeLocalDaemon(api)

			builder := NewArtifactBuilder(localDocker, &mockConfig{}, false, false, mockArtifactResolver{})
			result, err := builder.Build(context.Background(), ioutil.Discard, &latestV2.Artifact{
				ArtifactType: latestV2.ArtifactType{
					JibArtifact: test.artifact,
				},
			}, "img:tag", platform.Matcher{})

			t.CheckError(test.shouldErr, err)
			if test.shouldErr {
				t.CheckErrorContains(test.expectedError, err)
			} else {
				t.CheckDeepEqual("imageID", result)
			}
		})
	}
}

func TestBuildJibMavenToRegistry(t *testing.T) {
	tests := []struct {
		description   string
		artifact      *latestV2.JibArtifact
		commands      util.Command
		shouldErr     bool
		expectedError string
	}{
		{
			description: "build",
			artifact:    &latestV2.JibArtifact{},
			commands:    testutil.CmdRun("mvn fake-mavenBuildArgs-for-build -Dimage=img:tag"),
		},
		{
			description: "build with module",
			artifact:    &latestV2.JibArtifact{Project: "module"},
			commands:    testutil.CmdRun("mvn fake-mavenBuildArgs-for-module-for-build -Dimage=img:tag"),
		},
		{
			description: "build with custom base image",
			artifact:    &latestV2.JibArtifact{BaseImage: "docker://busybox"},
			commands:    testutil.CmdRun("mvn fake-mavenBuildArgs-for-build -Djib.from.image=docker://busybox -Dimage=img:tag"),
		},
		{
			description: "fail build",
			artifact:    &latestV2.JibArtifact{},
			commands: testutil.CmdRunErr(
				"mvn fake-mavenBuildArgs-for-build -Dimage=img:tag",
				errors.New("BUG"),
			),
			shouldErr:     true,
			expectedError: "maven build failed",
		},
	}

	for _, test := range tests {
		testutil.Run(t, test.description, func(t *testutil.T) {
			t.Override(&mavenBuildArgsFunc, getMavenBuildArgsFuncFake(t, MinimumJibMavenVersion))
			t.NewTempDir().Touch("pom.xml").Chdir()
			t.Override(&util.DefaultExecCommand, test.commands)
			t.Override(&docker.RemoteDigest, func(identifier string, _ docker.Config) (string, error) {
				if identifier == "img:tag" {
					return "digest", nil
				}
				return "", errors.New("unknown remote tag")
			})
			localDocker := fakeLocalDaemon(&testutil.FakeAPIClient{})

			builder := NewArtifactBuilder(localDocker, &mockConfig{}, true, false, mockArtifactResolver{})
			result, err := builder.Build(context.Background(), ioutil.Discard, &latestV2.Artifact{
				ArtifactType: latestV2.ArtifactType{
					JibArtifact: test.artifact,
				},
			}, "img:tag", platform.Matcher{})

			t.CheckError(test.shouldErr, err)
			if test.shouldErr {
				t.CheckErrorContains(test.expectedError, err)
			} else {
				t.CheckDeepEqual("digest", result)
			}
		})
	}
}

func TestMinimumMavenVersion(t *testing.T) {
	testutil.CheckDeepEqual(t, "1.4.0", MinimumJibMavenVersion)
}

func TestMavenWrapperDefinition(t *testing.T) {
	testutil.CheckDeepEqual(t, "mvn", MavenCommand.Executable)
	testutil.CheckDeepEqual(t, "mvnw", MavenCommand.Wrapper)
}

func TestGetDependenciesMaven(t *testing.T) {
	tmpDir := testutil.NewTempDir(t)

	tmpDir.Touch("build", "dep1", "dep2")
	build := tmpDir.Path("build")
	dep1 := tmpDir.Path("dep1")
	dep2 := tmpDir.Path("dep2")

	ctx := context.Background()

	tests := []struct {
		description string
		stdout      string
		modTime     time.Time
		expected    []string
		err         error
	}{
		{
			description: "failure",
			stdout:      "",
			modTime:     time.Unix(0, 0),
			err:         errors.New("error"),
		},
		{
			description: "success",
			stdout:      fmt.Sprintf("BEGIN JIB JSON\n{\"build\":[\"%s\"],\"inputs\":[\"%s\"],\"ignore\":[]}", build, dep1),
			modTime:     time.Unix(0, 0),
			expected:    []string{"build", "dep1"},
		},
		{
			// Expected output differs from stdout since build file hasn't change, thus maven command won't run
			description: "success",
			stdout:      fmt.Sprintf("BEGIN JIB JSON\n{\"build\":[\"%s\"],\"inputs\":[\"%s\", \"%s\"],\"ignore\":[]}", build, dep1, dep2),
			modTime:     time.Unix(0, 0),
			expected:    []string{"build", "dep1"},
		},
		{
			description: "success",
			stdout:      fmt.Sprintf("BEGIN JIB JSON\n{\"build\":[\"%s\"],\"inputs\":[\"%s\", \"%s\"],\"ignore\":[]}", build, dep1, dep2),
			modTime:     time.Unix(10000, 0),
			expected:    []string{"build", "dep1", "dep2"},
		},
	}
	for _, test := range tests {
		testutil.Run(t, test.description, func(t *testutil.T) {
			t.Override(&util.DefaultExecCommand, testutil.CmdRunOutErr(
				strings.Join(getCommandMaven(ctx, tmpDir.Root(), &latestV2.JibArtifact{Project: "maven-test"}).Args, " "),
				test.stdout,
				test.err,
			))

			// Change build file mod time
			if err := os.Chtimes(build, test.modTime, test.modTime); err != nil {
				t.Fatal(err)
			}
			ws := tmpDir.Root()
			deps, err := getDependenciesMaven(ctx, ws, &latestV2.JibArtifact{Project: "maven-test"})
			if test.err != nil {
				prefix := fmt.Sprintf("could not fetch dependencies for workspace %s: initial Jib dependency refresh failed: failed to get Jib dependencies: ", ws)
				t.CheckErrorAndDeepEqual(true, err, prefix+test.err.Error(), err.Error())
			} else {
				t.CheckDeepEqual(test.expected, deps)
			}
		})
	}
}

func TestGetCommandMaven(t *testing.T) {
	ctx := context.Background()
	tests := []struct {
		description      string
		jibArtifact      latestV2.JibArtifact
		filesInWorkspace []string
		expectedCmd      func(workspace string) exec.Cmd
	}{
		{
			description:      "maven basic",
			jibArtifact:      latestV2.JibArtifact{},
			filesInWorkspace: []string{},
			expectedCmd: func(workspace string) exec.Cmd {
				return MavenCommand.CreateCommand(ctx, workspace, []string{"fake-mavenArgs", "jib:_skaffold-files-v2", "--quiet", "--batch-mode"})
			},
		},
		{
			description:      "maven with wrapper",
			jibArtifact:      latestV2.JibArtifact{},
			filesInWorkspace: []string{"mvnw", "mvnw.bat"},
			expectedCmd: func(workspace string) exec.Cmd {
				return MavenCommand.CreateCommand(ctx, workspace, []string{"fake-mavenArgs", "jib:_skaffold-files-v2", "--quiet", "--batch-mode"})
			},
		},
		{
			description:      "maven with multi-modules",
			jibArtifact:      latestV2.JibArtifact{Project: "module"},
			filesInWorkspace: []string{"mvnw", "mvnw.bat"},
			expectedCmd: func(workspace string) exec.Cmd {
				return MavenCommand.CreateCommand(ctx, workspace, []string{"fake-mavenArgs-for-module", "jib:_skaffold-files-v2", "--quiet", "--batch-mode"})
			},
		},
	}
	for _, test := range tests {
		testutil.Run(t, test.description, func(t *testutil.T) {
			t.Override(&mavenArgsFunc, getMavenArgsFuncFake(t, MinimumJibMavenVersion))
			tmpDir := t.NewTempDir().
				Touch(test.filesInWorkspace...)

			cmd := getCommandMaven(ctx, tmpDir.Root(), &test.jibArtifact)

			expectedCmd := test.expectedCmd(tmpDir.Root())
			t.CheckDeepEqual(expectedCmd.Path, cmd.Path)
			t.CheckDeepEqual(expectedCmd.Args, cmd.Args)
			t.CheckDeepEqual(expectedCmd.Dir, cmd.Dir)
		})
	}
}

func TestGetSyncMapCommandMaven(t *testing.T) {
	ctx := context.Background()
	tests := []struct {
		description string
		workspace   string
		jibArtifact latestV2.JibArtifact
		expectedCmd func(workspace string) exec.Cmd
	}{
		{
			description: "single module",
			jibArtifact: latestV2.JibArtifact{},
			expectedCmd: func(workspace string) exec.Cmd {
				return MavenCommand.CreateCommand(ctx, workspace, []string{"fake-mavenBuildArgs-for-_skaffold-sync-map-skipTests"})
			},
		},
		{
			description: "multi module",
			jibArtifact: latestV2.JibArtifact{Project: "module"},
			expectedCmd: func(workspace string) exec.Cmd {
				return MavenCommand.CreateCommand(ctx, workspace, []string{"fake-mavenBuildArgs-for-module-for-_skaffold-sync-map-skipTests"})
			},
		},
	}
	for _, test := range tests {
		testutil.Run(t, test.description, func(t *testutil.T) {
			t.Override(&mavenBuildArgsFunc, getMavenBuildArgsFuncFake(t, MinimumJibMavenVersionForSync))
			cmd := getSyncMapCommandMaven(ctx, test.workspace, &test.jibArtifact)
			expectedCmd := test.expectedCmd(test.workspace)
			t.CheckDeepEqual(expectedCmd.Path, cmd.Path)
			t.CheckDeepEqual(expectedCmd.Args, cmd.Args)
			t.CheckDeepEqual(expectedCmd.Dir, cmd.Dir)
		})
	}
}

func TestGenerateMavenBuildArgs(t *testing.T) {
	tests := []struct {
		description        string
<<<<<<< HEAD
		a                  latestV2.JibArtifact
		deps               []*latestV2.ArtifactDependency
=======
		a                  latestV1.JibArtifact
		platforms          platform.Matcher
		deps               []*latestV1.ArtifactDependency
>>>>>>> db0414e6
		image              string
		expectedMinVersion string
		r                  ArtifactResolver
		skipTests          bool
		pushImages         bool
		insecureRegistries map[string]bool
		out                []string
	}{
		{description: "single module", image: "image", out: []string{"fake-mavenBuildArgs-for-test-goal", "-Dimage=image"}},
		{description: "single module without tests", image: "image", skipTests: true, out: []string{"fake-mavenBuildArgs-for-test-goal-skipTests", "-Dimage=image"}},
<<<<<<< HEAD
		{description: "multi module", a: latestV2.JibArtifact{Project: "module"}, image: "image", out: []string{"fake-mavenBuildArgs-for-module-for-test-goal", "-Dimage=image"}},
		{description: "multi module without tests", a: latestV2.JibArtifact{Project: "module"}, image: "image", skipTests: true, out: []string{"fake-mavenBuildArgs-for-module-for-test-goal-skipTests", "-Dimage=image"}},
		{description: "multi module without tests with insecure-registry", a: latestV2.JibArtifact{Project: "module"}, image: "registry.tld/image", skipTests: true, insecureRegistries: map[string]bool{"registry.tld": true}, out: []string{"fake-mavenBuildArgs-for-module-for-test-goal-skipTests", "-Djib.allowInsecureRegistries=true", "-Dimage=registry.tld/image"}},
		{description: "single module with custom base image", a: latestV2.JibArtifact{BaseImage: "docker://busybox"}, image: "image", out: []string{"fake-mavenBuildArgs-for-test-goal", "-Djib.from.image=docker://busybox", "-Dimage=image"}},
		{description: "multi module with custom base image", a: latestV2.JibArtifact{Project: "module", BaseImage: "docker://busybox"}, image: "image", out: []string{"fake-mavenBuildArgs-for-module-for-test-goal", "-Djib.from.image=docker://busybox", "-Dimage=image"}},
=======
		{description: "multi module", a: latestV1.JibArtifact{Project: "module"}, image: "image", out: []string{"fake-mavenBuildArgs-for-module-for-test-goal", "-Dimage=image"}},
		{description: "multi module without tests", a: latestV1.JibArtifact{Project: "module"}, image: "image", skipTests: true, out: []string{"fake-mavenBuildArgs-for-module-for-test-goal-skipTests", "-Dimage=image"}},
		{description: "multi module without tests with insecure-registry", a: latestV1.JibArtifact{Project: "module"}, image: "registry.tld/image", skipTests: true, insecureRegistries: map[string]bool{"registry.tld": true}, out: []string{"fake-mavenBuildArgs-for-module-for-test-goal-skipTests", "-Djib.allowInsecureRegistries=true", "-Dimage=registry.tld/image"}},
		{description: "single module with custom base image", a: latestV1.JibArtifact{BaseImage: "docker://busybox"}, image: "image", out: []string{"fake-mavenBuildArgs-for-test-goal", "-Djib.from.image=docker://busybox", "-Dimage=image"}},
		{description: "multi module with custom base image", a: latestV1.JibArtifact{Project: "module", BaseImage: "docker://busybox"}, image: "image", out: []string{"fake-mavenBuildArgs-for-module-for-test-goal", "-Djib.from.image=docker://busybox", "-Dimage=image"}},
		{description: "host platform", image: "image", platforms: platform.Matcher{Platforms: []v1.Platform{{OS: runtime.GOOS, Architecture: runtime.GOARCH}}}, out: []string{"fake-mavenBuildArgs-for-test-goal", fmt.Sprintf("-Djib.from.platforms=%s/%s", runtime.GOOS, runtime.GOARCH), "-Dimage=image"}},
		{description: "cross-platform", image: "image", platforms: platform.Matcher{Platforms: []v1.Platform{{OS: "freebsd", Architecture: "arm"}}}, out: []string{"fake-mavenBuildArgs-for-test-goal", "-Djib.from.platforms=freebsd/arm", "-Dimage=image"}, expectedMinVersion: MinimumJibMavenVersionForCrossPlatform},
		{description: "multi-platform", image: "image", platforms: platform.Matcher{Platforms: []v1.Platform{{OS: "linux", Architecture: "amd64"}, {OS: "darwin", Architecture: "arm64"}}}, out: []string{"fake-mavenBuildArgs-for-test-goal", "-Djib.from.platforms=linux/amd64,darwin/arm64", "-Dimage=image"}, expectedMinVersion: MinimumJibMavenVersionForCrossPlatform},
>>>>>>> db0414e6
		{
			description: "single module with local base image from required artifacts",
			a:           latestV2.JibArtifact{BaseImage: "alias"},
			deps:        []*latestV2.ArtifactDependency{{ImageName: "img", Alias: "alias"}},
			image:       "image",
			r:           mockArtifactResolver{m: map[string]string{"img": "img:tag"}},
			out:         []string{"fake-mavenBuildArgs-for-test-goal", "-Djib.from.image=docker://img:tag", "-Dimage=image"},
		},
		{
			description: "multi module with local base image from required artifacts",
			a:           latestV2.JibArtifact{Project: "module", BaseImage: "alias"},
			deps:        []*latestV2.ArtifactDependency{{ImageName: "img", Alias: "alias"}},
			image:       "image",
			r:           mockArtifactResolver{m: map[string]string{"img": "img:tag"}},
			out:         []string{"fake-mavenBuildArgs-for-module-for-test-goal", "-Djib.from.image=docker://img:tag", "-Dimage=image"},
		},
		{
			description: "single module with remote base image from required artifacts",
			a:           latestV2.JibArtifact{BaseImage: "alias"},
			deps:        []*latestV2.ArtifactDependency{{ImageName: "img", Alias: "alias"}},
			image:       "image",
			pushImages:  true,
			r:           mockArtifactResolver{m: map[string]string{"img": "img:tag"}},
			out:         []string{"fake-mavenBuildArgs-for-test-goal", "-Djib.from.image=img:tag", "-Dimage=image"},
		},
		{
			description: "multi module with remote base image from required artifacts",
			a:           latestV2.JibArtifact{Project: "module", BaseImage: "alias"},
			deps:        []*latestV2.ArtifactDependency{{ImageName: "img", Alias: "alias"}},
			image:       "image",
			pushImages:  true,
			r:           mockArtifactResolver{m: map[string]string{"img": "img:tag"}},
			out:         []string{"fake-mavenBuildArgs-for-module-for-test-goal", "-Djib.from.image=img:tag", "-Dimage=image"},
		},
	}
	for _, test := range tests {
		testutil.Run(t, test.description, func(t *testutil.T) {
			minVersion := MinimumJibMavenVersion
			if test.expectedMinVersion != "" {
				minVersion = test.expectedMinVersion
			}
			t.Override(&mavenBuildArgsFunc, getMavenBuildArgsFuncFake(t, minVersion))
			args := GenerateMavenBuildArgs("test-goal", test.image, &test.a, test.platforms, test.skipTests, test.pushImages, test.deps, test.r, test.insecureRegistries, false)
			t.CheckDeepEqual(test.out, args)
		})
	}
}

func TestMavenBuildArgs(t *testing.T) {
	tests := []struct {
		description string
		jibArtifact latestV2.JibArtifact
		skipTests   bool
		showColors  bool
		expected    []string
	}{
		{
			description: "single module",
			jibArtifact: latestV2.JibArtifact{},
			skipTests:   false,
			showColors:  true,
			expected:    []string{"-Dstyle.color=always", "-Djansi.passthrough=true", "-Djib.console=plain", "fake-mavenArgs", "prepare-package", "jib:test-goal"},
		},
		{
			description: "single module skip tests",
			jibArtifact: latestV2.JibArtifact{},
			skipTests:   true,
			showColors:  true,
			expected:    []string{"-Dstyle.color=always", "-Djansi.passthrough=true", "-Djib.console=plain", "fake-mavenArgs", "-DskipTests=true", "prepare-package", "jib:test-goal"},
		},
		{
			description: "single module plain console",
			jibArtifact: latestV2.JibArtifact{},
			skipTests:   true,
			showColors:  false,
			expected:    []string{"--batch-mode", "fake-mavenArgs", "-DskipTests=true", "prepare-package", "jib:test-goal"},
		},
		{
			description: "multi module",
			jibArtifact: latestV2.JibArtifact{Project: "module"},
			skipTests:   false,
			showColors:  true,
			expected:    []string{"-Dstyle.color=always", "-Djansi.passthrough=true", "-Djib.console=plain", "fake-mavenArgs-for-module", "package", "jib:test-goal", "-Djib.containerize=module"},
		},
		{
			description: "single module skip tests",
			jibArtifact: latestV2.JibArtifact{Project: "module"},
			skipTests:   true,
			showColors:  true,
			expected:    []string{"-Dstyle.color=always", "-Djansi.passthrough=true", "-Djib.console=plain", "fake-mavenArgs-for-module", "-DskipTests=true", "package", "jib:test-goal", "-Djib.containerize=module"},
		},
	}
	for _, test := range tests {
		testutil.Run(t, test.description, func(t *testutil.T) {
			t.Override(&mavenArgsFunc, getMavenArgsFuncFake(t, "test-version"))
			args := mavenBuildArgs("test-goal", &test.jibArtifact, test.skipTests, test.showColors, "test-version")
			t.CheckDeepEqual(test.expected, args)
		})
	}
}

func TestMavenArgs(t *testing.T) {
	tests := []struct {
		description string
		jibArtifact latestV2.JibArtifact
		expected    []string
	}{
		{
			description: "single module",
			jibArtifact: latestV2.JibArtifact{},
			expected:    []string{"jib:_skaffold-fail-if-jib-out-of-date", "-Djib.requiredVersion=test-version", "--non-recursive"},
		},
		{
			description: "single module with extra flags",
			jibArtifact: latestV2.JibArtifact{
				Flags: []string{"--flag1", "--flag2"},
			},
			expected: []string{"jib:_skaffold-fail-if-jib-out-of-date", "-Djib.requiredVersion=test-version", "--flag1", "--flag2", "--non-recursive"},
		},
		{
			description: "multi module",
			jibArtifact: latestV2.JibArtifact{Project: "module"},
			expected:    []string{"jib:_skaffold-fail-if-jib-out-of-date", "-Djib.requiredVersion=test-version", "--projects", "module", "--also-make"},
		},
		{
			description: "multi module with extra falgs",
			jibArtifact: latestV2.JibArtifact{
				Project: "module",
				Flags:   []string{"--flag1", "--flag2"},
			},
			expected: []string{"jib:_skaffold-fail-if-jib-out-of-date", "-Djib.requiredVersion=test-version", "--flag1", "--flag2", "--projects", "module", "--also-make"},
		},
	}
	for _, test := range tests {
		args := mavenArgs(&test.jibArtifact, "test-version")
		testutil.CheckDeepEqual(t, test.expected, args)
	}
}

func getMavenArgsFuncFake(t *testutil.T, expectedMinimumVersion string) func(*latestV2.JibArtifact, string) []string {
	return func(a *latestV2.JibArtifact, minimumVersion string) []string {
		t.CheckDeepEqual(expectedMinimumVersion, minimumVersion)
		if a.Project == "" {
			return []string{"fake-mavenArgs"}
		}
		return []string{"fake-mavenArgs-for-" + a.Project}
	}
}

func getMavenBuildArgsFuncFake(t *testutil.T, expectedMinimumVersion string) func(string, *latestV2.JibArtifact, bool, bool, string) []string {
	return func(goal string, a *latestV2.JibArtifact, skipTests, showColors bool, minimumVersion string) []string {
		t.CheckDeepEqual(expectedMinimumVersion, minimumVersion)
		testString := ""
		if skipTests {
			testString = "-skipTests"
		}

		if a.Project == "" {
			return []string{"fake-mavenBuildArgs-for-" + goal + testString}
		}
		return []string{"fake-mavenBuildArgs-for-" + a.Project + "-for-" + goal + testString}
	}
}<|MERGE_RESOLUTION|>--- conflicted
+++ resolved
@@ -331,14 +331,9 @@
 func TestGenerateMavenBuildArgs(t *testing.T) {
 	tests := []struct {
 		description        string
-<<<<<<< HEAD
 		a                  latestV2.JibArtifact
+		platforms          platform.Matcher
 		deps               []*latestV2.ArtifactDependency
-=======
-		a                  latestV1.JibArtifact
-		platforms          platform.Matcher
-		deps               []*latestV1.ArtifactDependency
->>>>>>> db0414e6
 		image              string
 		expectedMinVersion string
 		r                  ArtifactResolver
@@ -349,22 +344,14 @@
 	}{
 		{description: "single module", image: "image", out: []string{"fake-mavenBuildArgs-for-test-goal", "-Dimage=image"}},
 		{description: "single module without tests", image: "image", skipTests: true, out: []string{"fake-mavenBuildArgs-for-test-goal-skipTests", "-Dimage=image"}},
-<<<<<<< HEAD
 		{description: "multi module", a: latestV2.JibArtifact{Project: "module"}, image: "image", out: []string{"fake-mavenBuildArgs-for-module-for-test-goal", "-Dimage=image"}},
 		{description: "multi module without tests", a: latestV2.JibArtifact{Project: "module"}, image: "image", skipTests: true, out: []string{"fake-mavenBuildArgs-for-module-for-test-goal-skipTests", "-Dimage=image"}},
 		{description: "multi module without tests with insecure-registry", a: latestV2.JibArtifact{Project: "module"}, image: "registry.tld/image", skipTests: true, insecureRegistries: map[string]bool{"registry.tld": true}, out: []string{"fake-mavenBuildArgs-for-module-for-test-goal-skipTests", "-Djib.allowInsecureRegistries=true", "-Dimage=registry.tld/image"}},
 		{description: "single module with custom base image", a: latestV2.JibArtifact{BaseImage: "docker://busybox"}, image: "image", out: []string{"fake-mavenBuildArgs-for-test-goal", "-Djib.from.image=docker://busybox", "-Dimage=image"}},
 		{description: "multi module with custom base image", a: latestV2.JibArtifact{Project: "module", BaseImage: "docker://busybox"}, image: "image", out: []string{"fake-mavenBuildArgs-for-module-for-test-goal", "-Djib.from.image=docker://busybox", "-Dimage=image"}},
-=======
-		{description: "multi module", a: latestV1.JibArtifact{Project: "module"}, image: "image", out: []string{"fake-mavenBuildArgs-for-module-for-test-goal", "-Dimage=image"}},
-		{description: "multi module without tests", a: latestV1.JibArtifact{Project: "module"}, image: "image", skipTests: true, out: []string{"fake-mavenBuildArgs-for-module-for-test-goal-skipTests", "-Dimage=image"}},
-		{description: "multi module without tests with insecure-registry", a: latestV1.JibArtifact{Project: "module"}, image: "registry.tld/image", skipTests: true, insecureRegistries: map[string]bool{"registry.tld": true}, out: []string{"fake-mavenBuildArgs-for-module-for-test-goal-skipTests", "-Djib.allowInsecureRegistries=true", "-Dimage=registry.tld/image"}},
-		{description: "single module with custom base image", a: latestV1.JibArtifact{BaseImage: "docker://busybox"}, image: "image", out: []string{"fake-mavenBuildArgs-for-test-goal", "-Djib.from.image=docker://busybox", "-Dimage=image"}},
-		{description: "multi module with custom base image", a: latestV1.JibArtifact{Project: "module", BaseImage: "docker://busybox"}, image: "image", out: []string{"fake-mavenBuildArgs-for-module-for-test-goal", "-Djib.from.image=docker://busybox", "-Dimage=image"}},
 		{description: "host platform", image: "image", platforms: platform.Matcher{Platforms: []v1.Platform{{OS: runtime.GOOS, Architecture: runtime.GOARCH}}}, out: []string{"fake-mavenBuildArgs-for-test-goal", fmt.Sprintf("-Djib.from.platforms=%s/%s", runtime.GOOS, runtime.GOARCH), "-Dimage=image"}},
 		{description: "cross-platform", image: "image", platforms: platform.Matcher{Platforms: []v1.Platform{{OS: "freebsd", Architecture: "arm"}}}, out: []string{"fake-mavenBuildArgs-for-test-goal", "-Djib.from.platforms=freebsd/arm", "-Dimage=image"}, expectedMinVersion: MinimumJibMavenVersionForCrossPlatform},
 		{description: "multi-platform", image: "image", platforms: platform.Matcher{Platforms: []v1.Platform{{OS: "linux", Architecture: "amd64"}, {OS: "darwin", Architecture: "arm64"}}}, out: []string{"fake-mavenBuildArgs-for-test-goal", "-Djib.from.platforms=linux/amd64,darwin/arm64", "-Dimage=image"}, expectedMinVersion: MinimumJibMavenVersionForCrossPlatform},
->>>>>>> db0414e6
 		{
 			description: "single module with local base image from required artifacts",
 			a:           latestV2.JibArtifact{BaseImage: "alias"},
