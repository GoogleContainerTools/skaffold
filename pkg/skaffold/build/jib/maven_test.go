--- conflicted
+++ resolved
@@ -380,11 +380,7 @@
 	for _, test := range tests {
 		testutil.Run(t, test.description, func(t *testutil.T) {
 			t.Override(&mavenBuildArgsFunc, getMavenBuildArgsFuncFake(t, MinimumJibMavenVersion))
-<<<<<<< HEAD
-			args := GenerateMavenBuildArgs(nil, "test-goal", test.image, &test.a, test.skipTests, test.insecureRegistries)
-=======
-			args := GenerateMavenBuildArgs("test-goal", test.image, &test.a, test.skipTests, test.pushImages, test.deps, test.r, test.insecureRegistries)
->>>>>>> 3a73d83b
+			args := GenerateMavenBuildArgs(nil, "test-goal", test.image, &test.a, test.skipTests, test.pushImages, test.deps, test.r, test.insecureRegistries)
 			t.CheckDeepEqual(test.out, args)
 		})
 	}
