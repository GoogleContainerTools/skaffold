--- conflicted
+++ resolved
@@ -84,15 +84,9 @@
 }
 
 // validate checks if a file is a valid Jib configuration. Returns the list of Config objects corresponding to each Jib project built by the file, or nil if Jib is not configured.
-<<<<<<< HEAD
 func validate(ctx context.Context, path string, enableGradleAnalysis bool) []ArtifactConfig {
 	if !JVMFound(ctx) {
-		log.Entry(context.Background()).Debugf("Skipping Jib for init for %q: no functioning Java VM", path)
-=======
-func validate(path string, enableGradleAnalysis bool) []ArtifactConfig {
-	if !JVMFound() {
 		log.Entry(context.TODO()).Debugf("Skipping Jib for init for %q: no functioning Java VM", path)
->>>>>>> 311b521c
 		return nil
 	}
 	// Determine whether maven or gradle
