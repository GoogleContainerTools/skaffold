--- conflicted
+++ resolved
@@ -26,11 +26,7 @@
 	latestV2 "github.com/GoogleContainerTools/skaffold/pkg/skaffold/schema/latest/v2"
 )
 
-<<<<<<< HEAD
-func (b *Builder) buildSpec(artifact *latestV2.Artifact, tag, bucket, object string) (cloudbuild.Build, error) {
-=======
-func (b *Builder) buildSpec(ctx context.Context, artifact *latestV1.Artifact, tag, bucket, object string) (cloudbuild.Build, error) {
->>>>>>> e7ab8c94
+func (b *Builder) buildSpec(ctx context.Context, artifact *latestV2.Artifact, tag, bucket, object string) (cloudbuild.Build, error) {
 	// Artifact specific build spec
 	buildSpec, err := b.buildSpecForArtifact(ctx, artifact, tag)
 	if err != nil {
@@ -58,11 +54,7 @@
 	return buildSpec, nil
 }
 
-<<<<<<< HEAD
-func (b *Builder) buildSpecForArtifact(a *latestV2.Artifact, tag string) (cloudbuild.Build, error) {
-=======
-func (b *Builder) buildSpecForArtifact(ctx context.Context, a *latestV1.Artifact, tag string) (cloudbuild.Build, error) {
->>>>>>> e7ab8c94
+func (b *Builder) buildSpecForArtifact(ctx context.Context, a *latestV2.Artifact, tag string) (cloudbuild.Build, error) {
 	switch {
 	case a.KanikoArtifact != nil:
 		return b.kanikoBuildSpec(a, tag)
