/*
Copyright 2019 The Skaffold Authors

Licensed under the Apache License, Version 2.0 (the "License");
you may not use this file except in compliance with the License.
You may obtain a copy of the License at

    http://www.apache.org/licenses/LICENSE-2.0

Unless required by applicable law or agreed to in writing, software
distributed under the License is distributed on an "AS IS" BASIS,
WITHOUT WARRANTIES OR CONDITIONS OF ANY KIND, either express or implied.
See the License for the specific language governing permissions and
limitations under the License.
*/

package gcb

import (
	"context"
	"testing"

	cloudbuild "google.golang.org/api/cloudbuild/v1"

	"github.com/GoogleContainerTools/skaffold/pkg/skaffold/config"
	"github.com/GoogleContainerTools/skaffold/pkg/skaffold/docker"
	latestV2 "github.com/GoogleContainerTools/skaffold/pkg/skaffold/schema/latest/v2"
	"github.com/GoogleContainerTools/skaffold/pkg/skaffold/util"
	"github.com/GoogleContainerTools/skaffold/testutil"
)

func TestDockerBuildSpec(t *testing.T) {
	tests := []struct {
		description string
		artifact    *latestV2.Artifact
		expected    cloudbuild.Build
		shouldErr   bool
	}{
		{
			description: "normal docker build",
			artifact: &latestV2.Artifact{
				ArtifactType: latestV2.ArtifactType{
					DockerArtifact: &latestV2.DockerArtifact{
						DockerfilePath: "Dockerfile",
						BuildArgs: map[string]*string{
							"arg1": util.StringPtr("value1"),
							"arg2": nil,
						},
					},
				},
			},
			expected: cloudbuild.Build{
				LogsBucket: "bucket",
				Source: &cloudbuild.Source{
					StorageSource: &cloudbuild.StorageSource{
						Bucket: "bucket",
						Object: "object",
					},
				},
				Steps: []*cloudbuild.BuildStep{{
					Name: "docker/docker",
					Args: []string{"build", "--tag", "nginx", "-f", "Dockerfile", "--build-arg", "arg1=value1", "--build-arg", "arg2", "."},
				}},
				Images: []string{"nginx"},
				Options: &cloudbuild.BuildOptions{
					DiskSizeGb:  100,
					MachineType: "n1-standard-1",
				},
				Timeout: "10m",
			},
		},
		{
			description: "docker build with artifact dependencies",
			artifact: &latestV2.Artifact{
				ImageName: "img1",
				ArtifactType: latestV2.ArtifactType{
					DockerArtifact: &latestV2.DockerArtifact{
						DockerfilePath: "Dockerfile",
						BuildArgs: map[string]*string{
							"arg1": util.StringPtr("value1"),
							"arg2": nil,
						},
					},
				},
				Dependencies: []*latestV2.ArtifactDependency{{ImageName: "img2", Alias: "IMG2"}, {ImageName: "img3", Alias: "IMG3"}},
			},
			expected: cloudbuild.Build{
				LogsBucket: "bucket",
				Source: &cloudbuild.Source{
					StorageSource: &cloudbuild.StorageSource{
						Bucket: "bucket",
						Object: "object",
					},
				},
				Steps: []*cloudbuild.BuildStep{{
					Name: "docker/docker",
					Args: []string{"build", "--tag", "nginx", "-f", "Dockerfile", "--build-arg", "IMG2=img2:tag", "--build-arg", "IMG3=img3:tag", "--build-arg", "arg1=value1", "--build-arg", "arg2", "."},
				}},
				Images: []string{"nginx"},
				Options: &cloudbuild.BuildOptions{
					DiskSizeGb:  100,
					MachineType: "n1-standard-1",
				},
				Timeout: "10m",
			},
		},
		{
			description: "buildkit `secret` option not supported in GCB",
			artifact: &latestV2.Artifact{
				ArtifactType: latestV2.ArtifactType{
					DockerArtifact: &latestV2.DockerArtifact{
						DockerfilePath: "Dockerfile",
<<<<<<< HEAD
						Secret: &latestV2.DockerSecret{
							ID: "secret",
=======
						Secrets: []*latestV1.DockerSecret{
							{ID: "secret"},
>>>>>>> edd1d458
						},
					},
				},
			},
			shouldErr: true,
		},
		{
			description: "buildkit `ssh` option not supported in GCB",
			artifact: &latestV2.Artifact{
				ArtifactType: latestV2.ArtifactType{
					DockerArtifact: &latestV2.DockerArtifact{
						DockerfilePath: "Dockerfile",
						SSH:            "default",
					},
				},
			},
			shouldErr: true,
		},
	}

	for _, test := range tests {
		testutil.Run(t, test.description, func(t *testutil.T) {
			t.Override(&docker.EvalBuildArgs, func(_ config.RunMode, _ string, _ string, args map[string]*string, extra map[string]*string) (map[string]*string, error) {
				m := make(map[string]*string)
				for k, v := range args {
					m[k] = v
				}
				for k, v := range extra {
					m[k] = v
				}
				return m, nil
			})

			store := mockArtifactStore{
				"img2": "img2:tag",
				"img3": "img3:tag",
			}

			builder := NewBuilder(&mockBuilderContext{artifactStore: store}, &latestV2.GoogleCloudBuild{
				DockerImage: "docker/docker",
				DiskSizeGb:  100,
				MachineType: "n1-standard-1",
				Timeout:     "10m",
			})

			desc, err := builder.buildSpec(context.Background(), test.artifact, "nginx", "bucket", "object")
			t.CheckErrorAndDeepEqual(test.shouldErr, err, test.expected, desc)
		})
	}
}

func TestPullCacheFrom(t *testing.T) {
	tests := []struct {
		description string
		artifact    *latestV2.Artifact
		tag         string
		expected    []*cloudbuild.BuildStep
		shouldErr   bool
	}{
		{
			description: "multiple cache-from images",
			artifact: &latestV2.Artifact{
				ArtifactType: latestV2.ArtifactType{
					DockerArtifact: &latestV2.DockerArtifact{
						DockerfilePath: "Dockerfile",
						CacheFrom:      []string{"from/image1", "from/image2"},
					},
				},
			},
			tag: "nginx2",
			expected: []*cloudbuild.BuildStep{{
				Name:       "docker/docker",
				Entrypoint: "sh",
				Args:       []string{"-c", "docker pull from/image1 || true"},
			}, {
				Name:       "docker/docker",
				Entrypoint: "sh",
				Args:       []string{"-c", "docker pull from/image2 || true"},
			}, {
				Name: "docker/docker",
				Args: []string{"build", "--tag", "nginx2", "-f", "Dockerfile", "--cache-from", "from/image1", "--cache-from", "from/image2", "."},
			}},
		},
		{
			description: "cache-from self uses tagged image",
			artifact: &latestV2.Artifact{
				ImageName: "gcr.io/k8s-skaffold/test",
				ArtifactType: latestV2.ArtifactType{
					DockerArtifact: &latestV2.DockerArtifact{
						DockerfilePath: "Dockerfile",
						CacheFrom:      []string{"gcr.io/k8s-skaffold/test"},
					},
				},
			},
			tag: "gcr.io/k8s-skaffold/test:tagged",
			expected: []*cloudbuild.BuildStep{{
				Name:       "docker/docker",
				Entrypoint: "sh",
				Args:       []string{"-c", "docker pull gcr.io/k8s-skaffold/test:tagged || true"},
			}, {
				Name: "docker/docker",
				Args: []string{"build", "--tag", "gcr.io/k8s-skaffold/test:tagged", "-f", "Dockerfile", "--cache-from", "gcr.io/k8s-skaffold/test:tagged", "."},
			}},
		},
	}

	for _, test := range tests {
		testutil.Run(t, test.description, func(t *testutil.T) {
			t.Override(&docker.EvalBuildArgs, func(_ config.RunMode, _ string, _ string, args map[string]*string, _ map[string]*string) (map[string]*string, error) {
				return args, nil
			})
			builder := NewBuilder(&mockBuilderContext{}, &latestV2.GoogleCloudBuild{
				DockerImage: "docker/docker",
			})
			desc, err := builder.dockerBuildSpec(test.artifact, test.tag)

			t.CheckErrorAndDeepEqual(test.shouldErr, err, test.expected, desc.Steps)
		})
	}
}<|MERGE_RESOLUTION|>--- conflicted
+++ resolved
@@ -110,13 +110,8 @@
 				ArtifactType: latestV2.ArtifactType{
 					DockerArtifact: &latestV2.DockerArtifact{
 						DockerfilePath: "Dockerfile",
-<<<<<<< HEAD
-						Secret: &latestV2.DockerSecret{
-							ID: "secret",
-=======
-						Secrets: []*latestV1.DockerSecret{
+						Secrets: []*latestV2.DockerSecret{
 							{ID: "secret"},
->>>>>>> edd1d458
 						},
 					},
 				},
