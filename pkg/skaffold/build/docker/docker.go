--- conflicted
+++ resolved
@@ -69,18 +69,8 @@
 
 	var imageID string
 
-	// ignore useCLI boolean if buildkit is enabled since buildkit is only implemented for docker CLI at the moment in skaffold.
-<<<<<<< HEAD
-	// we might consider a different approach in the future. use cli for crossPlatform build.
-	// alternative || matcher.IsCrossPlatform()
 	if b.useCLI || (b.useBuildKit != nil && *b.useBuildKit) || len(a.DockerArtifact.CliFlags) > 0 {
 		imageID, err = b.dockerCLIBuild(ctx, output.GetUnderlyingWriter(out), a.ImageName, a.Workspace, dockerfile, a.ArtifactType.DockerArtifact, opts)
-=======
-	// we might consider a different approach in the future.
-	// use CLI for cross-platform builds
-	if b.useCLI || (b.useBuildKit != nil && *b.useBuildKit) || len(a.DockerArtifact.CliFlags) > 0 || matcher.IsCrossPlatform() {
-		imageID, err = b.dockerCLIBuild(ctx, output.GetUnderlyingWriter(out), a.ImageName, a.Workspace, dockerfile, a.ArtifactType.DockerArtifact, opts, pl)
->>>>>>> d49be7a8
 	} else {
 		imageID, err = b.localDocker.Build(ctx, out, a.Workspace, a.ImageName, a.ArtifactType.DockerArtifact, opts)
 	}
