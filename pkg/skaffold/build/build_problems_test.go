/*
Copyright 2020 The Skaffold Authors

Licensed under the Apache License, Version 2.0 (the "License");
you may not use this file except in compliance with the License.
You may obtain a copy of the License at

    http://www.apache.org/licenses/LICENSE-2.0

Unless required by applicable law or agreed to in writing, software
distributed under the License is distributed on an "AS IS" BASIS,
WITHOUT WARRANTIES OR CONDITIONS OF ANY KIND, either express or implied.
See the License for the specific language governing permissions and
limitations under the License.
*/

package build

import (
	"fmt"
	"testing"

	"google.golang.org/protobuf/testing/protocmp"

	"github.com/GoogleContainerTools/skaffold/pkg/skaffold/config"
	"github.com/GoogleContainerTools/skaffold/pkg/skaffold/constants"
	sErrors "github.com/GoogleContainerTools/skaffold/pkg/skaffold/errors"
	"github.com/GoogleContainerTools/skaffold/proto/v1"
	"github.com/GoogleContainerTools/skaffold/testutil"
)

func TestMakeAuthSuggestionsForRepo(t *testing.T) {
	testutil.CheckDeepEqualProtoMessage(t, &proto.Suggestion{
		SuggestionCode: proto.SuggestionCode_DOCKER_AUTH_CONFIGURE,
		Action:         "try `docker login`",
<<<<<<< HEAD
	}, makeAuthSuggestionsForRepo(""))
	testutil.CheckDeepEqualProtoMessage(t, &proto.Suggestion{
		SuggestionCode: proto.SuggestionCode_GCLOUD_DOCKER_AUTH_CONFIGURE,
		Action:         "try `gcloud auth configure-docker`",
	}, makeAuthSuggestionsForRepo("gcr.io/test"))
	testutil.CheckDeepEqualProtoMessage(t, &proto.Suggestion{
		SuggestionCode: proto.SuggestionCode_GCLOUD_DOCKER_AUTH_CONFIGURE,
		Action:         "try `gcloud auth configure-docker`",
	}, makeAuthSuggestionsForRepo("eu.gcr.io/test"))
	testutil.CheckDeepEqualProtoMessage(t, &proto.Suggestion{
=======
	}, makeAuthSuggestionsForRepo(""), protocmp.Transform())
	testutil.CheckDeepEqual(t, &proto.Suggestion{
		SuggestionCode: proto.SuggestionCode_GCLOUD_DOCKER_AUTH_CONFIGURE,
		Action:         "try `gcloud auth configure-docker`",
	}, makeAuthSuggestionsForRepo("gcr.io/test"), protocmp.Transform())
	testutil.CheckDeepEqual(t, &proto.Suggestion{
		SuggestionCode: proto.SuggestionCode_GCLOUD_DOCKER_AUTH_CONFIGURE,
		Action:         "try `gcloud auth configure-docker`",
	}, makeAuthSuggestionsForRepo("eu.gcr.io/test"), protocmp.Transform())
	testutil.CheckDeepEqual(t, &proto.Suggestion{
>>>>>>> f15f5023
		SuggestionCode: proto.SuggestionCode_GCLOUD_DOCKER_AUTH_CONFIGURE,
		Action:         "try `gcloud auth configure-docker`",
	}, makeAuthSuggestionsForRepo("us-docker.pkg.dev/k8s-skaffold/skaffold"), protocmp.Transform())
}

func TestBuildProblems(t *testing.T) {
	tests := []struct {
		description string
		context     config.ContextConfig
		optRepo     string
		err         error
		expected    string
		expectedAE  *proto.ActionableErr
	}{
		{
			description: "Push access denied when neither default repo or global config is defined",
			err:         fmt.Errorf("skaffold build failed: could not push image: denied: push access to resource"),
			expected:    "Build Failed. No push access to specified image repository. Trying running with `--default-repo` flag.",
			expectedAE: &proto.ActionableErr{
				ErrCode: proto.StatusCode_BUILD_PUSH_ACCESS_DENIED,
				Message: "skaffold build failed: could not push image: denied: push access to resource",
				Suggestions: []*proto.Suggestion{{
					SuggestionCode: proto.SuggestionCode_ADD_DEFAULT_REPO,
					Action:         "Trying running with `--default-repo` flag",
				},
				}},
		},
		{
			description: "Push access denied when default repo is defined",
			optRepo:     "gcr.io/test",
			err:         fmt.Errorf("skaffold build failed: could not push image image1 : denied: push access to resource"),
			expected:    "Build Failed. No push access to specified image repository. Check your `--default-repo` value or try `gcloud auth configure-docker`.",
			expectedAE: &proto.ActionableErr{
				ErrCode: proto.StatusCode_BUILD_PUSH_ACCESS_DENIED,
				Message: "skaffold build failed: could not push image image1 : denied: push access to resource",
				Suggestions: []*proto.Suggestion{{
					SuggestionCode: proto.SuggestionCode_CHECK_DEFAULT_REPO,
					Action:         "Check your `--default-repo` value",
				}, {
					SuggestionCode: proto.SuggestionCode_GCLOUD_DOCKER_AUTH_CONFIGURE,
					Action:         "try `gcloud auth configure-docker`",
				},
				},
			},
		},
		{
			description: "Push access denied when global repo is defined",
			context:     config.ContextConfig{DefaultRepo: "docker.io/global"},
			err:         fmt.Errorf("skaffold build failed: could not push image: denied: push access to resource"),
			expected:    "Build Failed. No push access to specified image repository. Check your default-repo setting in skaffold config or try `docker login`.",
			expectedAE: &proto.ActionableErr{
				ErrCode: proto.StatusCode_BUILD_PUSH_ACCESS_DENIED,
				Message: "skaffold build failed: could not push image: denied: push access to resource",
				Suggestions: []*proto.Suggestion{{
					SuggestionCode: proto.SuggestionCode_CHECK_DEFAULT_REPO_GLOBAL_CONFIG,
					Action:         "Check your default-repo setting in skaffold config",
				}, {
					SuggestionCode: proto.SuggestionCode_DOCKER_AUTH_CONFIGURE,
					Action:         "try `docker login`",
				},
				},
			},
		},
		{
			description: "unknown project error",
			err:         fmt.Errorf("build failed: could not push image: unknown: Project test"),
			expected:    "Build Failed. could not push image: unknown: Project test. Check your GCR project.",
			expectedAE: &proto.ActionableErr{
				ErrCode: proto.StatusCode_BUILD_PROJECT_NOT_FOUND,
				Message: "build failed: could not push image: unknown: Project test",
				Suggestions: []*proto.Suggestion{{
					SuggestionCode: proto.SuggestionCode_CHECK_GCLOUD_PROJECT,
					Action:         "Check your GCR project",
				},
				},
			},
		},
		{
			description: "build error when docker is not running with minikube local cluster",
			err: fmt.Errorf(`creating runner: creating builder: getting docker client: getting minikube env: running [/Users/tejaldesai/Downloads/google-cloud-sdk2/bin/minikube docker-env --shell none -p minikube]
 - stdout: "\n\n"
 - stderr: "! Executing \"docker container inspect minikube --format={{.State.Status}}\" took an unusually long time: 7.36540945s\n* Restarting the docker service may improve performance.\nX Exiting due to GUEST_STATUS: state: unknown state \"minikube\": docker container inspect minikube --format=: exit status 1\nstdout:\n\n\nstderr:\nCannot connect to the Docker daemon at unix:///var/run/docker.sock. Is the docker daemon running?\n\n* \n* If the above advice does not help, please let us know: \n  - https://github.com/kubernetes/minikube/issues/new/choose\n"
 - cause: exit status 80`),
			expected: "Build Failed. Cannot connect to the Docker daemon at unix:///var/run/docker.sock. Check if docker is running.",
			expectedAE: &proto.ActionableErr{
				ErrCode: proto.StatusCode_BUILD_DOCKER_DAEMON_NOT_RUNNING,
				Message: "creating runner: creating builder: getting docker client: getting minikube env: running [/Users/tejaldesai/Downloads/google-cloud-sdk2/bin/minikube docker-env --shell none -p minikube]\n - stdout: \"\\n\\n\"\n - stderr: \"! Executing \\\"docker container inspect minikube --format={{.State.Status}}\\\" took an unusually long time: 7.36540945s\\n* Restarting the docker service may improve performance.\\nX Exiting due to GUEST_STATUS: state: unknown state \\\"minikube\\\": docker container inspect minikube --format=: exit status 1\\nstdout:\\n\\n\\nstderr:\\nCannot connect to the Docker daemon at unix:///var/run/docker.sock. Is the docker daemon running?\\n\\n* \\n* If the above advice does not help, please let us know: \\n  - https://github.com/kubernetes/minikube/issues/new/choose\\n\"\n - cause: exit status 80",
				Suggestions: []*proto.Suggestion{{
					SuggestionCode: proto.SuggestionCode_CHECK_DOCKER_RUNNING,
					Action:         "Check if docker is running",
				},
				},
			},
		},
		{
			description: "build error when docker is not running and deploying to GKE",
			err:         fmt.Errorf(`exiting dev mode because first build failed: docker build: Cannot connect to the Docker daemon at tcp://127.0.0.1:32770. Is the docker daemon running?`),
			expected:    "Build Failed. Cannot connect to the Docker daemon at tcp://127.0.0.1:32770. Check if docker is running.",
			expectedAE: &proto.ActionableErr{
				ErrCode: proto.StatusCode_BUILD_DOCKER_DAEMON_NOT_RUNNING,
				Message: "exiting dev mode because first build failed: docker build: Cannot connect to the Docker daemon at tcp://127.0.0.1:32770. Is the docker daemon running?",
				Suggestions: []*proto.Suggestion{{
					SuggestionCode: proto.SuggestionCode_CHECK_DOCKER_RUNNING,
					Action:         "Check if docker is running",
				},
				},
			},
		},

		{
			description: "build error when docker is not and no host information",
			// See https://github.com/moby/moby/blob/master/client/errors.go#L20
			err:      fmt.Errorf(`exiting dev mode because first build failed: docker build: Cannot connect to the Docker daemon. Is the docker daemon running on this host?`),
			expected: "Build Failed. Cannot connect to the Docker daemon. Check if docker is running.",
			expectedAE: &proto.ActionableErr{
				ErrCode: proto.StatusCode_BUILD_DOCKER_DAEMON_NOT_RUNNING,
				Message: "exiting dev mode because first build failed: docker build: Cannot connect to the Docker daemon. Is the docker daemon running on this host?",
				Suggestions: []*proto.Suggestion{{
					SuggestionCode: proto.SuggestionCode_CHECK_DOCKER_RUNNING,
					Action:         "Check if docker is running",
				},
				},
			},
		},
		{
			description: "build cancelled",
			// See https://github.com/moby/moby/blob/master/client/errors.go#L20
			err:      fmt.Errorf(`docker build: error during connect: Post \"https://127.0.0.1:32770/v1.24/build?buildargs=:  context canceled`),
			expected: "Build Cancelled",
			expectedAE: &proto.ActionableErr{
				ErrCode: proto.StatusCode_BUILD_CANCELLED,
				Message: `docker build: error during connect: Post \"https://127.0.0.1:32770/v1.24/build?buildargs=:  context canceled`,
			},
		},
	}
	for _, test := range tests {
		testutil.Run(t, test.description, func(t *testutil.T) {
			t.Override(&getConfigForCurrentContext, func(string) (*config.ContextConfig, error) {
				return &test.context, nil
			})
			t.Override(&sErrors.GetProblemCatalogCopy, func() sErrors.ProblemCatalog {
				pc := sErrors.NewProblemCatalog()
				pc.AddPhaseProblems(constants.Build, problems)
				return pc
			})
			cfg := mockConfig{optRepo: test.optRepo}
			actual := sErrors.ShowAIError(&cfg, test.err)
			t.CheckDeepEqual(test.expected, actual.Error())
			actualAE := sErrors.ActionableErr(&cfg, constants.Build, test.err)
<<<<<<< HEAD
			t.CheckDeepEqualProtoMessage(test.expectedAE, actualAE)
=======
			t.CheckDeepEqual(test.expectedAE, actualAE, protocmp.Transform())
>>>>>>> f15f5023
		})
	}
}<|MERGE_RESOLUTION|>--- conflicted
+++ resolved
@@ -33,18 +33,6 @@
 	testutil.CheckDeepEqualProtoMessage(t, &proto.Suggestion{
 		SuggestionCode: proto.SuggestionCode_DOCKER_AUTH_CONFIGURE,
 		Action:         "try `docker login`",
-<<<<<<< HEAD
-	}, makeAuthSuggestionsForRepo(""))
-	testutil.CheckDeepEqualProtoMessage(t, &proto.Suggestion{
-		SuggestionCode: proto.SuggestionCode_GCLOUD_DOCKER_AUTH_CONFIGURE,
-		Action:         "try `gcloud auth configure-docker`",
-	}, makeAuthSuggestionsForRepo("gcr.io/test"))
-	testutil.CheckDeepEqualProtoMessage(t, &proto.Suggestion{
-		SuggestionCode: proto.SuggestionCode_GCLOUD_DOCKER_AUTH_CONFIGURE,
-		Action:         "try `gcloud auth configure-docker`",
-	}, makeAuthSuggestionsForRepo("eu.gcr.io/test"))
-	testutil.CheckDeepEqualProtoMessage(t, &proto.Suggestion{
-=======
 	}, makeAuthSuggestionsForRepo(""), protocmp.Transform())
 	testutil.CheckDeepEqual(t, &proto.Suggestion{
 		SuggestionCode: proto.SuggestionCode_GCLOUD_DOCKER_AUTH_CONFIGURE,
@@ -55,7 +43,6 @@
 		Action:         "try `gcloud auth configure-docker`",
 	}, makeAuthSuggestionsForRepo("eu.gcr.io/test"), protocmp.Transform())
 	testutil.CheckDeepEqual(t, &proto.Suggestion{
->>>>>>> f15f5023
 		SuggestionCode: proto.SuggestionCode_GCLOUD_DOCKER_AUTH_CONFIGURE,
 		Action:         "try `gcloud auth configure-docker`",
 	}, makeAuthSuggestionsForRepo("us-docker.pkg.dev/k8s-skaffold/skaffold"), protocmp.Transform())
@@ -205,11 +192,7 @@
 			actual := sErrors.ShowAIError(&cfg, test.err)
 			t.CheckDeepEqual(test.expected, actual.Error())
 			actualAE := sErrors.ActionableErr(&cfg, constants.Build, test.err)
-<<<<<<< HEAD
-			t.CheckDeepEqualProtoMessage(test.expectedAE, actualAE)
-=======
 			t.CheckDeepEqual(test.expectedAE, actualAE, protocmp.Transform())
->>>>>>> f15f5023
 		})
 	}
 }