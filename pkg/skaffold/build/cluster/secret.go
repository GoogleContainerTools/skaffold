--- conflicted
+++ resolved
@@ -30,14 +30,11 @@
 )
 
 func (b *Builder) setupPullSecret(out io.Writer) (func(), error) {
-<<<<<<< HEAD
-=======
 	if b.PullSecret == "" && b.PullSecretName == "" {
 		return func() {}, nil
 	}
 
 	color.Default.Fprintf(out, "Creating kaniko secret [%s/%s]...\n", b.Namespace, b.PullSecretName)
->>>>>>> f4b91c03
 
 	client, err := kubernetes.Client()
 	if err != nil {
@@ -95,13 +92,9 @@
 		return func() {}, nil
 	}
 
-<<<<<<< HEAD
-	client, err := kubernetes.GetClientset()
-=======
 	color.Default.Fprintf(out, "Creating docker config secret [%s]...\n", b.DockerConfig.SecretName)
 
 	client, err := kubernetes.Client()
->>>>>>> f4b91c03
 	if err != nil {
 		return nil, errors.Wrap(err, "getting kubernetes client")
 	}
