--- conflicted
+++ resolved
@@ -131,7 +131,7 @@
 		},
 		{
 			description: "existing repo with no remotes fails",
-			g:           latestV1.GitInfo{Repo: "http://github.com/foo.git", Path: "bar/skaffold.yaml", Ref: "master"},
+			g:           latestV2.GitInfo{Repo: "http://github.com/foo.git", Path: "bar/skaffold.yaml", Ref: "master"},
 			existing:    true,
 			cmds: []cmdResponse{
 				{cmd: "git remote -v"},
@@ -160,13 +160,8 @@
 			expected: "iSEL5rQfK5EJ2yLhnW8tUgcVOvDC8Wjl",
 		},
 		{
-<<<<<<< HEAD
-			description: "existing repo with uncommitted changes and sync on fails",
+			description: "existing repo with unpushed commits and sync on resets",
 			g:           latestV2.GitInfo{Repo: "http://github.com/foo.git", Path: "bar/skaffold.yaml", Ref: "master", Sync: util.BoolPtr(true)},
-=======
-			description: "existing repo with uncommitted changes and sync on resets",
-			g:           latestV1.GitInfo{Repo: "http://github.com/foo.git", Path: "bar/skaffold.yaml", Ref: "master", Sync: util.BoolPtr(true)},
->>>>>>> db0414e6
 			existing:    true,
 			cmds: []cmdResponse{
 				{cmd: "git remote -v", out: "origin git@github.com/foo.git"},
@@ -177,23 +172,6 @@
 			expected: "iSEL5rQfK5EJ2yLhnW8tUgcVOvDC8Wjl",
 		},
 		{
-<<<<<<< HEAD
-			description: "existing repo with unpushed commits and sync on fails",
-			g:           latestV2.GitInfo{Repo: "http://github.com/foo.git", Path: "bar/skaffold.yaml", Ref: "master", Sync: util.BoolPtr(true)},
-=======
-			description: "existing repo with unpushed commits and sync on resets",
-			g:           latestV1.GitInfo{Repo: "http://github.com/foo.git", Path: "bar/skaffold.yaml", Ref: "master", Sync: util.BoolPtr(true)},
->>>>>>> db0414e6
-			existing:    true,
-			cmds: []cmdResponse{
-				{cmd: "git remote -v", out: "origin git@github.com/foo.git"},
-				{cmd: "git fetch origin master"},
-				{cmd: "git reset --hard origin/master"},
-			},
-			syncFlag: "always",
-			expected: "iSEL5rQfK5EJ2yLhnW8tUgcVOvDC8Wjl",
-		},
-		{
 			description: "existing repo update fails on fetch",
 			g:           latestV2.GitInfo{Repo: "http://github.com/foo.git", Path: "bar/skaffold.yaml", Ref: "master"},
 			existing:    true,
@@ -205,34 +183,6 @@
 			shouldErr: true,
 		},
 		{
-<<<<<<< HEAD
-			description: "existing repo update fails on diff remote",
-			g:           latestV2.GitInfo{Repo: "http://github.com/foo.git", Path: "bar/skaffold.yaml", Ref: "master"},
-			existing:    true,
-			cmds: []cmdResponse{
-				{cmd: "git remote -v", out: "origin git@github.com/foo.git"},
-				{cmd: "git fetch origin master"},
-				{cmd: "git diff --name-only --ignore-submodules HEAD"},
-				{cmd: "git diff --name-only --ignore-submodules origin/master...", err: errors.New("error")},
-			},
-			syncFlag:  "always",
-			shouldErr: true,
-		},
-		{
-			description: "existing repo update fails on diff working dir",
-			g:           latestV2.GitInfo{Repo: "http://github.com/foo.git", Path: "bar/skaffold.yaml", Ref: "master"},
-			existing:    true,
-			cmds: []cmdResponse{
-				{cmd: "git remote -v", out: "origin git@github.com/foo.git"},
-				{cmd: "git fetch origin master"},
-				{cmd: "git diff --name-only --ignore-submodules HEAD", err: errors.New("error")},
-			},
-			syncFlag:  "always",
-			shouldErr: true,
-		},
-		{
-=======
->>>>>>> db0414e6
 			description: "existing repo update fails on reset",
 			g:           latestV2.GitInfo{Repo: "http://github.com/foo.git", Path: "bar/skaffold.yaml", Ref: "master"},
 			existing:    true,
