--- conflicted
+++ resolved
@@ -92,17 +92,12 @@
 
 	dependencies, err := b.DependenciesForArtifact(ctx, artifact)
 	if err != nil {
-		return "", errors.Wrapf(err, "getting dependencies for %s", artifact.ImageName)
+		return "", nil, errors.Wrapf(err, "getting dependencies for %s", artifact.ImageName)
 	}
 
 	color.Default.Fprintf(out, "Pushing code to gs://%s/%s\n", cbBucket, buildObject)
-<<<<<<< HEAD
-	if err := sources.UploadToGCS(ctx, artifact, cbBucket, buildObject); err != nil {
+	if err := sources.UploadToGCS(ctx, artifact, cbBucket, buildObject, dependencies); err != nil {
 		return "", nil, errors.Wrap(err, "uploading source tarball")
-=======
-	if err := sources.UploadToGCS(ctx, artifact, cbBucket, buildObject, dependencies); err != nil {
-		return "", errors.Wrap(err, "uploading source tarball")
->>>>>>> 85f46a75
 	}
 
 	call := cbclient.Projects.Builds.Create(projectID, desc)
