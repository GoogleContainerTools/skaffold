/*
Copyright 2019 The Skaffold Authors

Licensed under the Apache License, Version 2.0 (the "License");
you may not use this file except in compliance with the License.
You may obtain a copy of the License at

    http://www.apache.org/licenses/LICENSE-2.0

Unless required by applicable law or agreed to in writing, software
distributed under the License is distributed on an "AS IS" BASIS,
WITHOUT WARRANTIES OR CONDITIONS OF ANY KIND, either express or implied.
See the License for the specific language governing permissions and
limitations under the License.
*/

package diagnose

import (
	"context"
	"fmt"
	"io"
	"io/ioutil"
	"time"

	"github.com/GoogleContainerTools/skaffold/pkg/skaffold/build"
	"github.com/GoogleContainerTools/skaffold/pkg/skaffold/docker"
	"github.com/GoogleContainerTools/skaffold/pkg/skaffold/filemon"
	"github.com/GoogleContainerTools/skaffold/pkg/skaffold/graph"
	"github.com/GoogleContainerTools/skaffold/pkg/skaffold/output"
	latestV2 "github.com/GoogleContainerTools/skaffold/pkg/skaffold/schema/latest/v2"
	"github.com/GoogleContainerTools/skaffold/pkg/skaffold/sync"
	"github.com/GoogleContainerTools/skaffold/pkg/skaffold/util"
)

type Config interface {
	docker.Config

	GetPipelines() []latestV2.Pipeline
	Artifacts() []*latestV2.Artifact
}

func CheckArtifacts(ctx context.Context, cfg Config, out io.Writer) error {
	for _, p := range cfg.GetPipelines() {
		for _, artifact := range p.Build.Artifacts {
			output.Default.Fprintf(out, "\n%s: %s\n", typeOfArtifact(artifact), artifact.ImageName)

			if artifact.DockerArtifact != nil {
				size, err := sizeOfDockerContext(ctx, artifact, cfg)
				if err != nil {
					return fmt.Errorf("computing the size of the Docker context: %w", err)
				}

				fmt.Fprintf(out, " - Size of the context: %vbytes\n", size)
			}

			timeDeps1, deps, err := timeToListDependencies(ctx, artifact, cfg)
			if err != nil {
				return fmt.Errorf("listing artifact dependencies: %w", err)
			}
			timeDeps2, _, err := timeToListDependencies(ctx, artifact, cfg)
			if err != nil {
				return fmt.Errorf("listing artifact dependencies: %w", err)
			}

			fmt.Fprintln(out, " - Dependencies:", len(deps), "files")
			fmt.Fprintf(out, " - Time to list dependencies: %v (2nd time: %v)\n", timeDeps1, timeDeps2)

			timeSyncMap1, err := timeToConstructSyncMap(ctx, artifact, cfg)
			if err != nil {
				if _, isNotSupported := err.(build.ErrSyncMapNotSupported); !isNotSupported {
					return fmt.Errorf("construct artifact dependencies: %w", err)
				}
			}
			timeSyncMap2, err := timeToConstructSyncMap(ctx, artifact, cfg)
			if err != nil {
				if _, isNotSupported := err.(build.ErrSyncMapNotSupported); !isNotSupported {
					return fmt.Errorf("construct artifact dependencies: %w", err)
				}
			} else {
				fmt.Fprintf(out, " - Time to construct sync-map: %v (2nd time: %v)\n", timeSyncMap1, timeSyncMap2)
			}

			timeMTimes1, err := timeToComputeMTimes(deps)
			if err != nil {
				return fmt.Errorf("computing modTimes: %w", err)
			}
			timeMTimes2, err := timeToComputeMTimes(deps)
			if err != nil {
				return fmt.Errorf("computing modTimes: %w", err)
			}

			fmt.Fprintf(out, " - Time to compute mTimes on dependencies: %v (2nd time: %v)\n", timeMTimes1, timeMTimes2)
		}
	}
	return nil
}

func typeOfArtifact(a *latestV2.Artifact) string {
	switch {
	case a.DockerArtifact != nil:
		return "Docker artifact"
	case a.BazelArtifact != nil:
		return "Bazel artifact"
	case a.JibArtifact != nil:
		return "Jib artifact"
	case a.KanikoArtifact != nil:
		return "Kaniko artifact"
	case a.CustomArtifact != nil:
		return "Custom artifact"
	case a.BuildpackArtifact != nil:
		return "Buildpack artifact"
	default:
		panic("Unknown artifact")
	}
}

func timeToListDependencies(ctx context.Context, a *latestV2.Artifact, cfg Config) (string, []string, error) {
	start := time.Now()
	g := graph.ToArtifactGraph(cfg.Artifacts())
	sourceDependencies := graph.NewSourceDependenciesCache(cfg, nil, g)
	paths, err := sourceDependencies.SingleArtifactDependencies(ctx, a)
	return util.ShowHumanizeTime(time.Since(start)), paths, err
}

<<<<<<< HEAD
func timeToConstructSyncMap(a *latestV2.Artifact, cfg docker.Config) (string, error) {
=======
func timeToConstructSyncMap(ctx context.Context, a *latestV1.Artifact, cfg docker.Config) (string, error) {
>>>>>>> e7ab8c94
	start := time.Now()
	_, err := sync.SyncMap(ctx, a, cfg)
	return util.ShowHumanizeTime(time.Since(start)), err
}

func timeToComputeMTimes(deps []string) (string, error) {
	start := time.Now()

	if _, err := filemon.Stat(func() ([]string, error) { return deps, nil }); err != nil {
		return "nil", fmt.Errorf("computing modTimes: %w", err)
	}
	return util.ShowHumanizeTime(time.Since(start)), nil
}

func sizeOfDockerContext(ctx context.Context, a *latestV2.Artifact, cfg docker.Config) (int64, error) {
	buildCtx, buildCtxWriter := io.Pipe()
	go func() {
		err := docker.CreateDockerTarContext(ctx, buildCtxWriter, docker.NewBuildConfig(
			a.Workspace, a.ImageName, a.DockerArtifact.DockerfilePath, nil), cfg)
		if err != nil {
			buildCtxWriter.CloseWithError(fmt.Errorf("creating docker context: %w", err))
			return
		}
		buildCtxWriter.Close()
	}()

	return io.Copy(ioutil.Discard, buildCtx)
}<|MERGE_RESOLUTION|>--- conflicted
+++ resolved
@@ -123,11 +123,7 @@
 	return util.ShowHumanizeTime(time.Since(start)), paths, err
 }
 
-<<<<<<< HEAD
-func timeToConstructSyncMap(a *latestV2.Artifact, cfg docker.Config) (string, error) {
-=======
-func timeToConstructSyncMap(ctx context.Context, a *latestV1.Artifact, cfg docker.Config) (string, error) {
->>>>>>> e7ab8c94
+func timeToConstructSyncMap(ctx context.Context, a *latestV2.Artifact, cfg docker.Config) (string, error) {
 	start := time.Now()
 	_, err := sync.SyncMap(ctx, a, cfg)
 	return util.ShowHumanizeTime(time.Since(start)), err
