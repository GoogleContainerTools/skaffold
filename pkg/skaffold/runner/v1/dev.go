/*
Copyright 2019 The Skaffold Authors

Licensed under the Apache License, Version 2.0 (the "License");
you may not use this file except in compliance with the License.
You may obtain a copy of the License at

    http://www.apache.org/licenses/LICENSE-2.0

Unless required by applicable law or agreed to in writing, software
distributed under the License is distributed on an "AS IS" BASIS,
WITHOUT WARRANTIES OR CONDITIONS OF ANY KIND, either express or implied.
See the License for the specific language governing permissions and
limitations under the License.
*/

package v1

import (
	"context"
	"fmt"
	"io"
	"path/filepath"
	"strconv"
	"time"

<<<<<<< HEAD
	"github.com/bmatcuk/doublestar"

	"github.com/sirupsen/logrus"

=======
>>>>>>> bd82e13a
	"github.com/GoogleContainerTools/skaffold/pkg/skaffold/constants"
	sErrors "github.com/GoogleContainerTools/skaffold/pkg/skaffold/errors"
	"github.com/GoogleContainerTools/skaffold/pkg/skaffold/event"
	eventV2 "github.com/GoogleContainerTools/skaffold/pkg/skaffold/event/v2"
	"github.com/GoogleContainerTools/skaffold/pkg/skaffold/filemon"
	"github.com/GoogleContainerTools/skaffold/pkg/skaffold/graph"
	"github.com/GoogleContainerTools/skaffold/pkg/skaffold/instrumentation"
	"github.com/GoogleContainerTools/skaffold/pkg/skaffold/output"
	"github.com/GoogleContainerTools/skaffold/pkg/skaffold/output/log"
	"github.com/GoogleContainerTools/skaffold/pkg/skaffold/runner"
	latestV1 "github.com/GoogleContainerTools/skaffold/pkg/skaffold/schema/latest/v1"
	"github.com/GoogleContainerTools/skaffold/pkg/skaffold/sync"
	timeutil "github.com/GoogleContainerTools/skaffold/pkg/skaffold/util/time"
	"github.com/GoogleContainerTools/skaffold/proto/v1"
)

var (
	// For testing
	fileSyncInProgress = event.FileSyncInProgress
	fileSyncFailed     = event.FileSyncFailed
	fileSyncSucceeded  = event.FileSyncSucceeded
)

func (r *SkaffoldRunner) doDev(ctx context.Context, out io.Writer) error {
	// never queue intents from user, even if they're not used
	defer r.intents.Reset()

	if r.changeSet.NeedsReload() {
		return runner.ErrorConfigurationChanged
	}

	buildIntent, syncIntent, deployIntent := r.intents.GetIntents()
	log.Entry(ctx).Tracef("dev intents: build %t, sync %t, deploy %t\n", buildIntent, syncIntent, deployIntent)
	needsBuild := buildIntent && len(r.changeSet.NeedsRebuild()) > 0
	needsSync := syncIntent && (len(r.changeSet.NeedsResync()) > 0 || needsBuild)
	needsTest := len(r.changeSet.NeedsRetest()) > 0
	needsDeploy := deployIntent && (r.changeSet.NeedsRedeploy() || needsBuild)
	if !needsSync && !needsBuild && !needsTest && !needsDeploy {
		return nil
	}
	log.Entry(ctx).Debugf(" devloop: build %t, sync %t, deploy %t\n", needsBuild, needsSync, needsDeploy)

	r.deployer.GetLogger().Mute()
	// if any action is going to be performed, reset the monitor's changed component tracker for debouncing
	defer r.monitor.Reset()
	defer r.listener.LogWatchToUser(out)

	event.DevLoopInProgress(r.devIteration)
	eventV2.InitializeState(r.runCtx)
	eventV2.TaskInProgress(constants.DevLoop, "")
	defer func() { r.devIteration++ }()
	eventV2.LogMetaEvent()
	ctx, endTrace := instrumentation.StartTrace(ctx, "doDev_DevLoopInProgress", map[string]string{
		"devIteration": strconv.Itoa(r.devIteration),
	})

	meterUpdated := false
	if needsSync {
		childCtx, endTrace := instrumentation.StartTrace(ctx, "doDev_needsSync")
		defer func() {
			r.changeSet.ResetSync()
			r.intents.ResetSync()
		}()
		instrumentation.AddDevIteration("sync")
		meterUpdated = true
		for _, s := range r.changeSet.NeedsResync() {
			fileCount := len(s.Copy) + len(s.Delete)
			output.Default.Fprintf(out, "Syncing %d files for %s\n", fileCount, s.Image)
			fileSyncInProgress(fileCount, s.Image)

			if err := r.deployer.GetSyncer().Sync(childCtx, out, s); err != nil {
				log.Entry(ctx).Warn("Skipping deploy due to sync error:", err)
				fileSyncFailed(fileCount, s.Image, err)
				event.DevLoopFailedInPhase(r.devIteration, constants.Sync, err)
				eventV2.TaskFailed(constants.DevLoop, err)
				endTrace(instrumentation.TraceEndError(err))

				return nil
			}

			fileSyncSucceeded(fileCount, s.Image)
		}
		endTrace()
	}

	var bRes []graph.Artifact
	if needsBuild {
		childCtx, endTrace := instrumentation.StartTrace(ctx, "doDev_needsBuild")
		event.ResetStateOnBuild()
		defer func() {
			r.changeSet.ResetBuild()
			r.intents.ResetBuild()
		}()
		if !meterUpdated {
			instrumentation.AddDevIteration("build")
			meterUpdated = true
		}

		var err error
		bRes, err = r.Build(childCtx, out, r.changeSet.NeedsRebuild())
		if err != nil {
			log.Entry(ctx).Warn("Skipping test and deploy due to build error:", err)
			event.DevLoopFailedInPhase(r.devIteration, constants.Build, err)
			eventV2.TaskFailed(constants.DevLoop, err)
			endTrace(instrumentation.TraceEndError(err))
			return nil
		}
		r.changeSet.Redeploy()
		needsDeploy = deployIntent
		endTrace()
	}

	// Trigger retest when there are newly rebuilt artifacts or untested previous artifacts; and it's not explicitly skipped
	if (len(bRes) > 0 || needsTest) && r.runCtx.IsTestPhaseActive() {
		childCtx, endTrace := instrumentation.StartTrace(ctx, "doDev_needsTest")
		event.ResetStateOnTest()
		defer func() {
			r.changeSet.ResetTest()
		}()
		for _, a := range bRes {
			delete(r.changeSet.NeedsRetest(), a.ImageName)
		}
		for _, a := range r.Builds {
			if r.changeSet.NeedsRetest()[a.ImageName] {
				bRes = append(bRes, a)
			}
		}
		if err := r.Test(childCtx, out, bRes); err != nil {
			if needsDeploy {
				log.Entry(ctx).Warn("Skipping deploy due to test error:", err)
			}
			event.DevLoopFailedInPhase(r.devIteration, constants.Test, err)
			eventV2.TaskFailed(constants.DevLoop, err)
			endTrace(instrumentation.TraceEndError(err))
			return nil
		}
		endTrace()
	}

	if needsDeploy {
		childCtx, endTrace := instrumentation.StartTrace(ctx, "doDev_needsDeploy")
		event.ResetStateOnDeploy()
		defer func() {
			r.changeSet.ResetDeploy()
			r.intents.ResetDeploy()
		}()

		log.Entry(ctx).Debug("stopping accessor")
		r.deployer.GetAccessor().Stop()

		log.Entry(ctx).Debug("stopping debugger")
		r.deployer.GetDebugger().Stop()

		if !meterUpdated {
			instrumentation.AddDevIteration("deploy")
		}
		if err := r.Deploy(childCtx, out, r.Builds); err != nil {
			log.Entry(ctx).Warn("Skipping deploy due to error:", err)
			event.DevLoopFailedInPhase(r.devIteration, constants.Deploy, err)
			eventV2.TaskFailed(constants.DevLoop, err)
			endTrace(instrumentation.TraceEndError(err))
			return nil
		}

		if err := r.deployer.GetAccessor().Start(childCtx, out); err != nil {
			log.Entry(ctx).Warnf("failed to start accessor: %v", err)
		}

		if err := r.deployer.GetDebugger().Start(childCtx); err != nil {
			log.Entry(ctx).Warnf("failed to start debugger: %v", err)
		}

		endTrace()
	}
	event.DevLoopComplete(r.devIteration)
	eventV2.TaskSucceeded(constants.DevLoop)
	endTrace()
	r.deployer.GetLogger().Unmute()
	return nil
}

// Dev watches for changes and runs the skaffold build, test and deploy
// config until interrupted by the user.
func (r *SkaffoldRunner) Dev(ctx context.Context, out io.Writer, artifacts []*latestV1.Artifact) error {
	event.DevLoopInProgress(r.devIteration)
	eventV2.InitializeState(r.runCtx)
	eventV2.TaskInProgress(constants.DevLoop, "")
	defer func() { r.devIteration++ }()
	eventV2.LogMetaEvent()
	ctx, endTrace := instrumentation.StartTrace(ctx, "Dev", map[string]string{
		"devIteration": strconv.Itoa(r.devIteration),
	})

	g := getTransposeGraph(artifacts)
	// Watch artifacts
	start := time.Now()
	output.Default.Fprintln(out, "Listing files to watch...")

	for i := range artifacts {
		artifact := artifacts[i]
		if !r.runCtx.Opts.IsTargetImage(artifact) {
			continue
		}

		var absMatches []string
		// Add absolute typed rules
		if artifact.Sync != nil {
			for _, pt := range artifact.Sync.Manual {
				if filepath.IsAbs(pt.Src) {
					// list files and add to dependencies list
					matches, err := doublestar.Glob(pt.Src)
					if err != nil {
						return sErrors.NewErrorWithStatusCode(
							proto.ActionableErr{
								Message: fmt.Sprintf("%q pattern: %s", pt.Src, err.Error()),
								ErrCode: proto.StatusCode_INIT_SYNC_ABS_PATH_ERR,
								Suggestions: []*proto.Suggestion{
									{
										SuggestionCode: proto.SuggestionCode_CONFIG_CHECK_FILE_PATH,
										Action:         "pls fix your abs path pattern",
									},
								},
							})
					}

					absMatches = append(absMatches, matches...)
				}
			}
		}

		output.Default.Fprintf(out, " - %s\n", artifact.ImageName)

		select {
		case <-ctx.Done():
			return context.Canceled
		default:
			if err := r.monitor.Register(
				func() ([]string, error) {
					artifactDep, err := r.sourceDependencies.TransitiveArtifactDependencies(ctx, artifact)
					if err != nil {
						return nil, err
					}

					return append(absMatches, artifactDep...), nil
				},
				func(e filemon.Events) {
					s, err := sync.NewItem(ctx, artifact, e, r.Builds, r.runCtx, len(g[artifact.ImageName]))
					switch {
					case err != nil:
						log.Entry(ctx).Warnf("error adding dirty artifact to changeset: %s", err.Error())
					case s != nil:
						r.changeSet.AddResync(s)
					default:
						r.changeSet.AddRebuild(artifact)
					}
				},
			); err != nil {
				event.DevLoopFailedWithErrorCode(r.devIteration, proto.StatusCode_DEVINIT_REGISTER_BUILD_DEPS, err)
				eventV2.TaskFailed(constants.DevLoop, err)
				endTrace()
				return fmt.Errorf("watching files for artifact %q: %w", artifact.ImageName, err)
			}
		}
	}

	// Watch test configuration
	for i := range artifacts {
		artifact := artifacts[i]
		if err := r.monitor.Register(
			func() ([]string, error) { return r.tester.TestDependencies(ctx, artifact) },
			func(filemon.Events) { r.changeSet.AddRetest(artifact) },
		); err != nil {
			event.DevLoopFailedWithErrorCode(r.devIteration, proto.StatusCode_DEVINIT_REGISTER_TEST_DEPS, err)
			eventV2.TaskFailed(constants.DevLoop, err)
			endTrace()
			return fmt.Errorf("watching test files: %w", err)
		}
	}

	// Watch deployment configuration
	if err := r.monitor.Register(
		r.deployer.Dependencies,
		func(filemon.Events) { r.changeSet.Redeploy() },
	); err != nil {
		event.DevLoopFailedWithErrorCode(r.devIteration, proto.StatusCode_DEVINIT_REGISTER_DEPLOY_DEPS, err)
		eventV2.TaskFailed(constants.DevLoop, err)
		endTrace()
		return fmt.Errorf("watching files for deployer: %w", err)
	}

	// Watch Skaffold configuration
	if err := r.monitor.Register(
		func() ([]string, error) { return []string{r.runCtx.ConfigurationFile()}, nil },
		func(filemon.Events) { r.changeSet.Reload() },
	); err != nil {
		event.DevLoopFailedWithErrorCode(r.devIteration, proto.StatusCode_DEVINIT_REGISTER_CONFIG_DEP, err)
		eventV2.TaskFailed(constants.DevLoop, err)
		endTrace()
		return fmt.Errorf("watching skaffold configuration %q: %w", r.runCtx.ConfigurationFile(), err)
	}

	log.Entry(ctx).Infoln("List generated in", timeutil.Humanize(time.Since(start)))

	// Init Sync State
	if err := sync.Init(ctx, artifacts); err != nil {
		event.DevLoopFailedWithErrorCode(r.devIteration, proto.StatusCode_SYNC_INIT_ERROR, err)
		eventV2.TaskFailed(constants.DevLoop, err)
		endTrace()
		return fmt.Errorf("exiting dev mode because initializing sync state failed: %w", err)
	}

	// First build
	bRes, err := r.Build(ctx, out, artifacts)
	if err != nil {
		event.DevLoopFailedInPhase(r.devIteration, constants.Build, err)
		eventV2.TaskFailed(constants.DevLoop, err)
		endTrace()
		return fmt.Errorf("exiting dev mode because first build failed: %w", err)
	}
	// First test
	if r.runCtx.IsTestPhaseActive() {
		if err = r.Test(ctx, out, bRes); err != nil {
			event.DevLoopFailedInPhase(r.devIteration, constants.Build, err)
			eventV2.TaskFailed(constants.DevLoop, err)
			endTrace()
			return fmt.Errorf("exiting dev mode because test failed after first build: %w", err)
		}
	}

	defer r.deployer.GetLogger().Stop()
	defer r.deployer.GetDebugger().Stop()

	// Logs should be retrieved up to just before the deploy
	r.deployer.GetLogger().SetSince(time.Now())

	// First deploy
	if err := r.Deploy(ctx, out, r.Builds); err != nil {
		event.DevLoopFailedInPhase(r.devIteration, constants.Deploy, err)
		eventV2.TaskFailed(constants.DevLoop, err)
		endTrace()
		return fmt.Errorf("exiting dev mode because first deploy failed: %w", err)
	}

	defer r.deployer.GetAccessor().Stop()

	if err := r.deployer.GetAccessor().Start(ctx, out); err != nil {
		log.Entry(ctx).Warn("Error starting resource accessor:", err)
	}
	if err := r.deployer.GetDebugger().Start(ctx); err != nil {
		log.Entry(ctx).Warn("Error starting debug container notification:", err)
	}
	// Start printing the logs after deploy is finished
	if err := r.deployer.GetLogger().Start(ctx, out); err != nil {
		return fmt.Errorf("starting logger: %w", err)
	}

	output.Yellow.Fprintln(out, "Press Ctrl+C to exit")

	event.DevLoopComplete(r.devIteration)
	eventV2.TaskSucceeded(constants.DevLoop)
	endTrace()
	r.devIteration++
	return r.listener.WatchForChanges(ctx, out, func() error {
		return r.doDev(ctx, out)
	})
}

// graph represents the artifact graph
type devGraph map[string][]*latestV1.Artifact

// getTransposeGraph builds the transpose of the graph represented by the artifacts slice, with edges directed from required artifact to the dependent artifact.
func getTransposeGraph(artifacts []*latestV1.Artifact) devGraph {
	g := make(map[string][]*latestV1.Artifact)
	for _, a := range artifacts {
		for _, d := range a.Dependencies {
			g[d.ImageName] = append(g[d.ImageName], a)
		}
	}
	return g
}<|MERGE_RESOLUTION|>--- conflicted
+++ resolved
@@ -24,13 +24,8 @@
 	"strconv"
 	"time"
 
-<<<<<<< HEAD
 	"github.com/bmatcuk/doublestar"
 
-	"github.com/sirupsen/logrus"
-
-=======
->>>>>>> bd82e13a
 	"github.com/GoogleContainerTools/skaffold/pkg/skaffold/constants"
 	sErrors "github.com/GoogleContainerTools/skaffold/pkg/skaffold/errors"
 	"github.com/GoogleContainerTools/skaffold/pkg/skaffold/event"
@@ -244,13 +239,13 @@
 					matches, err := doublestar.Glob(pt.Src)
 					if err != nil {
 						return sErrors.NewErrorWithStatusCode(
-							proto.ActionableErr{
+							&proto.ActionableErr{
 								Message: fmt.Sprintf("%q pattern: %s", pt.Src, err.Error()),
 								ErrCode: proto.StatusCode_INIT_SYNC_ABS_PATH_ERR,
 								Suggestions: []*proto.Suggestion{
 									{
 										SuggestionCode: proto.SuggestionCode_CONFIG_CHECK_FILE_PATH,
-										Action:         "pls fix your abs path pattern",
+										Action:         "please fix your absolute path pattern",
 									},
 								},
 							})
