--- conflicted
+++ resolved
@@ -29,11 +29,7 @@
 
 	var renderers renderer.GroupRenderer
 	for configName, p := range ps {
-<<<<<<< HEAD
-		rs, err := renderer.New(runCtx, p.Render, hydrationDir, labels, usingLegacyHelmDeploy, runCtx.Opts.Command, configName)
-=======
 		rs, err := renderer.New(ctx, runCtx, p.Render, hydrationDir, labels, usingLegacyHelmDeploy, runCtx.Opts.Command, configName)
->>>>>>> daa79072
 		if err != nil {
 			return nil, err
 		}
