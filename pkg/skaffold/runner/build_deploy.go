--- conflicted
+++ resolved
@@ -48,19 +48,13 @@
 	// podSelector is used to determine relevant pods for logging and portForwarding
 	podSelector *kubernetes.ImageList
 
-	hasBuilt     bool
-	devIteration int
-	runCtx       *runcontext.RunContext
+	hasBuilt bool
+	runCtx   *runcontext.RunContext
 }
 
 // Build builds a list of artifacts.
-<<<<<<< HEAD
-func (r *SkaffoldRunner) Build(ctx context.Context, out io.Writer, artifacts []*latest.Artifact) ([]graph.Artifact, error) {
+func (r *Builder) Build(ctx context.Context, out io.Writer, artifacts []*latest.Artifact) ([]graph.Artifact, error) {
 	eventV2.TaskInProgress(constants.Build)
-=======
-func (r *Builder) Build(ctx context.Context, out io.Writer, artifacts []*latest.Artifact) ([]graph.Artifact, error) {
-	eventV2.TaskInProgress(constants.Build, r.devIteration)
->>>>>>> 5698dea6
 
 	// Use tags directly from the Kubernetes manifests.
 	if r.runCtx.DigestSource() == noneDigestSource {
@@ -121,57 +115,9 @@
 	return bRes, nil
 }
 
-<<<<<<< HEAD
-// Test tests a list of already built artifacts.
-func (r *SkaffoldRunner) Test(ctx context.Context, out io.Writer, artifacts []graph.Artifact) error {
-	eventV2.TaskInProgress(constants.Test)
-	if err := r.tester.Test(ctx, out, artifacts); err != nil {
-		eventV2.TaskFailed(constants.Test, err)
-		return err
-	}
-
-	eventV2.TaskSucceeded(constants.Test)
-	return nil
-}
-
-// DeployAndLog deploys a list of already built artifacts and optionally show the logs.
-func (r *SkaffoldRunner) DeployAndLog(ctx context.Context, out io.Writer, artifacts []graph.Artifact) error {
-	// Update which images are logged.
-	r.addTagsToPodSelector(artifacts)
-
-	logger := r.createLogger(out, artifacts)
-	defer logger.Stop()
-
-	// Logs should be retrieved up to just before the deploy
-	logger.SetSince(time.Now())
-	// First deploy
-	if err := r.Deploy(ctx, out, artifacts); err != nil {
-		return err
-	}
-
-	forwarderManager := r.createForwarder(out)
-	defer forwarderManager.Stop()
-
-	if err := forwarderManager.Start(ctx, r.runCtx.GetNamespaces()); err != nil {
-		logrus.Warnln("Error starting port forwarding:", err)
-	}
-
-	// Start printing the logs after deploy is finished
-	if err := logger.Start(ctx, r.runCtx.GetNamespaces()); err != nil {
-		return fmt.Errorf("starting logger: %w", err)
-	}
-
-	if r.runCtx.Tail() || r.runCtx.PortForward() {
-		color.Yellow.Fprintln(out, "Press Ctrl+C to exit")
-		<-ctx.Done()
-	}
-
-	return nil
-=======
 // HasBuilt returns true if this runner has built something.
 func (r *Builder) HasBuilt() bool {
 	return r.hasBuilt
->>>>>>> 5698dea6
 }
 
 // Update which images are logged.
