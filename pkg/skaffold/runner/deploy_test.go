/*
Copyright 2019 The Skaffold Authors

Licensed under the Apache License, Version 2.0 (the "License");
you may not use this file except in compliance with the License.
You may obtain a copy of the License at

    http://www.apache.org/licenses/LICENSE-2.0

Unless required by applicable law or agreed to in writing, software
distributed under the License is distributed on an "AS IS" BASIS,
WITHOUT WARRANTIES OR CONDITIONS OF ANY KIND, either express or implied.
See the License for the specific language governing permissions and
limitations under the License.
*/

package runner

import (
	"bytes"
	"context"
	"errors"
	"io"
	"io/ioutil"
	"strings"
	"testing"

	"k8s.io/client-go/tools/clientcmd/api"

	"github.com/GoogleContainerTools/skaffold/pkg/skaffold/build"
	"github.com/GoogleContainerTools/skaffold/pkg/skaffold/config"
	"github.com/GoogleContainerTools/skaffold/pkg/skaffold/deploy"
	"github.com/GoogleContainerTools/skaffold/pkg/skaffold/kubectl"
	"github.com/GoogleContainerTools/skaffold/pkg/skaffold/kubernetes/client"
	"github.com/GoogleContainerTools/skaffold/pkg/skaffold/runner/runcontext"
	"github.com/GoogleContainerTools/skaffold/testutil"
)

func TestDeploy(t *testing.T) {
	expectedOutput := "Waiting for deployments to stabilize..."
	tests := []struct {
		description string
		testBench   *TestBench
		statusCheck bool
		shouldErr   bool
		shouldWait  bool
	}{
		{
			description: "deploy shd perform status check",
			testBench:   &TestBench{},
			statusCheck: true,
			shouldWait:  true,
		},
		{
			description: "deploy shd not perform status check",
			testBench:   &TestBench{},
		},
		{
			description: "deploy shd not perform status check when deployer is in error",
			testBench:   &TestBench{deployErrors: []error{errors.New("deploy error")}},
			shouldErr:   true,
			statusCheck: true,
		},
	}

	for _, test := range tests {
		testutil.Run(t, test.description, func(t *testutil.T) {
			t.SetupFakeKubernetesContext(api.Config{CurrentContext: "cluster1"})
<<<<<<< HEAD
			t.Override(&kubernetes.Client, mockK8sClient)
			t.Override(&newStatusCheck, func(*runcontext.RunContext, *deploy.DefaultLabeller) deploy.StatusChecker {
				return dummyStatusChecker{}
			})
=======
			t.Override(&client.Client, mockK8sClient)
			t.Override(&statusCheck, dummyStatusCheck)

>>>>>>> abdbe177
			runner := createRunner(t, test.testBench, nil)
			runner.runCtx.Opts.StatusCheck = test.statusCheck
			out := new(bytes.Buffer)

			err := runner.Deploy(context.Background(), out, []build.Artifact{
				{ImageName: "img1", Tag: "img1:tag1"},
				{ImageName: "img2", Tag: "img2:tag2"},
			})
			t.CheckError(test.shouldErr, err)
			if strings.Contains(out.String(), expectedOutput) != test.shouldWait {
				t.Errorf("expected %s to contain %s %t. But found %t", out.String(), expectedOutput, test.shouldWait, !test.shouldWait)
			}
		})
	}
}

func TestDeployNamespace(t *testing.T) {
	tests := []struct {
		description string
		Namespaces  []string
		testBench   *TestBench
		expected    []string
	}{
		{
			description: "deploy shd add all namespaces to run Context",
			Namespaces:  []string{"test", "test-ns"},
			testBench:   NewTestBench().WithDeployNamespaces([]string{"test-ns", "test-ns-1"}),
			expected:    []string{"test", "test-ns", "test-ns-1"},
		},
		{
			description: "deploy without command opts namespace",
			testBench:   NewTestBench().WithDeployNamespaces([]string{"test-ns", "test-ns-1"}),
			expected:    []string{"test-ns", "test-ns-1"},
		},
		{
			description: "deploy with no namespaces returned",
			Namespaces:  []string{"test"},
			testBench:   &TestBench{},
			expected:    []string{"test"},
		},
	}

	for _, test := range tests {
		testutil.Run(t, test.description, func(t *testutil.T) {
			t.SetupFakeKubernetesContext(api.Config{CurrentContext: "cluster1"})
<<<<<<< HEAD
			t.Override(&kubernetes.Client, mockK8sClient)
			t.Override(&newStatusCheck, func(*runcontext.RunContext, *deploy.DefaultLabeller) deploy.StatusChecker {
				return dummyStatusChecker{}
			})
=======
			t.Override(&client.Client, mockK8sClient)
			t.Override(&statusCheck, dummyStatusCheck)
>>>>>>> abdbe177

			runner := createRunner(t, test.testBench, nil)
			runner.runCtx.Namespaces = test.Namespaces

			runner.Deploy(context.Background(), ioutil.Discard, []build.Artifact{
				{ImageName: "img1", Tag: "img1:tag1"},
				{ImageName: "img2", Tag: "img2:tag2"},
			})

			t.CheckDeepEqual(test.expected, runner.runCtx.GetNamespaces())
		})
	}
}

func TestSkaffoldDeployRenderOnly(t *testing.T) {
	testutil.Run(t, "does not make kubectl calls", func(t *testutil.T) {
		runCtx := &runcontext.RunContext{
			Opts: config.SkaffoldOptions{
				Namespace:  "testNamespace",
				RenderOnly: true,
			},
			KubeContext: "does-not-exist",
		}

		r := SkaffoldRunner{
			runCtx:     runCtx,
			kubectlCLI: kubectl.NewFromRunContext(runCtx),
			deployer:   getDeployer(runCtx, nil),
		}
		var builds []build.Artifact

		err := r.Deploy(context.Background(), ioutil.Discard, builds)

		t.CheckNoError(err)
	})
}

type dummyStatusChecker struct{}

func (d dummyStatusChecker) Check(_ context.Context, _ io.Writer) error {
	return nil
}<|MERGE_RESOLUTION|>--- conflicted
+++ resolved
@@ -66,16 +66,12 @@
 	for _, test := range tests {
 		testutil.Run(t, test.description, func(t *testutil.T) {
 			t.SetupFakeKubernetesContext(api.Config{CurrentContext: "cluster1"})
-<<<<<<< HEAD
-			t.Override(&kubernetes.Client, mockK8sClient)
+
+			t.Override(&client.Client, mockK8sClient)
 			t.Override(&newStatusCheck, func(*runcontext.RunContext, *deploy.DefaultLabeller) deploy.StatusChecker {
 				return dummyStatusChecker{}
 			})
-=======
-			t.Override(&client.Client, mockK8sClient)
-			t.Override(&statusCheck, dummyStatusCheck)
 
->>>>>>> abdbe177
 			runner := createRunner(t, test.testBench, nil)
 			runner.runCtx.Opts.StatusCheck = test.statusCheck
 			out := new(bytes.Buffer)
@@ -121,15 +117,10 @@
 	for _, test := range tests {
 		testutil.Run(t, test.description, func(t *testutil.T) {
 			t.SetupFakeKubernetesContext(api.Config{CurrentContext: "cluster1"})
-<<<<<<< HEAD
-			t.Override(&kubernetes.Client, mockK8sClient)
+			t.Override(&client.Client, mockK8sClient)
 			t.Override(&newStatusCheck, func(*runcontext.RunContext, *deploy.DefaultLabeller) deploy.StatusChecker {
 				return dummyStatusChecker{}
 			})
-=======
-			t.Override(&client.Client, mockK8sClient)
-			t.Override(&statusCheck, dummyStatusCheck)
->>>>>>> abdbe177
 
 			runner := createRunner(t, test.testBench, nil)
 			runner.runCtx.Namespaces = test.Namespaces
