/*
Copyright 2019 The Skaffold Authors

Licensed under the Apache License, Version 2.0 (the "License");
you may not use this file except in compliance with the License.
You may obtain a copy of the License at

    http://www.apache.org/licenses/LICENSE-2.0

Unless required by applicable law or agreed to in writing, software
distributed under the License is distributed on an "AS IS" BASIS,
WITHOUT WARRANTIES OR CONDITIONS OF ANY KIND, either express or implied.
See the License for the specific language governing permissions and
limitations under the License.
*/

package runner

import (
	"context"
	"errors"
	"io/ioutil"
	"testing"

	"k8s.io/client-go/tools/clientcmd/api"

	"github.com/GoogleContainerTools/skaffold/pkg/skaffold/build"
	"github.com/GoogleContainerTools/skaffold/pkg/skaffold/kubernetes/client"
	"github.com/GoogleContainerTools/skaffold/pkg/skaffold/schema/latest"
	"github.com/GoogleContainerTools/skaffold/testutil"
)

func TestTest(t *testing.T) {
	tests := []struct {
		description     string
		testBench       *TestBench
		cfg             []*latest.Artifact
		artifacts       []build.Artifact
		expectedActions []Actions
		shouldErr       bool
	}{
		{
			description: "test no error",
			testBench:   &TestBench{},
			cfg:         []*latest.Artifact{{ImageName: "img1"}, {ImageName: "img2"}},
			artifacts: []build.Artifact{
				{ImageName: "img1", Tag: "img1:tag1"},
				{ImageName: "img2", Tag: "img2:tag2"},
			},
			expectedActions: []Actions{{
				Tested: []string{"img1:tag1", "img2:tag2"},
			}},
		},
		{
			description:     "no artifacts",
			testBench:       &TestBench{},
			artifacts:       []build.Artifact(nil),
			expectedActions: []Actions{{}},
		},
		{
			description: "missing tag",
			testBench:   &TestBench{},
			cfg:         []*latest.Artifact{{ImageName: "image1"}},
			artifacts:   []build.Artifact{{ImageName: "image1"}},
			expectedActions: []Actions{{
				Tested: []string{""},
			}},
		},
		{
			description:     "test error",
			testBench:       &TestBench{testErrors: []error{errors.New("")}},
			expectedActions: []Actions{{}},
			shouldErr:       true,
		},
	}
	for _, test := range tests {
		testutil.Run(t, test.description, func(t *testutil.T) {
			runner := createRunner(t, test.testBench, nil, test.cfg)

			err := runner.Test(context.Background(), ioutil.Discard, test.artifacts)

			t.CheckError(test.shouldErr, err)

			t.CheckErrorAndDeepEqual(test.shouldErr, err, test.expectedActions, test.testBench.Actions())
		})
	}
}

func TestBuildTestDeploy(t *testing.T) {
	tests := []struct {
		description     string
		testBench       *TestBench
		shouldErr       bool
		expectedActions []Actions
	}{
		{
			description: "run no error",
			testBench:   &TestBench{},
			expectedActions: []Actions{{
				Built:    []string{"img:1"},
				Tested:   []string{"img:1"},
				Deployed: []string{"img:1"},
			}},
		},
		{
			description:     "run build error",
			testBench:       &TestBench{buildErrors: []error{errors.New("")}},
			shouldErr:       true,
			expectedActions: []Actions{{}},
		},
		{
			description: "run test error",
			testBench:   &TestBench{testErrors: []error{errors.New("")}},
			shouldErr:   true,
			expectedActions: []Actions{{
				Built: []string{"img:1"},
			}},
		},
		{
			description: "run deploy error",
			testBench:   &TestBench{deployErrors: []error{errors.New("")}},
			shouldErr:   true,
			expectedActions: []Actions{{
				Built:  []string{"img:1"},
				Tested: []string{"img:1"},
			}},
		},
	}
	for _, test := range tests {
		testutil.Run(t, test.description, func(t *testutil.T) {
			t.SetupFakeKubernetesContext(api.Config{CurrentContext: "cluster1"})
			t.Override(&client.Client, mockK8sClient)

			ctx := context.Background()
			artifacts := []*latest.Artifact{{
				ImageName: "img",
			}}

<<<<<<< HEAD
			runner := createRunner(t, test.testBench, nil, artifacts)
			bRes, err := runner.BuildAndTest(ctx, ioutil.Discard, artifacts)
=======
			runner := createRunner(t, test.testBench, nil)
			bRes, err := runner.Build(ctx, ioutil.Discard, artifacts)
>>>>>>> 6e501c7c
			if err == nil {
				err = runner.DeployAndLog(ctx, ioutil.Discard, bRes)
			}

			t.CheckErrorAndDeepEqual(test.shouldErr, err, test.expectedActions, test.testBench.Actions())
		})
	}
}

func TestBuildDryRun(t *testing.T) {
	testutil.Run(t, "", func(t *testutil.T) {
		testBench := &TestBench{}
<<<<<<< HEAD
		artifacts := []*latest.Artifact{
=======
		runner := createRunner(t, testBench, nil)
		runner.runCtx.Opts.DryRun = true

		bRes, err := runner.Build(context.Background(), ioutil.Discard, []*latest.Artifact{
>>>>>>> 6e501c7c
			{ImageName: "img1"},
			{ImageName: "img2"},
		}
		runner := createRunner(t, testBench, nil, artifacts)
		runner.runCtx.Opts.DryRun = true

		bRes, err := runner.BuildAndTest(context.Background(), ioutil.Discard, artifacts)

		t.CheckNoError(err)
		t.CheckDeepEqual([]build.Artifact{
			{ImageName: "img1", Tag: "img1:latest"},
			{ImageName: "img2", Tag: "img2:latest"}}, bRes)
		// Nothing was built, tested or deployed
		t.CheckDeepEqual([]Actions{{}}, testBench.Actions())
	})
}

func TestBuildSkipBuild(t *testing.T) {
	testutil.Run(t, "", func(t *testutil.T) {
		testBench := &TestBench{}
<<<<<<< HEAD
		artifacts := []*latest.Artifact{
=======
		runner := createRunner(t, testBench, nil)
		runner.runCtx.Opts.DigestSource = "none"

		bRes, err := runner.Build(context.Background(), ioutil.Discard, []*latest.Artifact{
>>>>>>> 6e501c7c
			{ImageName: "img1"},
			{ImageName: "img2"},
		}
		runner := createRunner(t, testBench, nil, artifacts)
		runner.runCtx.Opts.DigestSource = "none"

		bRes, err := runner.BuildAndTest(context.Background(), ioutil.Discard, artifacts)

		t.CheckNoError(err)
		t.CheckDeepEqual([]build.Artifact{}, bRes)
		// Nothing was built, tested or deployed
		t.CheckDeepEqual([]Actions{{}}, testBench.Actions())
	})
}

func TestCheckWorkspaces(t *testing.T) {
	tmpDir := testutil.NewTempDir(t).Touch("file")
	tmpFile := tmpDir.Path("file")

	tests := []struct {
		description string
		artifacts   []*latest.Artifact
		shouldErr   bool
	}{
		{
			description: "no workspace",
			artifacts: []*latest.Artifact{
				{
					ImageName: "image",
				},
			},
		},
		{
			description: "directory that exists",
			artifacts: []*latest.Artifact{
				{
					ImageName: "image",
					Workspace: tmpDir.Root(),
				},
			},
		},
		{
			description: "error on non-existent location",
			artifacts: []*latest.Artifact{
				{
					ImageName: "image",
					Workspace: "doesnotexist",
				},
			},
			shouldErr: true,
		},
		{
			description: "error on file",
			artifacts: []*latest.Artifact{
				{
					ImageName: "image",
					Workspace: tmpFile,
				},
			},
			shouldErr: true,
		},
	}
	for _, test := range tests {
		testutil.Run(t, test.description, func(t *testutil.T) {
			err := checkWorkspaces(test.artifacts)
			t.CheckError(test.shouldErr, err)
		})
	}
}<|MERGE_RESOLUTION|>--- conflicted
+++ resolved
@@ -136,13 +136,8 @@
 				ImageName: "img",
 			}}
 
-<<<<<<< HEAD
 			runner := createRunner(t, test.testBench, nil, artifacts)
-			bRes, err := runner.BuildAndTest(ctx, ioutil.Discard, artifacts)
-=======
-			runner := createRunner(t, test.testBench, nil)
 			bRes, err := runner.Build(ctx, ioutil.Discard, artifacts)
->>>>>>> 6e501c7c
 			if err == nil {
 				err = runner.DeployAndLog(ctx, ioutil.Discard, bRes)
 			}
@@ -155,21 +150,14 @@
 func TestBuildDryRun(t *testing.T) {
 	testutil.Run(t, "", func(t *testutil.T) {
 		testBench := &TestBench{}
-<<<<<<< HEAD
 		artifacts := []*latest.Artifact{
-=======
-		runner := createRunner(t, testBench, nil)
-		runner.runCtx.Opts.DryRun = true
-
-		bRes, err := runner.Build(context.Background(), ioutil.Discard, []*latest.Artifact{
->>>>>>> 6e501c7c
 			{ImageName: "img1"},
 			{ImageName: "img2"},
 		}
 		runner := createRunner(t, testBench, nil, artifacts)
 		runner.runCtx.Opts.DryRun = true
 
-		bRes, err := runner.BuildAndTest(context.Background(), ioutil.Discard, artifacts)
+		bRes, err := runner.Build(context.Background(), ioutil.Discard, artifacts)
 
 		t.CheckNoError(err)
 		t.CheckDeepEqual([]build.Artifact{
@@ -183,21 +171,14 @@
 func TestBuildSkipBuild(t *testing.T) {
 	testutil.Run(t, "", func(t *testutil.T) {
 		testBench := &TestBench{}
-<<<<<<< HEAD
 		artifacts := []*latest.Artifact{
-=======
-		runner := createRunner(t, testBench, nil)
-		runner.runCtx.Opts.DigestSource = "none"
-
-		bRes, err := runner.Build(context.Background(), ioutil.Discard, []*latest.Artifact{
->>>>>>> 6e501c7c
 			{ImageName: "img1"},
 			{ImageName: "img2"},
 		}
 		runner := createRunner(t, testBench, nil, artifacts)
 		runner.runCtx.Opts.DigestSource = "none"
 
-		bRes, err := runner.BuildAndTest(context.Background(), ioutil.Discard, artifacts)
+		bRes, err := runner.Build(context.Background(), ioutil.Discard, artifacts)
 
 		t.CheckNoError(err)
 		t.CheckDeepEqual([]build.Artifact{}, bRes)
