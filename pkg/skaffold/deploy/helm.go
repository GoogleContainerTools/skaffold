--- conflicted
+++ resolved
@@ -558,13 +558,7 @@
 		return "", fmt.Errorf("unable to find %s in output: %s", tmpDir, output)
 	}
 
-<<<<<<< HEAD
-	fpath := output[idx:]
-	logrus.Infof("file path: %s", fpath)
-	return fpath, nil
-=======
 	return output[idx:], nil
->>>>>>> befffb83
 }
 
 // imageSetFromConfig calculates the --set-string value from the helm config
