--- conflicted
+++ resolved
@@ -267,6 +267,14 @@
 
 		opts.upgrade = false
 		opts.flags = h.Flags.Install
+	} else {
+		if r.UpgradeOnChange != nil && !*r.UpgradeOnChange {
+			logrus.Infof("Release %s already installed...", releaseName)
+			return []Artifact{}, nil
+		} else if r.UpgradeOnChange == nil && r.Remote {
+			logrus.Infof("Release %s not upgraded as it is remote...", releaseName)
+			return []Artifact{}, nil
+		}
 	}
 
 	// Only build local dependencies, but allow a user to skip them.
@@ -363,29 +371,11 @@
 // installArgs calculates the correct arguments to "helm install"
 func installArgs(r latest.HelmRelease, builds []build.Artifact, valuesSet map[string]bool, o installOpts) ([]string, error) {
 	var args []string
-<<<<<<< HEAD
-
-	switch {
-	case !isInstalled:
-		args = append(args, "install", "--name", releaseName)
-		args = append(args, h.Flags.Install...)
-	case r.UpgradeOnChange != nil && !*r.UpgradeOnChange:
-		logrus.Infof("Release %s already installed...", releaseName)
-		return []Artifact{}, nil
-	case r.UpgradeOnChange == nil && r.Remote:
-		logrus.Infof("Release %s not upgraded as it is remote...", releaseName)
-		return []Artifact{}, nil
-	default:
-		args = append(args, "upgrade", releaseName)
-		args = append(args, h.Flags.Upgrade...)
-		if h.forceDeploy {
-=======
 	if o.upgrade {
 		args = append(args, "upgrade", o.releaseName)
 		args = append(args, o.flags...)
 
 		if o.force {
->>>>>>> 07993d12
 			args = append(args, "--force")
 		}
 
