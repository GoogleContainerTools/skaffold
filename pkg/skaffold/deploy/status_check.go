/*
Copyright 2019 The Skaffold Authors

Licensed under the Apache License, Version 2.0 (the "License");
you may not use this file except in compliance with the License.
You may obtain a copy of the License at

    http://www.apache.org/licenses/LICENSE-2.0

Unless required by applicable law or agreed to in writing, software
distributed under the License is distributed on an "AS IS" BASIS,
WITHOUT WARRANTIES OR CONDITIONS OF ANY KIND, either express or implied.
See the License for the specific language governing permissions and
limitations under the License.
*/

package deploy

import (
	"context"
	"fmt"
	"io"
	"strings"
	"sync"
	"sync/atomic"
	"time"

<<<<<<< HEAD
	"github.com/GoogleContainerTools/skaffold/pkg/skaffold/color"
	"github.com/GoogleContainerTools/skaffold/pkg/skaffold/deploy/kubectl"
	kubernetesutil "github.com/GoogleContainerTools/skaffold/pkg/skaffold/kubernetes"
	"github.com/GoogleContainerTools/skaffold/pkg/skaffold/runner/runcontext"
=======
>>>>>>> e42c6851
	"github.com/pkg/errors"
	"github.com/sirupsen/logrus"
	v1 "k8s.io/api/core/v1"
	metav1 "k8s.io/apimachinery/pkg/apis/meta/v1"
	"k8s.io/client-go/kubernetes"
<<<<<<< HEAD
	corev1 "k8s.io/client-go/kubernetes/typed/core/v1"
=======

	"github.com/GoogleContainerTools/skaffold/pkg/skaffold/kubectl"
	kubernetesutil "github.com/GoogleContainerTools/skaffold/pkg/skaffold/kubernetes"
	"github.com/GoogleContainerTools/skaffold/pkg/skaffold/runner/runcontext"
>>>>>>> e42c6851
)

var (
	// TODO: Move this to a flag or global config.
	// Default deadline set to 10 minutes. This is default value for progressDeadlineInSeconds
	// See: https://github.com/kubernetes/kubernetes/blob/master/staging/src/k8s.io/api/apps/v1/types.go#L305
	defaultStatusCheckDeadlineInSeconds int32 = 600
	// Poll period for checking set to 100 milliseconds
	defaultPollPeriodInMilliseconds = 100

	// Default deadline set to 1 minutes for pods.
	defaultPodStatusDeadline = time.Duration(1) * time.Minute

	// For testing
	executeRolloutStatus = getRollOutStatus
)

func StatusCheck(ctx context.Context, defaultLabeller *DefaultLabeller, runCtx *runcontext.RunContext, out io.Writer) error {
	client, err := kubernetesutil.GetClientset()
	if err != nil {
		return err
	}

	wg := &sync.WaitGroup{}

	// Its safe to use sync.Map without locks here as each subroutine adds a different resource/name to the map.
	syncMap := &sync.Map{}

	// Check deployment status
	wg.Add(1)
	go func(syncMap *sync.Map) {
		defer wg.Done()
		StatusCheckDeployments(ctx, client, defaultLabeller, runCtx, syncMap, out)
	}(syncMap)

	// Check pod status
	wg.Add(1)
	go func(syncMap *sync.Map) {
		defer wg.Done()
		StatusCheckPods(ctx, client, defaultLabeller, runCtx, syncMap, out)
	}(syncMap)

	// Wait for all resource status to be fetched
	wg.Wait()
	if isSkaffoldDeployInError(syncMap) {
		return fmt.Errorf("one or more deployed resources were in error")
	}
	return nil
}

func StatusCheckDeployments(ctx context.Context, client kubernetes.Interface, defaultLabeller *DefaultLabeller, runCtx *runcontext.RunContext, syncMap *sync.Map, out io.Writer) {
	dMap, err := getDeployments(client, runCtx.Opts.Namespace, defaultLabeller)
	if err != nil {
		syncMap.Store("could not fetch deployments", err)
		return
	}
<<<<<<< HEAD
	wg := &sync.WaitGroup{}
	defer wg.Wait()
	kubeCtl := &kubectl.CLI{
		Namespace:   runCtx.Opts.Namespace,
		KubeContext: runCtx.KubeContext,
	}
	numDeps := int32(len(dMap))
	var ops int32
	atomic.StoreInt32(&ops, numDeps)
=======

	wg := sync.WaitGroup{}
	// Its safe to use sync.Map without locks here as each subroutine adds a different key to the map.
	syncMap := &sync.Map{}
	kubeCtl := kubectl.NewFromRunContext(runCtx)
>>>>>>> e42c6851

	fmt.Fprintln(out, fmt.Sprintf("Waiting on %d of %d deployments", atomic.LoadInt32(&ops), numDeps))
	for dName, deadline := range dMap {
		deadlineDuration := time.Duration(deadline) * time.Second
		wg.Add(1)
		go func(dName string, deadlineDuration time.Duration) {
			defer func() {
				atomic.AddInt32(&ops, -1)
				printResourceStatus("deployment", dName, syncMap, atomic.LoadInt32(&ops), numDeps, out)
				wg.Done()
			}()
			pollDeploymentRolloutStatus(ctx, kubeCtl, dName, deadlineDuration, syncMap)
		}(dName, deadlineDuration)
	}
}

func getDeployments(client kubernetes.Interface, ns string, l *DefaultLabeller) (map[string]int32, error) {
	deps, err := client.AppsV1().Deployments(ns).List(metav1.ListOptions{
		LabelSelector: l.K8sManagedByLabelKeyValueString(),
	})
	if err != nil {
		return nil, errors.Wrap(err, "could not fetch deployments")
	}

	depMap := map[string]int32{}

	for _, d := range deps.Items {
		var deadline int32
		if d.Spec.ProgressDeadlineSeconds == nil {
			logrus.Debugf("no progressDeadlineSeconds config found for deployment %s. Setting deadline to %d seconds", d.Name, defaultStatusCheckDeadlineInSeconds)
			deadline = defaultStatusCheckDeadlineInSeconds
		} else {
			deadline = *d.Spec.ProgressDeadlineSeconds
		}
		depMap[d.Name] = deadline
	}

	return depMap, nil
}

func pollDeploymentRolloutStatus(ctx context.Context, k *kubectl.CLI, dName string, deadline time.Duration, syncMap *sync.Map) {
	pollDuration := time.Duration(defaultPollPeriodInMilliseconds) * time.Millisecond
	// Add poll duration to account for one last attempt after progressDeadlineSeconds.
	timeoutContext, cancel := context.WithTimeout(ctx, deadline+pollDuration)
	logrus.Debugf("checking rollout status %s", dName)
	defer cancel()
	for {
		select {
		case <-timeoutContext.Done():
			syncMap.Store(fmt.Sprintf("deployment/%s", dName), errors.Wrap(timeoutContext.Err(), fmt.Sprintf("deployment rollout status could not be fetched within %v", deadline)))
			return
		case <-time.After(pollDuration):
			status, err := executeRolloutStatus(timeoutContext, k, dName)
			if err != nil {
				syncMap.Store(fmt.Sprintf("deployment/%s", dName), err)
				return
			}
			if strings.Contains(status, "successfully rolled out") {
				syncMap.Store(fmt.Sprintf("deployment/%s", dName), nil)
				return
			}
		}
	}
}

func getRollOutStatus(ctx context.Context, k *kubectl.CLI, dName string) (string, error) {
	b, err := k.RunOut(ctx, nil, "rollout", []string{"status", "deployment", dName},
		"--watch=false")
	return string(b), err
}

func StatusCheckPods(ctx context.Context, client kubernetes.Interface, defaultLabeller *DefaultLabeller, runCtx *runcontext.RunContext, syncMap *sync.Map, out io.Writer) {
	podInterface := client.CoreV1().Pods(runCtx.Opts.Namespace)
	pods, err := getPods(podInterface, defaultLabeller)
	if err != nil {
		syncMap.Store("could not fetch pods", err)
		return
	}
	numPods := int32(len(pods))
	var ops int32
	atomic.StoreInt32(&ops, numPods)

	wg := &sync.WaitGroup{}
	defer wg.Wait()
	fmt.Fprintln(out, fmt.Sprintf("Waiting on %d of %d pods", atomic.LoadInt32(&ops), numPods))
	for _, po := range pods {
		wg.Add(1)
		go func(po v1.Pod) {
			defer func() {
				atomic.AddInt32(&ops, -1)
				printResourceStatus("pod", po.Name, syncMap, atomic.LoadInt32(&ops), numPods, out)
				wg.Done()
			}()
			getPodStatus(ctx, podInterface, client, &po, defaultPodStatusDeadline, syncMap)
		}(po)
	}
}

func getPods(pi corev1.PodInterface, l *DefaultLabeller) ([]v1.Pod, error) {
	pods, err := pi.List(metav1.ListOptions{
		LabelSelector: l.K8sManagedByLabelKeyValueString(),
	})
	return pods.Items, err
}

func getPodStatus(ctx context.Context, pi corev1.PodInterface, client kubernetes.Interface, po *v1.Pod, deadline time.Duration, syncMap *sync.Map) {
	err := kubernetesutil.WaitForPodToStabilize(ctx, pi, po.Name, deadline)
	if err == nil {
		syncMap.Store(fmt.Sprintf("pod/%s", po.Name), nil)
		return
	}
	// Get container statuses.
	podInterface := client.CoreV1().Pods(po.Namespace)
	statusErr := kubernetesutil.GetPodDetails(podInterface, po.Name)
	syncMap.Store(fmt.Sprintf("pod/%s", po.Name), statusErr)
}

func isSkaffoldDeployInError(m *sync.Map) bool {
	isError := false
	m.Range(func(k, v interface{}) bool {
		_, isError = v.(error)
		// Stop range iteration if we see an error by returning false.
		return !isError
	})
	return isError
}

func getResourceStatus(m *sync.Map, resource string) error {
	v, ok := m.Load(resource)
	if !ok {
		return fmt.Errorf("error getting status for %s", resource)
	}
	if t, ok := v.(error); ok {
		return t
	}
	return nil
}

<<<<<<< HEAD
func printResourceStatus(resourcetype string, name string, m *sync.Map, numLeft int32, total int32, out io.Writer) {
	resource := fmt.Sprintf("%s/%s", resourcetype, name)
	waitingMsg := fmt.Sprintf("[%d/%d %s(s) still pending]", numLeft, total, resourcetype)
	if numLeft == 0 {
		waitingMsg = fmt.Sprintf("[Status check complete for all %ss]", resourcetype)
	}
	if err := getResourceStatus(m, resource); err != nil {
		color.Default.Fprintln(out, fmt.Sprintf("%s failed %s. Error: %s.", resource, waitingMsg, err.Error()))
	} else {
		color.Default.Fprintln(out, fmt.Sprintf("%s is ready. %s", resource, waitingMsg))
	}
=======
func getRollOutStatus(ctx context.Context, k *kubectl.CLI, dName string) (string, error) {
	b, err := k.RunOut(ctx, "rollout", "status", "deployment", dName, "--watch=false")
	return string(b), err
>>>>>>> e42c6851
}<|MERGE_RESOLUTION|>--- conflicted
+++ resolved
@@ -25,26 +25,16 @@
 	"sync/atomic"
 	"time"
 
-<<<<<<< HEAD
 	"github.com/GoogleContainerTools/skaffold/pkg/skaffold/color"
-	"github.com/GoogleContainerTools/skaffold/pkg/skaffold/deploy/kubectl"
+	"github.com/GoogleContainerTools/skaffold/pkg/skaffold/kubectl"
 	kubernetesutil "github.com/GoogleContainerTools/skaffold/pkg/skaffold/kubernetes"
 	"github.com/GoogleContainerTools/skaffold/pkg/skaffold/runner/runcontext"
-=======
->>>>>>> e42c6851
 	"github.com/pkg/errors"
 	"github.com/sirupsen/logrus"
 	v1 "k8s.io/api/core/v1"
 	metav1 "k8s.io/apimachinery/pkg/apis/meta/v1"
 	"k8s.io/client-go/kubernetes"
-<<<<<<< HEAD
 	corev1 "k8s.io/client-go/kubernetes/typed/core/v1"
-=======
-
-	"github.com/GoogleContainerTools/skaffold/pkg/skaffold/kubectl"
-	kubernetesutil "github.com/GoogleContainerTools/skaffold/pkg/skaffold/kubernetes"
-	"github.com/GoogleContainerTools/skaffold/pkg/skaffold/runner/runcontext"
->>>>>>> e42c6851
 )
 
 var (
@@ -101,23 +91,14 @@
 		syncMap.Store("could not fetch deployments", err)
 		return
 	}
-<<<<<<< HEAD
+
 	wg := &sync.WaitGroup{}
 	defer wg.Wait()
-	kubeCtl := &kubectl.CLI{
-		Namespace:   runCtx.Opts.Namespace,
-		KubeContext: runCtx.KubeContext,
-	}
+	kubeCtl := kubectl.NewFromRunContext(runCtx)
 	numDeps := int32(len(dMap))
 	var ops int32
 	atomic.StoreInt32(&ops, numDeps)
-=======
-
-	wg := sync.WaitGroup{}
-	// Its safe to use sync.Map without locks here as each subroutine adds a different key to the map.
-	syncMap := &sync.Map{}
-	kubeCtl := kubectl.NewFromRunContext(runCtx)
->>>>>>> e42c6851
+
 
 	fmt.Fprintln(out, fmt.Sprintf("Waiting on %d of %d deployments", atomic.LoadInt32(&ops), numDeps))
 	for dName, deadline := range dMap {
@@ -184,8 +165,7 @@
 }
 
 func getRollOutStatus(ctx context.Context, k *kubectl.CLI, dName string) (string, error) {
-	b, err := k.RunOut(ctx, nil, "rollout", []string{"status", "deployment", dName},
-		"--watch=false")
+	b, err := k.RunOut(ctx, "rollout", "status", "deployment", dName, "--watch=false")
 	return string(b), err
 }
 
@@ -256,7 +236,6 @@
 	return nil
 }
 
-<<<<<<< HEAD
 func printResourceStatus(resourcetype string, name string, m *sync.Map, numLeft int32, total int32, out io.Writer) {
 	resource := fmt.Sprintf("%s/%s", resourcetype, name)
 	waitingMsg := fmt.Sprintf("[%d/%d %s(s) still pending]", numLeft, total, resourcetype)
@@ -268,9 +247,4 @@
 	} else {
 		color.Default.Fprintln(out, fmt.Sprintf("%s is ready. %s", resource, waitingMsg))
 	}
-=======
-func getRollOutStatus(ctx context.Context, k *kubectl.CLI, dName string) (string, error) {
-	b, err := k.RunOut(ctx, "rollout", "status", "deployment", dName, "--watch=false")
-	return string(b), err
->>>>>>> e42c6851
 }