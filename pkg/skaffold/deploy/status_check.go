/*
Copyright 2019 The Skaffold Authors

Licensed under the Apache License, Version 2.0 (the "License");
you may not use this file except in compliance with the License.
You may obtain a copy of the License at

    http://www.apache.org/licenses/LICENSE-2.0

Unless required by applicable law or agreed to in writing, software
distributed under the License is distributed on an "AS IS" BASIS,
WITHOUT WARRANTIES OR CONDITIONS OF ANY KIND, either express or implied.
See the License for the specific language governing permissions and
limitations under the License.
*/

package deploy

import (
	"context"
	"fmt"
	"io"
	"strings"
	"sync"
	"sync/atomic"
	"time"

	"github.com/sirupsen/logrus"
	metav1 "k8s.io/apimachinery/pkg/apis/meta/v1"
	"k8s.io/client-go/kubernetes"

	"github.com/GoogleContainerTools/skaffold/pkg/diag"
	"github.com/GoogleContainerTools/skaffold/pkg/diag/validator"
	"github.com/GoogleContainerTools/skaffold/pkg/skaffold/deploy/resource"
	"github.com/GoogleContainerTools/skaffold/pkg/skaffold/event"
	pkgkubernetes "github.com/GoogleContainerTools/skaffold/pkg/skaffold/kubernetes"
	"github.com/GoogleContainerTools/skaffold/pkg/skaffold/runner/runcontext"
	"github.com/GoogleContainerTools/skaffold/proto"
)

var (
	defaultStatusCheckDeadline = 2 * time.Minute

	// Poll period for checking set to 1 second
	defaultPollPeriodInMilliseconds = 1000

	// report resource status for pending resources 5 seconds.
	reportStatusTime = 5 * time.Second
)

const (
	tabHeader             = " -"
	kubernetesMaxDeadline = 600
)

type counter struct {
	total   int
	pending int32
	failed  int32
}

// StatusChecker wait for the application to be totally deployed.
type StatusChecker interface {
	Check(context.Context, io.Writer) error
}

// StatusChecker runs status checks for pods and deployments
type statusChecker struct {
	// TODO use an interface #4605
	runCtx          *runcontext.RunContext
	labeller        *DefaultLabeller
	deadlineSeconds int
	muteLogs        bool
}

// NewStatusChecker returns a status checker which runs checks on deployments and pods.
func NewStatusChecker(runCtx *runcontext.RunContext, labeller *DefaultLabeller) StatusChecker {
	return statusChecker{
		muteLogs:        runCtx.Muted().MuteStatusCheck(),
		runCtx:          runCtx,
		labeller:        labeller,
		deadlineSeconds: runCtx.Pipeline().Deploy.StatusCheckDeadlineSeconds,
	}
}

// Run runs the status checks on deployments and pods deployed in current skaffold dev iteration.
func (s statusChecker) Check(ctx context.Context, out io.Writer) error {
	event.StatusCheckEventStarted()
	errCode, err := s.statusCheck(ctx, out)
	event.StatusCheckEventEnded(errCode, err)
	return err
}

func (s statusChecker) statusCheck(ctx context.Context, out io.Writer) (proto.StatusCode, error) {
	client, err := pkgkubernetes.Client()
	if err != nil {
		return proto.StatusCode_STATUSCHECK_KUBECTL_CLIENT_FETCH_ERR, fmt.Errorf("getting Kubernetes client: %w", err)
	}

<<<<<<< HEAD
	deployContext = map[string]string{
		"clusterName": s.runCtx.GetKubeContext(),
	}

=======
>>>>>>> 035c89fa
	deployments := make([]*resource.Deployment, 0)
	for _, n := range s.runCtx.GetNamespaces() {
		newDeployments, err := getDeployments(client, n, s.labeller,
			getDeadline(s.runCtx.Pipeline().Deploy.StatusCheckDeadlineSeconds))
		if err != nil {
			return proto.StatusCode_STATUSCHECK_DEPLOYMENT_FETCH_ERR, fmt.Errorf("could not fetch deployments: %w", err)
		}
		deployments = append(deployments, newDeployments...)
	}

	var wg sync.WaitGroup

	c := newCounter(len(deployments))

	sCtx, cancel := context.WithCancel(ctx)
	defer cancel()

	for _, d := range deployments {
		wg.Add(1)
		go func(r *resource.Deployment) {
			defer wg.Done()
			// keep updating the resource status until it fails/succeeds/times out
			pollDeploymentStatus(sCtx, s.runCtx, r)
			rcCopy := c.markProcessed(r.Status().Error())
			s.printStatusCheckSummary(out, r, rcCopy)
			// if one deployment is in error, cancel status checks for all deployments.
			if r.Status().Error() != nil && r.StatusCode() != proto.StatusCode_STATUSCHECK_CONTEXT_CANCELLED {
				cancel()
			}
		}(d)
	}

	// Retrieve pending deployments statuses
	go func() {
		s.printDeploymentStatus(sCtx, out, deployments)
	}()

	// Wait for all deployment statuses to be fetched
	wg.Wait()
	return getSkaffoldDeployStatus(c, deployments)
}

func getDeployments(client kubernetes.Interface, ns string, l *DefaultLabeller, deadlineDuration time.Duration) ([]*resource.Deployment, error) {
	deps, err := client.AppsV1().Deployments(ns).List(metav1.ListOptions{
		LabelSelector: l.RunIDSelector(),
	})
	if err != nil {
		return nil, fmt.Errorf("could not fetch deployments: %w", err)
	}

	deployments := make([]*resource.Deployment, len(deps.Items))
	for i, d := range deps.Items {
		var deadline time.Duration
		if d.Spec.ProgressDeadlineSeconds == nil || *d.Spec.ProgressDeadlineSeconds == kubernetesMaxDeadline {
			deadline = deadlineDuration
		} else {
			deadline = time.Duration(*d.Spec.ProgressDeadlineSeconds) * time.Second
		}
		pd := diag.New([]string{d.Namespace}).
			WithLabel(RunIDLabel, l.Labels()[RunIDLabel]).
			WithValidators([]validator.Validator{validator.NewPodValidator(client)})

		for k, v := range d.Spec.Template.Labels {
			pd = pd.WithLabel(k, v)
		}

		deployments[i] = resource.NewDeployment(d.Name, d.Namespace, deadline).WithValidator(pd)
	}
	return deployments, nil
}

func pollDeploymentStatus(ctx context.Context, runCtx *runcontext.RunContext, r *resource.Deployment) {
	pollDuration := time.Duration(defaultPollPeriodInMilliseconds) * time.Millisecond
	// Add poll duration to account for one last attempt after progressDeadlineSeconds.
	timeoutContext, cancel := context.WithTimeout(ctx, r.Deadline()+pollDuration)
	logrus.Debugf("checking status %s", r)
	defer cancel()
	for {
		select {
		case <-timeoutContext.Done():
			switch c := timeoutContext.Err(); c {
			case context.Canceled:
				r.UpdateStatus(proto.ActionableErr{
					ErrCode: proto.StatusCode_STATUSCHECK_CONTEXT_CANCELLED,
					Message: "check cancelled\n",
				})
			case context.DeadlineExceeded:
				r.UpdateStatus(proto.ActionableErr{
					ErrCode: proto.StatusCode_STATUSCHECK_DEADLINE_EXCEEDED,
					Message: fmt.Sprintf("could not stabilize within %v\n", r.Deadline()),
				})
			}
			return
		case <-time.After(pollDuration):
			r.CheckStatus(timeoutContext, runCtx)
			if r.IsStatusCheckCompleteOrCancelled() {
				return
			}
			// Fail immediately if any pod container errors cannot be recovered.
			// StatusCheck is not interruptable.
			// As any changes to build or deploy dependencies are not triggered, exit
			// immediately rather than waiting for for statusCheckDeadlineSeconds
			// TODO: https://github.com/GoogleContainerTools/skaffold/pull/4591
			if r.HasEncounteredUnrecoverableError() {
				r.MarkComplete()
				return
			}
		}
	}
}

func getSkaffoldDeployStatus(c *counter, rs []*resource.Deployment) (proto.StatusCode, error) {
	if c.failed > 0 {
		err := fmt.Errorf("%d/%d deployment(s) failed", c.failed, c.total)
		for _, r := range rs {
			if r.StatusCode() != proto.StatusCode_STATUSCHECK_SUCCESS {
				return r.StatusCode(), err
			}
		}
	}
	return proto.StatusCode_STATUSCHECK_SUCCESS, nil
}

func getDeadline(d int) time.Duration {
	if d > 0 {
		return time.Duration(d) * time.Second
	}
	return defaultStatusCheckDeadline
}

func (s statusChecker) printStatusCheckSummary(out io.Writer, r *resource.Deployment, c counter) {
	ae := r.Status().ActionableError()
	if r.StatusCode() == proto.StatusCode_STATUSCHECK_CONTEXT_CANCELLED {
		// Don't print the status summary if the user ctrl-C or
		// another deployment failed
		return
	}
	event.ResourceStatusCheckEventCompleted(r.String(), ae)
	status := fmt.Sprintf("%s %s", tabHeader, r)
	if ae.ErrCode != proto.StatusCode_STATUSCHECK_SUCCESS {
		if str := r.ReportSinceLastUpdated(s.muteLogs); str != "" {
			fmt.Fprintln(out, trimNewLine(str))
		}
		status = fmt.Sprintf("%s failed. Error: %s.",
			status,
			trimNewLine(r.StatusMessage()),
		)
	} else {
		status = fmt.Sprintf("%s is ready.%s", status, getPendingMessage(c.pending, c.total))
	}

	fmt.Fprintln(out, status)
}

// Print resource statuses until all status check are completed or context is cancelled.
func (s statusChecker) printDeploymentStatus(ctx context.Context, out io.Writer, deployments []*resource.Deployment) {
	for {
		var allDone bool
		select {
		case <-ctx.Done():
			return
		case <-time.After(reportStatusTime):
			allDone = s.printStatus(deployments, out)
		}
		if allDone {
			return
		}
	}
}

func (s statusChecker) printStatus(deployments []*resource.Deployment, out io.Writer) bool {
	allDone := true
	for _, r := range deployments {
		if r.IsStatusCheckCompleteOrCancelled() {
			continue
		}
		allDone = false
		if str := r.ReportSinceLastUpdated(s.muteLogs); str != "" {
			event.ResourceStatusCheckEventUpdated(r.String(), r.Status().ActionableError())
			fmt.Fprintln(out, trimNewLine(str))
		}
	}
	return allDone
}

func getPendingMessage(pending int32, total int) string {
	if pending > 0 {
		return fmt.Sprintf(" [%d/%d deployment(s) still pending]", pending, total)
	}
	return ""
}

func trimNewLine(msg string) string {
	return strings.TrimSuffix(msg, "\n")
}

func newCounter(i int) *counter {
	return &counter{
		total:   i,
		pending: int32(i),
	}
}

func (c *counter) markProcessed(err error) counter {
	if err != nil && err != context.Canceled {
		atomic.AddInt32(&c.failed, 1)
	}
	atomic.AddInt32(&c.pending, -1)
	return c.copy()
}

func (c *counter) copy() counter {
	return counter{
		total:   c.total,
		pending: c.pending,
		failed:  c.failed,
	}
}<|MERGE_RESOLUTION|>--- conflicted
+++ resolved
@@ -97,13 +97,6 @@
 		return proto.StatusCode_STATUSCHECK_KUBECTL_CLIENT_FETCH_ERR, fmt.Errorf("getting Kubernetes client: %w", err)
 	}
 
-<<<<<<< HEAD
-	deployContext = map[string]string{
-		"clusterName": s.runCtx.GetKubeContext(),
-	}
-
-=======
->>>>>>> 035c89fa
 	deployments := make([]*resource.Deployment, 0)
 	for _, n := range s.runCtx.GetNamespaces() {
 		newDeployments, err := getDeployments(client, n, s.labeller,
