--- conflicted
+++ resolved
@@ -51,11 +51,7 @@
 	defaultRepo        *string
 	kubectl            deploy.CLI
 	insecureRegistries map[string]bool
-<<<<<<< HEAD
-	globalConfig       string
-=======
 	addSkaffoldLabels  bool
->>>>>>> 4fbc068e
 }
 
 // NewKubectlDeployer returns a new KubectlDeployer for a DeployConfig filled
@@ -72,11 +68,7 @@
 			ForceDeploy: runCtx.Opts.Force,
 		},
 		insecureRegistries: runCtx.InsecureRegistries,
-<<<<<<< HEAD
-		globalConfig:       runCtx.Opts.GlobalConfig,
-=======
 		addSkaffoldLabels:  runCtx.Opts.AddSkaffoldLabels,
->>>>>>> 4fbc068e
 	}
 }
 
@@ -222,16 +214,12 @@
 		color.Default.Fprintln(out, err)
 	}
 
-<<<<<<< HEAD
 	debugHelpersRegistry, err := config.GetDebugHelpersRegistry(k.globalConfig)
 	if err != nil {
 		return nil, fmt.Errorf("retrieving debug helpers registry: %w", err)
 	}
 
-	manifests, err := k.readManifests(ctx)
-=======
 	manifests, err := k.readManifests(ctx, offline)
->>>>>>> 4fbc068e
 	if err != nil {
 		return nil, fmt.Errorf("reading manifests: %w", err)
 	}
