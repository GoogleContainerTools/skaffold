--- conflicted
+++ resolved
@@ -35,15 +35,6 @@
 
 func TestKustomizeDeploy(t *testing.T) {
 	tests := []struct {
-<<<<<<< HEAD
-		description         string
-		kustomize           latest.KustomizeDeploy
-		builds              []build.Artifact
-		commands            util.Command
-		shouldErr           bool
-		forceDeploy         bool
-		kustomizeCmdPresent bool
-=======
 		description                 string
 		kustomize                   latest.KustomizeDeploy
 		builds                      []build.Artifact
@@ -51,8 +42,8 @@
 		shouldErr                   bool
 		forceDeploy                 bool
 		skipSkaffoldNamespaceOption bool
+		kustomizeCmdPresent         bool
 		envs                        map[string]string
->>>>>>> 9ba0e854
 	}{
 		{
 			description: "no manifest",
@@ -98,6 +89,7 @@
 			}},
 			forceDeploy:                 true,
 			skipSkaffoldNamespaceOption: true,
+			kustomizeCmdPresent:         true,
 		},
 		{
 			description: "deploy success (default namespace with env template)",
@@ -119,6 +111,7 @@
 			envs: map[string]string{
 				"MYENV": "Namesp",
 			},
+			kustomizeCmdPresent: true,
 		},
 		{
 			description: "deploy success with multiple kustomizations",
