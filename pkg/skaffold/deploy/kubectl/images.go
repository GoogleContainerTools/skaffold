/*
Copyright 2019 The Skaffold Authors

Licensed under the Apache License, Version 2.0 (the "License");
you may not use this file except in compliance with the License.
You may obtain a copy of the License at

    http://www.apache.org/licenses/LICENSE-2.0

Unless required by applicable law or agreed to in writing, software
distributed under the License is distributed on an "AS IS" BASIS,
WITHOUT WARRANTIES OR CONDITIONS OF ANY KIND, either express or implied.
See the License for the specific language governing permissions and
limitations under the License.
*/

package kubectl

import (
	"fmt"

	"github.com/sirupsen/logrus"

	"github.com/GoogleContainerTools/skaffold/pkg/skaffold/build"
	"github.com/GoogleContainerTools/skaffold/pkg/skaffold/docker"
<<<<<<< HEAD
	"github.com/GoogleContainerTools/skaffold/pkg/skaffold/util/image"
=======
>>>>>>> 85cfd0b2
	"github.com/GoogleContainerTools/skaffold/pkg/skaffold/warnings"
)

// GetImages gathers a map of base image names to the image with its tag
func (l *ManifestList) GetImages() ([]build.Artifact, error) {
	s := &imageSaver{}
	_, err := l.Visit(s)
	return s.Images, err
}

type imageSaver struct {
	Images []build.Artifact
}

func (is *imageSaver) Visit(o map[interface{}]interface{}, k interface{}, v interface{}) bool {
	if k != "image" {
		return true
	}

	image, ok := v.(string)
	if !ok {
		return true
	}
	parsed, err := docker.ParseReference(image)
	if err != nil {
		warnings.Printf("Couldn't parse image [%s]: %s", image, err.Error())
		return false
	}

	is.Images = append(is.Images, build.Artifact{
		Tag:       image,
		ImageName: parsed.BaseName,
	})
	return false
}

// ReplaceImages replaces image names in a list of manifests.
func (l *ManifestList) ReplaceImages(builds []build.Artifact) (ManifestList, error) {
	replacer := newImageReplacer(builds)

	updated, err := l.Visit(replacer)
	if err != nil {
		return nil, fmt.Errorf("replacing images: %w", err)
	}

	replacer.Check()
	logrus.Debugln("manifests with tagged images:", updated.String())

	return updated, nil
}

type imageReplacer struct {
	tagsByImageName map[string]string
	found           map[string]bool
}

func newImageReplacer(builds []build.Artifact) *imageReplacer {
	tagsByImageName := make(map[string]string)
	for _, build := range builds {
		tagsByImageName[build.ImageName] = build.Tag
	}

	return &imageReplacer{
		tagsByImageName: tagsByImageName,
		found:           make(map[string]bool),
	}
}

<<<<<<< HEAD
func (r *imageReplacer) Matches(key string) bool {
	return key == "image"
}

func (r *imageReplacer) NewValue(old interface{}) (bool, interface{}) {
	imageName, ok := old.(string)
	if !ok {
		return false, nil
	}

	found, tag := r.parseAndReplace(imageName)
	if !found {
		subbedImage := r.substituteRepoIntoImage(imageName)
		if imageName == subbedImage {
			return found, tag
		}
		// no match, so try substituting in defaultRepo value
		found, tag = r.parseAndReplace(subbedImage)
	}
	return found, tag
}

func (r *imageReplacer) parseAndReplace(imageName string) (bool, interface{}) {
	parsed, err := docker.ParseReference(imageName)
	if err != nil {
		warnings.Printf("Couldn't parse image: %s", imageName)
		return false, nil
	}

	if tag, present := r.tagsByImageName[parsed.BaseName]; present {
		if parsed.FullyQualified {
			if tag == imageName {
				r.found[parsed.BaseName] = true
			}
		} else {
			r.found[parsed.BaseName] = true
			return true, tag
		}
=======
func (r *imageReplacer) Visit(o map[interface{}]interface{}, k interface{}, v interface{}) bool {
	if k != "image" {
		return true
	}

	image, ok := v.(string)
	if !ok {
		return true
	}
	parsed, err := docker.ParseReference(image)
	if err != nil {
		warnings.Printf("Couldn't parse image [%s]: %s", image, err.Error())
		return false
	}

	// Leave images referenced by digest as they are
	if parsed.Digest != "" {
		return false
	}

	if tag, present := r.tagsByImageName[parsed.BaseName]; present {
		// Apply new image tag
		r.found[parsed.BaseName] = true
		o[k] = tag
>>>>>>> 85cfd0b2
	}
	return false
}

func (r *imageReplacer) Check() {
	for imageName := range r.tagsByImageName {
		if !r.found[imageName] {
			warnings.Printf("image [%s] is not used by the deployment", imageName)
		}
	}
<<<<<<< HEAD
}

func (r *imageReplacer) substituteRepoIntoImage(imageName string) string {
	defaultRegistry := image.RegistryFactory(r.defaultRepo)
	originalImage := image.Factory(imageName)
	return originalImage.Update(defaultRegistry)
=======
>>>>>>> 85cfd0b2
}<|MERGE_RESOLUTION|>--- conflicted
+++ resolved
@@ -23,10 +23,6 @@
 
 	"github.com/GoogleContainerTools/skaffold/pkg/skaffold/build"
 	"github.com/GoogleContainerTools/skaffold/pkg/skaffold/docker"
-<<<<<<< HEAD
-	"github.com/GoogleContainerTools/skaffold/pkg/skaffold/util/image"
-=======
->>>>>>> 85cfd0b2
 	"github.com/GoogleContainerTools/skaffold/pkg/skaffold/warnings"
 )
 
@@ -95,46 +91,6 @@
 	}
 }
 
-<<<<<<< HEAD
-func (r *imageReplacer) Matches(key string) bool {
-	return key == "image"
-}
-
-func (r *imageReplacer) NewValue(old interface{}) (bool, interface{}) {
-	imageName, ok := old.(string)
-	if !ok {
-		return false, nil
-	}
-
-	found, tag := r.parseAndReplace(imageName)
-	if !found {
-		subbedImage := r.substituteRepoIntoImage(imageName)
-		if imageName == subbedImage {
-			return found, tag
-		}
-		// no match, so try substituting in defaultRepo value
-		found, tag = r.parseAndReplace(subbedImage)
-	}
-	return found, tag
-}
-
-func (r *imageReplacer) parseAndReplace(imageName string) (bool, interface{}) {
-	parsed, err := docker.ParseReference(imageName)
-	if err != nil {
-		warnings.Printf("Couldn't parse image: %s", imageName)
-		return false, nil
-	}
-
-	if tag, present := r.tagsByImageName[parsed.BaseName]; present {
-		if parsed.FullyQualified {
-			if tag == imageName {
-				r.found[parsed.BaseName] = true
-			}
-		} else {
-			r.found[parsed.BaseName] = true
-			return true, tag
-		}
-=======
 func (r *imageReplacer) Visit(o map[interface{}]interface{}, k interface{}, v interface{}) bool {
 	if k != "image" {
 		return true
@@ -159,7 +115,6 @@
 		// Apply new image tag
 		r.found[parsed.BaseName] = true
 		o[k] = tag
->>>>>>> 85cfd0b2
 	}
 	return false
 }
@@ -170,13 +125,4 @@
 			warnings.Printf("image [%s] is not used by the deployment", imageName)
 		}
 	}
-<<<<<<< HEAD
-}
-
-func (r *imageReplacer) substituteRepoIntoImage(imageName string) string {
-	defaultRegistry := image.RegistryFactory(r.defaultRepo)
-	originalImage := image.Factory(imageName)
-	return originalImage.Update(defaultRegistry)
-=======
->>>>>>> 85cfd0b2
 }