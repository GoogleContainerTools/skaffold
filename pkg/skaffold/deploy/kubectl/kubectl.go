/*
Copyright 2019 The Skaffold Authors

Licensed under the Apache License, Version 2.0 (the "License");
you may not use this file except in compliance with the License.
You may obtain a copy of the License at

    http://www.apache.org/licenses/LICENSE-2.0

Unless required by applicable law or agreed to in writing, software
distributed under the License is distributed on an "AS IS" BASIS,
WITHOUT WARRANTIES OR CONDITIONS OF ANY KIND, either express or implied.
See the License for the specific language governing permissions and
limitations under the License.
*/

package kubectl

import (
	"bytes"
	"context"
	"fmt"
	"io"
	"io/ioutil"
	"os"
	"path/filepath"
	"strings"

	"github.com/segmentio/textio"
	"github.com/sirupsen/logrus"
	"go.opentelemetry.io/otel/trace"

	"github.com/GoogleContainerTools/skaffold/pkg/skaffold/access"
	"github.com/GoogleContainerTools/skaffold/pkg/skaffold/config"
	"github.com/GoogleContainerTools/skaffold/pkg/skaffold/debug"
	component "github.com/GoogleContainerTools/skaffold/pkg/skaffold/deploy/component/kubernetes"
	deployerr "github.com/GoogleContainerTools/skaffold/pkg/skaffold/deploy/error"
	"github.com/GoogleContainerTools/skaffold/pkg/skaffold/deploy/label"
	deployutil "github.com/GoogleContainerTools/skaffold/pkg/skaffold/deploy/util"
	"github.com/GoogleContainerTools/skaffold/pkg/skaffold/event"
	"github.com/GoogleContainerTools/skaffold/pkg/skaffold/graph"
	"github.com/GoogleContainerTools/skaffold/pkg/skaffold/instrumentation"
	"github.com/GoogleContainerTools/skaffold/pkg/skaffold/kubernetes"
	"github.com/GoogleContainerTools/skaffold/pkg/skaffold/kubernetes/manifest"
	"github.com/GoogleContainerTools/skaffold/pkg/skaffold/loader"
	"github.com/GoogleContainerTools/skaffold/pkg/skaffold/log"
	"github.com/GoogleContainerTools/skaffold/pkg/skaffold/output"
	latestV2 "github.com/GoogleContainerTools/skaffold/pkg/skaffold/schema/latest/v2"
	"github.com/GoogleContainerTools/skaffold/pkg/skaffold/status"
	"github.com/GoogleContainerTools/skaffold/pkg/skaffold/sync"
	"github.com/GoogleContainerTools/skaffold/pkg/skaffold/util"
)

// Deployer deploys workflows using kubectl CLI.
type Deployer struct {
	*latestV2.KubectlDeploy

	accessor      access.Accessor
	imageLoader   loader.ImageLoader
	logger        log.Logger
	debugger      debug.Debugger
	statusMonitor status.Monitor
	syncer        sync.Syncer

	originalImages     []graph.Artifact // the set of images marked as "local" by the Runner
	localImages        []graph.Artifact // the set of images parsed from the Deployer's manifest set
	podSelector        *kubernetes.ImageList
	hydratedManifests  []string
	workingDir         string
	globalConfig       string
	gcsManifestDir     string
	defaultRepo        *string
	kubectl            CLI
	insecureRegistries map[string]bool
	labeller           *label.DefaultLabeller
	skipRender         bool
<<<<<<< HEAD
	hydrationDir       string
=======

	namespaces *[]string
>>>>>>> 27271dfc
}

// NewDeployer returns a new Deployer for a DeployConfig filled
// with the needed configuration for `kubectl apply`
<<<<<<< HEAD
func NewDeployer(cfg Config, labels map[string]string, provider deploy.ComponentProvider, d *latestV2.KubectlDeploy, hydrationDir string) (*Deployer, error) {
=======
func NewDeployer(cfg Config, labeller *label.DefaultLabeller, d *latestV1.KubectlDeploy) (*Deployer, error) {
>>>>>>> 27271dfc
	defaultNamespace := ""
	if d.DefaultNamespace != nil {
		var err error
		defaultNamespace, err = util.ExpandEnvTemplate(*d.DefaultNamespace, nil)
		if err != nil {
			return nil, err
		}
	}

	podSelector := kubernetes.NewImageList()
	kubectl := NewCLI(cfg, d.Flags, defaultNamespace)
	namespaces := []string{}

	return &Deployer{
		KubectlDeploy:      d,
		podSelector:        podSelector,
		namespaces:         &namespaces,
		accessor:           component.NewAccessor(cfg, cfg.GetKubeContext(), kubectl.CLI, podSelector, labeller, &namespaces),
		debugger:           component.NewDebugger(cfg.Mode(), podSelector, &namespaces),
		imageLoader:        component.NewImageLoader(cfg, kubectl.CLI),
		logger:             component.NewLogger(cfg, kubectl.CLI, podSelector, &namespaces),
		statusMonitor:      component.NewMonitor(cfg, cfg.GetKubeContext(), labeller, &namespaces),
		syncer:             component.NewSyncer(kubectl.CLI, &namespaces),
		workingDir:         cfg.GetWorkingDir(),
		globalConfig:       cfg.GlobalConfig(),
		defaultRepo:        cfg.DefaultRepo(),
		kubectl:            kubectl,
		insecureRegistries: cfg.GetInsecureRegistries(),
		skipRender:         cfg.SkipRender(),
<<<<<<< HEAD
		labels:             labels,
		// hydratedManifests refers to the DIR in the `skaffold apply DIR`. Used in both v1 and v2.
		hydratedManifests: cfg.HydratedManifests(),
		// hydrationDir refers to the path where the hydrated manifests are stored, this is introduced in v2.
		hydrationDir: hydrationDir,
=======
		labeller:           labeller,
		hydratedManifests:  cfg.HydratedManifests(),
>>>>>>> 27271dfc
	}, nil
}

func (k *Deployer) GetAccessor() access.Accessor {
	return k.accessor
}

func (k *Deployer) GetDebugger() debug.Debugger {
	return k.debugger
}

func (k *Deployer) GetLogger() log.Logger {
	return k.logger
}

func (k *Deployer) GetStatusMonitor() status.Monitor {
	return k.statusMonitor
}

func (k *Deployer) GetSyncer() sync.Syncer {
	return k.syncer
}

func (k *Deployer) RegisterLocalImages(images []graph.Artifact) {
	k.localImages = images
}

func (k *Deployer) TrackBuildArtifacts(artifacts []graph.Artifact) {
	deployutil.AddTagsToPodSelector(artifacts, k.originalImages, k.podSelector)
	k.logger.RegisterArtifacts(artifacts)
}

func (k *Deployer) trackNamespaces(namespaces []string) {
	*k.namespaces = deployutil.ConsolidateNamespaces(*k.namespaces, namespaces)
}

// Deploy templates the provided manifests with a simple `find and replace` and
// runs `kubectl apply` on those manifests
func (k *Deployer) Deploy(ctx context.Context, out io.Writer, builds []graph.Artifact) error {
	var (
		manifests manifest.ManifestList
		err       error
		childCtx  context.Context
		endTrace  func(...trace.SpanOption)
	)
	instrumentation.AddAttributesToCurrentSpanFromContext(ctx, map[string]string{
		"DeployerType": "kubectl",
	})

	// Check that the cluster is reachable.
	// This gives a better error message when the cluster can't
	// be reached.
	if err := kubernetes.FailIfClusterIsNotReachable(); err != nil {
		return fmt.Errorf("unable to connect to Kubernetes: %w", err)
	}

	// if any hydrated manifests are passed to `skaffold apply`, only deploy these
	// also, manually set the labels to ensure the runID is added
	switch {
	case len(k.hydratedManifests) > 0:
		_, endTrace = instrumentation.StartTrace(ctx, "Deploy_createManifestList")
		manifests, err = createManifestList(k.hydratedManifests)
		if err != nil {
			endTrace(instrumentation.TraceEndError(err))
			return err
		}
		manifests, err = manifests.SetLabels(k.labeller.Labels())
		endTrace()
	case k.skipRender:
		childCtx, endTrace = instrumentation.StartTrace(ctx, "Deploy_readManifests")
		manifests, err = k.readManifests(childCtx, false)
		endTrace()
	default:
		childCtx, endTrace = instrumentation.StartTrace(ctx, "Deploy_renderManifests")
		manifests, err = k.renderManifests(childCtx, out, builds, false)
		endTrace()
	}

	if err != nil {
		return err
	}

	if len(manifests) == 0 {
		return nil
	}
	endTrace()

	_, endTrace = instrumentation.StartTrace(ctx, "Deploy_LoadImages")
	if err := k.imageLoader.LoadImages(childCtx, out, k.localImages, k.originalImages, builds); err != nil {
		endTrace(instrumentation.TraceEndError(err))
		return err
	}
	endTrace()

	_, endTrace = instrumentation.StartTrace(ctx, "Deploy_CollectNamespaces")
	namespaces, err := manifests.CollectNamespaces()
	if err != nil {
		event.DeployInfoEvent(fmt.Errorf("could not fetch deployed resource namespace. "+
			"This might cause port-forward and deploy health-check to fail: %w", err))
	}
	endTrace()

	childCtx, endTrace = instrumentation.StartTrace(ctx, "Deploy_WaitForDeletions")
	if err := k.kubectl.WaitForDeletions(childCtx, textio.NewPrefixWriter(out, " - "), manifests); err != nil {
		endTrace(instrumentation.TraceEndError(err))
		return err
	}
	endTrace()

	childCtx, endTrace = instrumentation.StartTrace(ctx, "Deploy_KubectlApply")
	if err := k.kubectl.Apply(childCtx, textio.NewPrefixWriter(out, " - "), manifests); err != nil {
		endTrace(instrumentation.TraceEndError(err))
		return err
	}

	k.TrackBuildArtifacts(builds)
	endTrace()
	k.trackNamespaces(namespaces)
	return nil
}

func (k *Deployer) manifestFiles(manifests []string) ([]string, error) {
	var nonURLManifests, gcsManifests []string
	for _, manifest := range manifests {
		switch {
		case util.IsURL(manifest):
		case strings.HasPrefix(manifest, "gs://"):
			gcsManifests = append(gcsManifests, manifest)
		default:
			nonURLManifests = append(nonURLManifests, manifest)
		}
	}

	list, err := util.ExpandPathsGlob(k.workingDir, nonURLManifests)
	if err != nil {
		return nil, userErr(fmt.Errorf("expanding kubectl manifest paths: %w", err))
	}

	if len(gcsManifests) != 0 {
		// return tmp dir of the downloaded manifests
		tmpDir, err := manifest.DownloadFromGCS(gcsManifests)
		if err != nil {
			return nil, userErr(fmt.Errorf("downloading from GCS: %w", err))
		}
		k.gcsManifestDir = tmpDir
		l, err := util.ExpandPathsGlob(tmpDir, []string{"*"})
		if err != nil {
			return nil, userErr(fmt.Errorf("expanding kubectl manifest paths: %w", err))
		}
		list = append(list, l...)
	}

	var filteredManifests []string
	for _, f := range list {
		if !kubernetes.HasKubernetesFileExtension(f) {
			if !util.StrSliceContains(manifests, f) {
				logrus.Infof("refusing to deploy/delete non {json, yaml} file %s", f)
				logrus.Info("If you still wish to deploy this file, please specify it directly, outside a glob pattern.")
				continue
			}
		}
		filteredManifests = append(filteredManifests, f)
	}

	return filteredManifests, nil
}

// readManifests reads the manifests to deploy/delete.
func (k *Deployer) readManifests(ctx context.Context, offline bool) (manifest.ManifestList, error) {
	var manifests []string
	var err error

	// v1 kubectl deployer is used. No manifest hydration.
	if len(k.KubectlDeploy.Manifests) > 0 {
		logrus.Warnln("`deploy.kubectl.manfiests` (DEPRECATED) are given, skaffold will skip the `manifests` field. " +
			"If you expect skaffold to render the resources from the `manifests`, please delete the `deploy.kubectl.manfiests` field.")
		manifests, err = k.Dependencies()
		if err != nil {
			return nil, listManifestErr(fmt.Errorf("listing manifests: %w", err))
		}
	} else {
		// v2 kubectl deployer is used. The manifests are read from the hydrated directory.
		manifests, err = k.manifestFiles([]string{filepath.Join(k.hydrationDir, "*")})
		if err != nil {
			return nil, listManifestErr(fmt.Errorf("listing manifests: %w", err))
		}
	}

	// Clean the temporary directory that holds the manifests downloaded from GCS
	defer os.RemoveAll(k.gcsManifestDir)

	// Append URL manifests. URL manifests are excluded from `Dependencies`.
	hasURLManifest := false
	for _, manifest := range k.KubectlDeploy.Manifests {
		if util.IsURL(manifest) {
			manifests = append(manifests, manifest)
			hasURLManifest = true
		}
	}

	if len(manifests) == 0 {
		return manifest.ManifestList{}, nil
	}

	if !offline {
		return k.kubectl.ReadManifests(ctx, manifests)
	}

	// In case no URLs are provided, we can stay offline - no need to run "kubectl create" which
	// would try to connect to a cluster (https://github.com/kubernetes/kubernetes/issues/51475)
	if hasURLManifest {
		return nil, offlineModeErr()
	}
	return createManifestList(manifests)
}

func createManifestList(manifests []string) (manifest.ManifestList, error) {
	var manifestList manifest.ManifestList
	for _, manifestFilePath := range manifests {
		manifestFileContent, err := ioutil.ReadFile(manifestFilePath)
		if err != nil {
			return nil, readManifestErr(fmt.Errorf("reading manifest file %v: %w", manifestFilePath, err))
		}
		manifestList.Append(manifestFileContent)
	}
	return manifestList, nil
}

// readRemoteManifests will try to read manifests from the given kubernetes
// context in the specified namespace and for the specified type
func (k *Deployer) readRemoteManifest(ctx context.Context, name string) ([]byte, error) {
	var args []string
	ns := ""
	if parts := strings.Split(name, ":"); len(parts) > 1 {
		ns = parts[0]
		name = parts[1]
	}
	args = append(args, name, "-o", "yaml")

	var manifest bytes.Buffer
	err := k.kubectl.RunInNamespace(ctx, nil, &manifest, "get", ns, args...)
	if err != nil {
		return nil, readRemoteManifestErr(fmt.Errorf("getting remote manifests: %w", err))
	}

	return manifest.Bytes(), nil
}

func (k *Deployer) Render(ctx context.Context, out io.Writer, builds []graph.Artifact, offline bool, filepath string) error {
	instrumentation.AddAttributesToCurrentSpanFromContext(ctx, map[string]string{
		"DeployerType": "kubectl",
	})

	childCtx, endTrace := instrumentation.StartTrace(ctx, "Render_renderManifests")
	manifests, err := k.renderManifests(childCtx, out, builds, offline)
	if err != nil {
		endTrace(instrumentation.TraceEndError(err))
		return err
	}
	endTrace()

	_, endTrace = instrumentation.StartTrace(ctx, "Render_manifest.Write")
	defer endTrace()
	return manifest.Write(manifests.String(), filepath, out)
}

// renderManifests transforms the manifests' images with the actual image sha1 built from skaffold build.
func (k *Deployer) renderManifests(ctx context.Context, out io.Writer, builds []graph.Artifact, offline bool) (manifest.ManifestList, error) {
	if err := k.kubectl.CheckVersion(ctx); err != nil {
		output.Default.Fprintln(out, "kubectl client version:", k.kubectl.Version(ctx))
		output.Default.Fprintln(out, err)
	}

	debugHelpersRegistry, err := config.GetDebugHelpersRegistry(k.globalConfig)
	if err != nil {
		return nil, deployerr.DebugHelperRetrieveErr(fmt.Errorf("retrieving debug helpers registry: %w", err))
	}

	manifests, err := k.readManifests(ctx, offline)
	if err != nil {
		return nil, err
	}

	for _, m := range k.RemoteManifests {
		manifest, err := k.readRemoteManifest(ctx, m)
		if err != nil {
			return nil, err
		}

		manifests = append(manifests, manifest)
	}

	if len(k.originalImages) == 0 {
		k.originalImages, err = manifests.GetImages()
		if err != nil {
			return nil, err
		}
	}

	if len(manifests) == 0 {
		return nil, nil
	}

	if len(builds) == 0 {
		for _, artifact := range k.originalImages {
			tag, err := deployutil.ApplyDefaultRepo(k.globalConfig, k.defaultRepo, artifact.Tag)
			if err != nil {
				return nil, err
			}
			builds = append(builds, graph.Artifact{
				ImageName: artifact.ImageName,
				Tag:       tag,
			})
		}
	}

	manifests, err = manifests.ReplaceImages(ctx, builds)
	if err != nil {
		return nil, err
	}

	if manifests, err = manifest.ApplyTransforms(manifests, builds, k.insecureRegistries, debugHelpersRegistry); err != nil {
		return nil, err
	}

	return manifests.SetLabels(k.labeller.Labels())
}

// Cleanup deletes what was deployed by calling Deploy.
func (k *Deployer) Cleanup(ctx context.Context, out io.Writer) error {
	instrumentation.AddAttributesToCurrentSpanFromContext(ctx, map[string]string{
		"DeployerType": "kubectl",
	})
	manifests, err := k.readManifests(ctx, false)
	if err != nil {
		return err
	}

	// revert remote manifests
	// TODO(dgageot): That seems super dangerous and I don't understand
	// why we need to update resources just before we delete them.
	if len(k.RemoteManifests) > 0 {
		var rm manifest.ManifestList
		for _, m := range k.RemoteManifests {
			manifest, err := k.readRemoteManifest(ctx, m)
			if err != nil {
				return err
			}
			rm = append(rm, manifest)
		}

		upd, err := rm.ReplaceImages(ctx, k.originalImages)
		if err != nil {
			return err
		}

		if err := k.kubectl.Apply(ctx, out, upd); err != nil {
			return err
		}
	}

	if err := k.kubectl.Delete(ctx, textio.NewPrefixWriter(out, " - "), manifests); err != nil {
		return err
	}

	return nil
}

// Dependencies lists all the files that describe what needs to be deployed.
func (k *Deployer) Dependencies() ([]string, error) {
	return k.manifestFiles(k.KubectlDeploy.Manifests)
}<|MERGE_RESOLUTION|>--- conflicted
+++ resolved
@@ -74,21 +74,13 @@
 	insecureRegistries map[string]bool
 	labeller           *label.DefaultLabeller
 	skipRender         bool
-<<<<<<< HEAD
 	hydrationDir       string
-=======
-
-	namespaces *[]string
->>>>>>> 27271dfc
+	namespaces         *[]string
 }
 
 // NewDeployer returns a new Deployer for a DeployConfig filled
 // with the needed configuration for `kubectl apply`
-<<<<<<< HEAD
-func NewDeployer(cfg Config, labels map[string]string, provider deploy.ComponentProvider, d *latestV2.KubectlDeploy, hydrationDir string) (*Deployer, error) {
-=======
-func NewDeployer(cfg Config, labeller *label.DefaultLabeller, d *latestV1.KubectlDeploy) (*Deployer, error) {
->>>>>>> 27271dfc
+func NewDeployer(cfg Config, labeller *label.DefaultLabeller, d *latestV2.KubectlDeploy, hydrationDir string) (*Deployer, error) {
 	defaultNamespace := ""
 	if d.DefaultNamespace != nil {
 		var err error
@@ -118,16 +110,11 @@
 		kubectl:            kubectl,
 		insecureRegistries: cfg.GetInsecureRegistries(),
 		skipRender:         cfg.SkipRender(),
-<<<<<<< HEAD
-		labels:             labels,
+		labeller:           labeller,
 		// hydratedManifests refers to the DIR in the `skaffold apply DIR`. Used in both v1 and v2.
 		hydratedManifests: cfg.HydratedManifests(),
 		// hydrationDir refers to the path where the hydrated manifests are stored, this is introduced in v2.
 		hydrationDir: hydrationDir,
-=======
-		labeller:           labeller,
-		hydratedManifests:  cfg.HydratedManifests(),
->>>>>>> 27271dfc
 	}, nil
 }
 
