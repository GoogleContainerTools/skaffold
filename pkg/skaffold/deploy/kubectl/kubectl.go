--- conflicted
+++ resolved
@@ -26,6 +26,7 @@
 	"path/filepath"
 	"strings"
 
+	deployutil "github.com/GoogleContainerTools/skaffold/pkg/skaffold/deploy/util"
 	"github.com/segmentio/textio"
 	"go.opentelemetry.io/otel/trace"
 	apimachinery "k8s.io/apimachinery/pkg/runtime/schema"
@@ -36,7 +37,6 @@
 	component "github.com/GoogleContainerTools/skaffold/pkg/skaffold/deploy/component/kubernetes"
 	deployerr "github.com/GoogleContainerTools/skaffold/pkg/skaffold/deploy/error"
 	"github.com/GoogleContainerTools/skaffold/pkg/skaffold/deploy/label"
-	deployutil "github.com/GoogleContainerTools/skaffold/pkg/skaffold/deploy/util"
 	"github.com/GoogleContainerTools/skaffold/pkg/skaffold/event"
 	"github.com/GoogleContainerTools/skaffold/pkg/skaffold/graph"
 	"github.com/GoogleContainerTools/skaffold/pkg/skaffold/hooks"
@@ -49,6 +49,7 @@
 	"github.com/GoogleContainerTools/skaffold/pkg/skaffold/log"
 	"github.com/GoogleContainerTools/skaffold/pkg/skaffold/output"
 	olog "github.com/GoogleContainerTools/skaffold/pkg/skaffold/output/log"
+	renderutil "github.com/GoogleContainerTools/skaffold/pkg/skaffold/render/renderer/util"
 	latestV2 "github.com/GoogleContainerTools/skaffold/pkg/skaffold/schema/latest/v2"
 	"github.com/GoogleContainerTools/skaffold/pkg/skaffold/status"
 	"github.com/GoogleContainerTools/skaffold/pkg/skaffold/sync"
@@ -80,16 +81,11 @@
 	insecureRegistries map[string]bool
 	labeller           *label.DefaultLabeller
 	skipRender         bool
-<<<<<<< HEAD
 	hydrationDir       string
 	namespaces         *[]string
-=======
-
-	namespaces *[]string
-
-	transformableAllowlist map[apimachinery.GroupKind]latestV1.ResourceFilter
-	transformableDenylist  map[apimachinery.GroupKind]latestV1.ResourceFilter
->>>>>>> db0414e6
+
+	transformableAllowlist map[apimachinery.GroupKind]latestV2.ResourceFilter
+	transformableDenylist  map[apimachinery.GroupKind]latestV2.ResourceFilter
 }
 
 // NewDeployer returns a new Deployer for a DeployConfig filled
@@ -111,12 +107,11 @@
 		olog.Entry(context.TODO()).Warn("unable to parse namespaces - deploy might not work correctly!")
 	}
 	logger := component.NewLogger(cfg, kubectl.CLI, podSelector, &namespaces)
-	transformableAllowlist, transformableDenylist, err := deployutil.ConsolidateTransformConfiguration(cfg)
+	transformableAllowlist, transformableDenylist, err := renderutil.ConsolidateTransformConfiguration(cfg)
 	if err != nil {
 		return nil, err
 	}
 	return &Deployer{
-<<<<<<< HEAD
 		KubectlDeploy:      d,
 		podSelector:        podSelector,
 		namespaces:         &namespaces,
@@ -139,29 +134,9 @@
 		hydratedManifests: cfg.HydratedManifests(),
 		// hydrationDir refers to the path where the hydrated manifests are stored, this is introduced in v2.
 		hydrationDir: hydrationDir,
-=======
-		KubectlDeploy:          d,
-		podSelector:            podSelector,
-		namespaces:             &namespaces,
-		accessor:               component.NewAccessor(cfg, cfg.GetKubeContext(), kubectl.CLI, podSelector, labeller, &namespaces),
-		debugger:               component.NewDebugger(cfg.Mode(), podSelector, &namespaces, cfg.GetKubeContext()),
-		imageLoader:            component.NewImageLoader(cfg, kubectl.CLI),
-		logger:                 logger,
-		statusMonitor:          component.NewMonitor(cfg, cfg.GetKubeContext(), labeller, &namespaces),
-		syncer:                 component.NewSyncer(kubectl.CLI, &namespaces, logger.GetFormatter()),
-		hookRunner:             hooks.NewDeployRunner(kubectl.CLI, d.LifecycleHooks, &namespaces, logger.GetFormatter(), hooks.NewDeployEnvOpts(labeller.GetRunID(), kubectl.KubeContext, namespaces)),
-		workingDir:             cfg.GetWorkingDir(),
-		globalConfig:           cfg.GlobalConfig(),
-		defaultRepo:            cfg.DefaultRepo(),
-		multiLevelRepo:         cfg.MultiLevelRepo(),
-		kubectl:                kubectl,
-		insecureRegistries:     cfg.GetInsecureRegistries(),
-		skipRender:             cfg.SkipRender(),
-		labeller:               labeller,
-		hydratedManifests:      cfg.HydratedManifests(),
+
 		transformableAllowlist: transformableAllowlist,
 		transformableDenylist:  transformableDenylist,
->>>>>>> db0414e6
 	}, nil
 }
 
