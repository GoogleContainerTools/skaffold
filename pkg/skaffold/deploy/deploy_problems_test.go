/*
Copyright 2020 The Skaffold Authors

Licensed under the Apache License, Version 2.0 (the "License");
you may not use this file except in compliance with the License.
You may obtain a copy of the License at

    http://www.apache.org/licenses/LICENSE-2.0

Unless required by applicable law or agreed to in writing, software
distributed under the License is distributed on an "AS IS" BASIS,
WITHOUT WARRANTIES OR CONDITIONS OF ANY KIND, either express or implied.
See the License for the specific language governing permissions and
limitations under the License.
*/

package deploy

import (
	"fmt"
	"testing"

	"google.golang.org/protobuf/testing/protocmp"

	"github.com/GoogleContainerTools/skaffold/pkg/skaffold/config"
	"github.com/GoogleContainerTools/skaffold/pkg/skaffold/constants"
	sErrors "github.com/GoogleContainerTools/skaffold/pkg/skaffold/errors"
	latestV2 "github.com/GoogleContainerTools/skaffold/pkg/skaffold/schema/latest/v2"
	"github.com/GoogleContainerTools/skaffold/proto/v1"
	"github.com/GoogleContainerTools/skaffold/testutil"
)

func TestSuggestDeployFailedAction(t *testing.T) {
	tests := []struct {
		description string
		context     string
		err         error
		isMinikube  bool
		expected    string
		expectedAE  *proto.ActionableErr
	}{
		{
			description: "minikube status",
			context:     "minikube",
			isMinikube:  true,
			err:         fmt.Errorf("exiting dev mode because first deploy failed: unable to connect to Kubernetes: Get \"https://192.168.64.3:8443/version?timeout=32s\": net/http: TLS handshake timeout"),
			expected:    "Deploy Failed. Could not connect to cluster due to \"https://192.168.64.3:8443/version?timeout=32s\": net/http: TLS handshake timeout. Check if minikube is running using \"minikube status\" command and try again.",
			expectedAE: &proto.ActionableErr{
				ErrCode: proto.StatusCode_DEPLOY_CLUSTER_CONNECTION_ERR,
				Message: "exiting dev mode because first deploy failed: unable to connect to Kubernetes: Get \"https://192.168.64.3:8443/version?timeout=32s\": net/http: TLS handshake timeout",
				Suggestions: []*proto.Suggestion{{
					SuggestionCode: proto.SuggestionCode_CHECK_MINIKUBE_STATUS,
					Action:         "Check if minikube is running using \"minikube status\" command and try again",
				}},
			},
		},
		{
			description: "minikube status named ctx",
			context:     "test_cluster",
			isMinikube:  true,
			err:         fmt.Errorf("exiting dev mode because first deploy failed: unable to connect to Kubernetes: Get \"https://192.168.64.3:8443/version?timeout=32s\": net/http: TLS handshake timeout"),
			expected:    "Deploy Failed. Could not connect to cluster due to \"https://192.168.64.3:8443/version?timeout=32s\": net/http: TLS handshake timeout. Check if minikube is running using \"minikube status -p test_cluster\" command and try again.",
			expectedAE: &proto.ActionableErr{
				ErrCode: proto.StatusCode_DEPLOY_CLUSTER_CONNECTION_ERR,
				Message: "exiting dev mode because first deploy failed: unable to connect to Kubernetes: Get \"https://192.168.64.3:8443/version?timeout=32s\": net/http: TLS handshake timeout",
				Suggestions: []*proto.Suggestion{{
					SuggestionCode: proto.SuggestionCode_CHECK_MINIKUBE_STATUS,
					Action:         "Check if minikube is running using \"minikube status -p test_cluster\" command and try again",
				}},
			},
		},
		{
			description: "gke cluster",
			context:     "gke_test",
			err:         fmt.Errorf("exiting dev mode because first deploy failed: unable to connect to Kubernetes: Get \"https://192.168.64.3:8443/version?timeout=32s\": net/http: TLS handshake timeout"),
			expected:    "Deploy Failed. Could not connect to cluster due to \"https://192.168.64.3:8443/version?timeout=32s\": net/http: TLS handshake timeout. Check your connection for the cluster.",
			expectedAE: &proto.ActionableErr{
				ErrCode: proto.StatusCode_DEPLOY_CLUSTER_CONNECTION_ERR,
				Message: "exiting dev mode because first deploy failed: unable to connect to Kubernetes: Get \"https://192.168.64.3:8443/version?timeout=32s\": net/http: TLS handshake timeout",
				Suggestions: []*proto.Suggestion{{
					SuggestionCode: proto.SuggestionCode_CHECK_CLUSTER_CONNECTION,
					Action:         "Check your connection for the cluster",
				}},
			},
		},
	}
	for _, test := range tests {
		testutil.Run(t, test.description, func(t *testutil.T) {
			t.Override(&sErrors.GetProblemCatalogCopy, func() sErrors.ProblemCatalog {
				pc := sErrors.NewProblemCatalog()
				pc.AddPhaseProblems(constants.Deploy, problems)
				return pc
			})
			cfg := mockConfig{kubeContext: test.context}
			if test.isMinikube {
				cfg.minikube = test.context
			}
			actual := sErrors.ShowAIError(&cfg, test.err)
			t.CheckDeepEqual(test.expected, actual.Error())
			actualAE := sErrors.ActionableErr(&cfg, constants.Deploy, test.err)
			t.CheckDeepEqual(test.expectedAE, actualAE, protocmp.Transform())
		})
	}
}

type mockConfig struct {
	minikube    string
	kubeContext string
}

<<<<<<< HEAD
func (m mockConfig) MinikubeProfile() string                           { return m.minikube }
func (m mockConfig) GetPipelines() []latestV2.Pipeline                 { return []latestV2.Pipeline{} }
func (m mockConfig) GetWorkingDir() string                             { return "" }
func (m mockConfig) GetNamespace() string                              { return "" }
func (m mockConfig) GlobalConfig() string                              { return "" }
func (m mockConfig) ConfigurationFile() string                         { return "" }
func (m mockConfig) DefaultRepo() *string                              { return &m.minikube }
func (m mockConfig) MultiLevelRepo() *bool                             { return nil }
func (m mockConfig) SkipRender() bool                                  { return true }
func (m mockConfig) Prune() bool                                       { return true }
func (m mockConfig) ContainerDebugging() bool                          { return false }
func (m mockConfig) GetKubeContext() string                            { return m.kubeContext }
func (m mockConfig) GetInsecureRegistries() map[string]bool            { return map[string]bool{} }
func (m mockConfig) Mode() config.RunMode                              { return config.RunModes.Dev }
func (m mockConfig) TransformableAllowList() []latestV2.ResourceFilter { return nil }
=======
func (m mockConfig) MinikubeProfile() string                       { return m.minikube }
func (m mockConfig) GetPipelines() []latestV1.Pipeline             { return []latestV1.Pipeline{} }
func (m mockConfig) GetWorkingDir() string                         { return "" }
func (m mockConfig) GetNamespace() string                          { return "" }
func (m mockConfig) GlobalConfig() string                          { return "" }
func (m mockConfig) ConfigurationFile() string                     { return "" }
func (m mockConfig) DefaultRepo() *string                          { return &m.minikube }
func (m mockConfig) MultiLevelRepo() *bool                         { return nil }
func (m mockConfig) SkipRender() bool                              { return true }
func (m mockConfig) Prune() bool                                   { return true }
func (m mockConfig) ContainerDebugging() bool                      { return false }
func (m mockConfig) GetKubeContext() string                        { return m.kubeContext }
func (m mockConfig) GetInsecureRegistries() map[string]bool        { return map[string]bool{} }
func (m mockConfig) Mode() config.RunMode                          { return config.RunModes.Dev }
func (m mockConfig) TransformAllowList() []latestV1.ResourceFilter { return nil }
func (m mockConfig) TransformDenyList() []latestV1.ResourceFilter  { return nil }
func (m mockConfig) TransformRulesFile() string                    { return "" }
>>>>>>> db0414e6
<|MERGE_RESOLUTION|>--- conflicted
+++ resolved
@@ -108,25 +108,8 @@
 	kubeContext string
 }
 
-<<<<<<< HEAD
-func (m mockConfig) MinikubeProfile() string                           { return m.minikube }
-func (m mockConfig) GetPipelines() []latestV2.Pipeline                 { return []latestV2.Pipeline{} }
-func (m mockConfig) GetWorkingDir() string                             { return "" }
-func (m mockConfig) GetNamespace() string                              { return "" }
-func (m mockConfig) GlobalConfig() string                              { return "" }
-func (m mockConfig) ConfigurationFile() string                         { return "" }
-func (m mockConfig) DefaultRepo() *string                              { return &m.minikube }
-func (m mockConfig) MultiLevelRepo() *bool                             { return nil }
-func (m mockConfig) SkipRender() bool                                  { return true }
-func (m mockConfig) Prune() bool                                       { return true }
-func (m mockConfig) ContainerDebugging() bool                          { return false }
-func (m mockConfig) GetKubeContext() string                            { return m.kubeContext }
-func (m mockConfig) GetInsecureRegistries() map[string]bool            { return map[string]bool{} }
-func (m mockConfig) Mode() config.RunMode                              { return config.RunModes.Dev }
-func (m mockConfig) TransformableAllowList() []latestV2.ResourceFilter { return nil }
-=======
 func (m mockConfig) MinikubeProfile() string                       { return m.minikube }
-func (m mockConfig) GetPipelines() []latestV1.Pipeline             { return []latestV1.Pipeline{} }
+func (m mockConfig) GetPipelines() []latestV2.Pipeline             { return []latestV2.Pipeline{} }
 func (m mockConfig) GetWorkingDir() string                         { return "" }
 func (m mockConfig) GetNamespace() string                          { return "" }
 func (m mockConfig) GlobalConfig() string                          { return "" }
@@ -139,7 +122,6 @@
 func (m mockConfig) GetKubeContext() string                        { return m.kubeContext }
 func (m mockConfig) GetInsecureRegistries() map[string]bool        { return map[string]bool{} }
 func (m mockConfig) Mode() config.RunMode                          { return config.RunModes.Dev }
-func (m mockConfig) TransformAllowList() []latestV1.ResourceFilter { return nil }
-func (m mockConfig) TransformDenyList() []latestV1.ResourceFilter  { return nil }
-func (m mockConfig) TransformRulesFile() string                    { return "" }
->>>>>>> db0414e6
+func (m mockConfig) TransformAllowList() []latestV2.ResourceFilter { return nil }
+func (m mockConfig) TransformDenyList() []latestV2.ResourceFilter  { return nil }
+func (m mockConfig) TransformRulesFile() string                    { return "" }