/*
Copyright 2019 The Skaffold Authors

Licensed under the Apache License, Version 2.0 (the "License");
you may not use this file except in compliance with the License.
You may obtain a copy of the License at

    http://www.apache.org/licenses/LICENSE-2.0

Unless required by applicable law or agreed to in writing, software
distributed under the License is distributed on an "AS IS" BASIS,
WITHOUT WARRANTIES OR CONDITIONS OF ANY KIND, either express or implied.
See the License for the specific language governing permissions and
limitations under the License.
*/

package helm

import (
	"context"
	"fmt"
	"io/ioutil"
	"path/filepath"
	"testing"

	"github.com/mitchellh/go-homedir"

	"github.com/GoogleContainerTools/skaffold/pkg/skaffold/build"
	"github.com/GoogleContainerTools/skaffold/pkg/skaffold/deploy/kubectl"
	"github.com/GoogleContainerTools/skaffold/pkg/skaffold/runner/runcontext"
	"github.com/GoogleContainerTools/skaffold/pkg/skaffold/schema/latest"
	schemautil "github.com/GoogleContainerTools/skaffold/pkg/skaffold/schema/util"
	"github.com/GoogleContainerTools/skaffold/pkg/skaffold/util"
	"github.com/GoogleContainerTools/skaffold/pkg/skaffold/warnings"
	"github.com/GoogleContainerTools/skaffold/testutil"
)

var testBuilds = []build.Artifact{{
	ImageName: "skaffold-helm",
	Tag:       "docker.io:5000/skaffold-helm:3605e7bc17cf46e53f4d81c4cbc24e5b4c495184",
}}

var testBuildsFoo = []build.Artifact{{
	ImageName: "foo",
	Tag:       "foo:3605e7bc17cf46e53f4d81c4cbc24e5b4c495184",
}}

var testDeployConfig = latest.HelmDeploy{
	Releases: []latest.HelmRelease{{
		Name:      "skaffold-helm",
		ChartPath: "examples/test",
		ArtifactOverrides: map[string]string{
			"image": "skaffold-helm",
		},
		Overrides: schemautil.HelmOverrides{Values: map[string]interface{}{"foo": "bar"}},
		SetValues: map[string]string{
			"some.key": "somevalue",
		},
	}},
}

var testDeployNamespacedConfig = latest.HelmDeploy{
	Releases: []latest.HelmRelease{{
		Name:      "skaffold-helm",
		ChartPath: "examples/test",
		ArtifactOverrides: map[string]string{
			"image": "skaffold-helm",
		},
		Overrides: schemautil.HelmOverrides{Values: map[string]interface{}{"foo": "bar"}},
		SetValues: map[string]string{
			"some.key": "somevalue",
		},
		Namespace: "testReleaseNamespace",
	}},
}

var testDeployEnvTemplateNamespacedConfig = latest.HelmDeploy{
	Releases: []latest.HelmRelease{{
		Name:      "skaffold-helm",
		ChartPath: "examples/test",
		ArtifactOverrides: map[string]string{
			"image": "skaffold-helm",
		},
		Overrides: schemautil.HelmOverrides{Values: map[string]interface{}{"foo": "bar"}},
		SetValues: map[string]string{
			"some.key": "somevalue",
		},
		Namespace: "testRelease{{.FOO}}Namespace",
	}},
}

var testDeployConfigTemplated = latest.HelmDeploy{
	Releases: []latest.HelmRelease{{
		Name:      "skaffold-helm",
		ChartPath: "examples/test",
		ArtifactOverrides: map[string]string{
			"image": "skaffold-helm",
		},
		Overrides: schemautil.HelmOverrides{Values: map[string]interface{}{"foo": "bar"}},
		SetValueTemplates: map[string]string{
			"some.key":    "somevalue",
			"other.key":   "{{.FOO}}",
			"missing.key": "{{.MISSING}}",
			"image.name":  "{{.IMAGE_NAME}}",
			"image.tag":   "{{.DIGEST}}",
		},
	}},
}

var testDeployConfigValuesFilesTemplated = latest.HelmDeploy{
	Releases: []latest.HelmRelease{{
		Name:      "skaffold-helm",
		ChartPath: "examples/test",
		ArtifactOverrides: map[string]string{
			"image": "skaffold-helm",
		},
		Overrides: schemautil.HelmOverrides{Values: map[string]interface{}{"foo": "bar"}},
		ValuesFiles: []string{
			"/some/file-{{.FOO}}.yaml",
		},
	}},
}

var testDeployConfigSetFiles = latest.HelmDeploy{
	Releases: []latest.HelmRelease{{
		Name:      "skaffold-helm",
		ChartPath: "examples/test",
		ArtifactOverrides: map[string]string{
			"image": "skaffold-helm",
		},
		Overrides: schemautil.HelmOverrides{Values: map[string]interface{}{"foo": "bar"}},
		SetFiles: map[string]string{
			"expanded": "~/file.yaml",
			"value":    "/some/file.yaml",
		},
	}},
}

var testDeployRecreatePodsConfig = latest.HelmDeploy{
	Releases: []latest.HelmRelease{{
		Name:      "skaffold-helm",
		ChartPath: "examples/test",
		ArtifactOverrides: map[string]string{
			"image": "skaffold-helm",
		},
		Overrides: schemautil.HelmOverrides{Values: map[string]interface{}{"foo": "bar"}},
		SetValues: map[string]string{
			"some.key": "somevalue",
		},
		RecreatePods: true,
	}},
}

var testDeploySkipBuildDependenciesConfig = latest.HelmDeploy{
	Releases: []latest.HelmRelease{{
		Name:      "skaffold-helm",
		ChartPath: "examples/test",
		ArtifactOverrides: map[string]string{
			"image": "skaffold-helm",
		},
		Overrides: schemautil.HelmOverrides{Values: map[string]interface{}{"foo": "bar"}},
		SetValues: map[string]string{
			"some.key": "somevalue",
		},
		SkipBuildDependencies: true,
	}},
}

var testDeployHelmStyleConfig = latest.HelmDeploy{
	Releases: []latest.HelmRelease{{
		Name:      "skaffold-helm",
		ChartPath: "examples/test",
		ArtifactOverrides: map[string]string{
			"image": "skaffold-helm",
		},
		Overrides: schemautil.HelmOverrides{Values: map[string]interface{}{"foo": "bar"}},
		SetValues: map[string]string{
			"some.key": "somevalue",
		},
		ImageStrategy: latest.HelmImageStrategy{
			HelmImageConfig: latest.HelmImageConfig{
				HelmConventionConfig: &latest.HelmConventionConfig{},
			},
		},
	}},
}

var testDeployHelmExplicitRegistryStyleConfig = latest.HelmDeploy{
	Releases: []latest.HelmRelease{{
		Name:      "skaffold-helm",
		ChartPath: "examples/test",
		ArtifactOverrides: map[string]string{
			"image": "skaffold-helm",
		},
		Overrides: schemautil.HelmOverrides{Values: map[string]interface{}{"foo": "bar"}},
		SetValues: map[string]string{
			"some.key": "somevalue",
		},
		ImageStrategy: latest.HelmImageStrategy{
			HelmImageConfig: latest.HelmImageConfig{
				HelmConventionConfig: &latest.HelmConventionConfig{
					ExplicitRegistry: true,
				},
			},
		},
	}},
}

var testDeployConfigParameterUnmatched = latest.HelmDeploy{
	Releases: []latest.HelmRelease{{
		Name:      "skaffold-helm",
		ChartPath: "examples/test",
		ArtifactOverrides: map[string]string{
			"image": "skaffold-helm-unmatched",
		}},
	},
}

var testDeployFooWithPackaged = latest.HelmDeploy{
	Releases: []latest.HelmRelease{{
		Name:      "foo",
		ChartPath: "testdata/foo",
		ArtifactOverrides: map[string]string{
			"image": "foo",
		},
		Packaged: &latest.HelmPackaged{
			Version:    "0.1.2",
			AppVersion: "1.2.3",
		},
	}},
}

var testDeployWithTemplatedName = latest.HelmDeploy{
	Releases: []latest.HelmRelease{{
		Name:      "{{.USER}}-skaffold-helm",
		ChartPath: "examples/test",
		ArtifactOverrides: map[string]string{
			"image.tag": "skaffold-helm",
		},
		Overrides: schemautil.HelmOverrides{Values: map[string]interface{}{"foo": "bar"}},
		SetValues: map[string]string{
			"some.key": "somevalue",
		}},
	},
}

var testDeploySkipBuildDependencies = latest.HelmDeploy{
	Releases: []latest.HelmRelease{{
		Name:      "skaffold-helm",
		ChartPath: "stable/chartmuseum",
		ArtifactOverrides: map[string]string{
			"image.tag": "skaffold-helm",
		},
		SkipBuildDependencies: true,
	}},
}

var testDeployRemoteChart = latest.HelmDeploy{
	Releases: []latest.HelmRelease{{
		Name:                  "skaffold-helm-remote",
		ChartPath:             "stable/chartmuseum",
		SkipBuildDependencies: false,
	}},
}

var upgradeOnChangeFalse = false
var testDeployUpgradeOnChange = latest.HelmDeploy{
	Releases: []latest.HelmRelease{{
		Name:            "skaffold-helm-upgradeOnChange",
		ChartPath:       "examples/test",
		UpgradeOnChange: &upgradeOnChangeFalse,
	}},
}

var testDeployWithoutTags = latest.HelmDeploy{
	Releases: []latest.HelmRelease{{
		Name:      "skaffold-helm",
		ChartPath: "examples/test",
	}},
}

var testTwoReleases = latest.HelmDeploy{
	Releases: []latest.HelmRelease{{
		Name:      "other",
		ChartPath: "examples/test",
	}, {
		Name: "skaffold-helm",
		ArtifactOverrides: map[string]string{
			"image.tag": "skaffold-helm",
		},
	}},
}

var createNamespaceFlag = true
var testDeployCreateNamespaceConfig = latest.HelmDeploy{
	Releases: []latest.HelmRelease{{
		Name:      "skaffold-helm",
		ChartPath: "examples/test",
		ArtifactOverrides: map[string]string{
			"image": "skaffold-helm",
		},
		Overrides: schemautil.HelmOverrides{Values: map[string]interface{}{"foo": "bar"}},
		SetValues: map[string]string{
			"some.key": "somevalue",
		},
		Namespace:       "testReleaseNamespace",
		CreateNamespace: &createNamespaceFlag,
	}},
}

var validDeployYaml = `
# Source: skaffold-helm/templates/deployment.yaml
apiVersion: apps/v1
kind: Deployment
metadata:
  name: skaffold-helm
  labels:
    app: skaffold-helm
    chart: skaffold-helm-0.1.0
    release: skaffold-helm
    heritage: Tiller
spec:
  replicas: 1
  selector:
    matchLabels:
      app: skaffold-helm
      release: skaffold-helm
  template:
    metadata:
      labels:
        app: skaffold-helm
        release: skaffold-helm
    spec:
      containers:
        - name: skaffold-helm
          image: gcr.io/nick-cloudbuild/skaffold-helm:f759510436c8fd6f7ffa13dd9e9d85e64bec8d2bfd12c5aa3fb9af1288eccdab
          imagePullPolicy:
          command: ["/bin/bash", "-c", "--" ]
          args: ["while true; do sleep 30; done;"]
          resources:
            {}
`

var validServiceYaml = `
# Source: skaffold-helm/templates/service.yaml
apiVersion: v1
kind: Service
metadata:
  name: skaffold-helm-skaffold-helm
  labels:
    app: skaffold-helm
    chart: skaffold-helm-0.1.0
    release: skaffold-helm
    heritage: Tiller
spec:
  type: ClusterIP
  ports:
    - port: 80
      targetPort: 80
      protocol: TCP
      name: nginx
  selector:
    app: skaffold-helm
    release: skaffold-helm
`

var invalidDeployYaml = `REVISION: 2
RELEASED: Tue Jun 12 15:40:18 2018
CHART: skaffold-helm-0.1.0
USER-SUPPLIED VALUES:
image: gcr.io/nick-cloudbuild/skaffold-helm:f759510436c8fd6f7ffa13dd9e9d85e64bec8d2bfd12c5aa3fb9af1288eccdab

COMPUTED VALUES:
image: gcr.io/nick-cloudbuild/skaffold-helm:f759510436c8fd6f7ffa13dd9e9d85e64bec8d2bfd12c5aa3fb9af1288eccdab
ingress:
  annotations: null
  enabled: false
  hosts:
  - chart-example.local
  tls: null
replicaCount: 1
resources: {}
service:
  externalPort: 80
  internalPort: 80
  name: nginx
  type: ClusterIP

HOOKS:
MANIFEST:
`

var (
	// Output strings to emulate different versions of Helm
	version20rc = `Client: &version.Version{SemVer:"v2.0.0-rc.1", GitCommit:"92be174acf51e60a33287fb7011f4571eaa5cb98", GitTreeState:"clean"}\nError: cannot connect to Tiller\n`
	version21   = `Client: &version.Version{SemVer:"v2.15.1", GitCommit:"cf1de4f8ba70eded310918a8af3a96bfe8e7683b", GitTreeState:"clean"}\nServer: &version.Version{SemVer:"v2.16.1", GitCommit:"bbdfe5e7803a12bbdf97e94cd847859890cf4050", GitTreeState:"clean"}\n`
	version30b  = `version.BuildInfo{Version:"v3.0.0-beta.3", GitCommit:"5cb923eecbe80d1ad76399aee234717c11931d9a", GitTreeState:"clean", GoVersion:"go1.12.9"}`
	version30   = `version.BuildInfo{Version:"v3.0.0", GitCommit:"e29ce2a54e96cd02ccfce88bee4f58bb6e2a28b6", GitTreeState:"clean", GoVersion:"go1.13.4"}`
	version31   = `version.BuildInfo{Version:"v3.1.1", GitCommit:"afe70585407b420d0097d07b21c47dc511525ac8", GitTreeState:"clean", GoVersion:"go1.13.8"}`
	version32   = `version.BuildInfo{Version:"v3.2.0", GitCommit:"e11b7ce3b12db2941e90399e874513fbd24bcb71", GitTreeState:"clean", GoVersion:"go1.14"}`
)

func TestBinVer(t *testing.T) {
	tests := []struct {
		description string
		helmVersion string
		expected    string
		shouldErr   bool
	}{
		{"Helm 2.0RC1", version20rc, "2.0.0-rc.1", false},
		{"Helm 2.15.1", version21, "2.15.1", false},
		{"Helm 3.0b3", version30b, "3.0.0-beta.3", false},
		{"Helm 3.0", version30, "3.0.0", false},
		{"Helm 3.1.1", version31, "3.1.1", false},
		{"Custom Helm 3.3 build from Manjaro", "v3.3", "3.3.0", false}, // not semver compliant
		{"Invalid", "3.1.0", "0.0.0", true},
	}

	for _, test := range tests {
		testutil.Run(t, test.description, func(t *testutil.T) {
			t.Override(&util.DefaultExecCommand, testutil.CmdRunWithOutput("helm version --client", test.helmVersion))

			deployer := NewDeployer(&helmConfig{
				helm: testDeployConfig,
			}, latest.DeployType{
				HelmDeploy: &testDeployConfig,
			}, nil)
			ver, err := deployer.binVer(context.TODO())

			t.CheckErrorAndDeepEqual(test.shouldErr, err, test.expected, ver.String())
		})
	}
}

func TestHelmDeploy(t *testing.T) {
	tmpDir, err := ioutil.TempDir("", "TestHelmDeploy")
	if err != nil {
		t.Fatalf("tempdir: %v", err)
	}
	home, err := homedir.Dir()
	if err != nil {
		t.Fatalf("Cannot get homedir: %v", err)
	}

	tests := []struct {
		description      string
		commands         util.Command
		helm             latest.HelmDeploy
		namespace        string
		configure        func(*Deployer)
		builds           []build.Artifact
		force            bool
		shouldErr        bool
		expectedWarnings []string
		envs             map[string]string
	}{
		{
			description: "deploy success",
			commands: testutil.
				CmdRunWithOutput("helm version --client", version21).
				AndRun("helm --kube-context kubecontext get skaffold-helm --kubeconfig kubeconfig").
				AndRun("helm --kube-context kubecontext dep build examples/test --kubeconfig kubeconfig").
				AndRun("helm --kube-context kubecontext upgrade skaffold-helm examples/test -f skaffold-overrides.yaml --set-string image=docker.io:5000/skaffold-helm:3605e7bc17cf46e53f4d81c4cbc24e5b4c495184 --set some.key=somevalue --kubeconfig kubeconfig").
				AndRun("helm --kube-context kubecontext get skaffold-helm --kubeconfig kubeconfig"),
			helm:   testDeployConfig,
			builds: testBuilds,
		},
		{
			description: "helm3.0beta deploy success",
			commands: testutil.
				CmdRunWithOutput("helm version --client", version30b).
				AndRun("helm --kube-context kubecontext get all skaffold-helm --kubeconfig kubeconfig").
				AndRun("helm --kube-context kubecontext dep build examples/test --kubeconfig kubeconfig").
				AndRun("helm --kube-context kubecontext upgrade skaffold-helm examples/test -f skaffold-overrides.yaml --set-string image=docker.io:5000/skaffold-helm:3605e7bc17cf46e53f4d81c4cbc24e5b4c495184 --set some.key=somevalue --kubeconfig kubeconfig").
				AndRun("helm --kube-context kubecontext get all skaffold-helm --kubeconfig kubeconfig"),
			helm:   testDeployConfig,
			builds: testBuilds,
		},
		{
			description: "helm3.0beta namespaced context deploy success",
			commands: testutil.
				CmdRunWithOutput("helm version --client", version30b).
				AndRun("helm --kube-context kubecontext get all --namespace testNamespace skaffold-helm --kubeconfig kubeconfig").
				AndRun("helm --kube-context kubecontext dep build examples/test --kubeconfig kubeconfig").
				AndRun("helm --kube-context kubecontext upgrade skaffold-helm examples/test --namespace testNamespace -f skaffold-overrides.yaml --set-string image=docker.io:5000/skaffold-helm:3605e7bc17cf46e53f4d81c4cbc24e5b4c495184 --set some.key=somevalue --kubeconfig kubeconfig").
				AndRun("helm --kube-context kubecontext get all --namespace testNamespace skaffold-helm --kubeconfig kubeconfig"),
			helm:      testDeployConfig,
			namespace: kubectl.TestNamespace,
			builds:    testBuilds,
		},
		{
			description: "helm3.0 deploy success",
			commands: testutil.
				CmdRunWithOutput("helm version --client", version30).
				AndRun("helm --kube-context kubecontext get all skaffold-helm --kubeconfig kubeconfig").
				AndRun("helm --kube-context kubecontext dep build examples/test --kubeconfig kubeconfig").
				AndRun("helm --kube-context kubecontext upgrade skaffold-helm examples/test -f skaffold-overrides.yaml --set-string image=docker.io:5000/skaffold-helm:3605e7bc17cf46e53f4d81c4cbc24e5b4c495184 --set some.key=somevalue --kubeconfig kubeconfig").
				AndRun("helm --kube-context kubecontext get all skaffold-helm --kubeconfig kubeconfig"),
			helm:   testDeployConfig,
			builds: testBuilds,
		},
		{
			description: "helm3.0 namespaced deploy success",
			commands: testutil.
				CmdRunWithOutput("helm version --client", version30).
				AndRun("helm --kube-context kubecontext get all --namespace testReleaseNamespace skaffold-helm --kubeconfig kubeconfig").
				AndRun("helm --kube-context kubecontext dep build examples/test --kubeconfig kubeconfig").
				AndRun("helm --kube-context kubecontext upgrade skaffold-helm examples/test --namespace testReleaseNamespace -f skaffold-overrides.yaml --set-string image=docker.io:5000/skaffold-helm:3605e7bc17cf46e53f4d81c4cbc24e5b4c495184 --set some.key=somevalue --kubeconfig kubeconfig").
				AndRun("helm --kube-context kubecontext get all --namespace testReleaseNamespace skaffold-helm --kubeconfig kubeconfig"),
			helm:   testDeployNamespacedConfig,
			builds: testBuilds,
		},
		{
			description: "helm3.0 namespaced (with env template) deploy success",
			commands: testutil.
				CmdRunWithOutput("helm version --client", version30).
				AndRun("helm --kube-context kubecontext get all --namespace testReleaseFOOBARNamespace skaffold-helm --kubeconfig kubeconfig").
				AndRun("helm --kube-context kubecontext dep build examples/test --kubeconfig kubeconfig").
				AndRun("helm --kube-context kubecontext upgrade skaffold-helm examples/test --namespace testReleaseFOOBARNamespace -f skaffold-overrides.yaml --set-string image=docker.io:5000/skaffold-helm:3605e7bc17cf46e53f4d81c4cbc24e5b4c495184 --set some.key=somevalue --kubeconfig kubeconfig").
				AndRun("helm --kube-context kubecontext get all --namespace testReleaseFOOBARNamespace skaffold-helm --kubeconfig kubeconfig"),
			helm:   testDeployEnvTemplateNamespacedConfig,
			builds: testBuilds,
		},
		{
			description: "helm3.0 namespaced context deploy success",
			commands: testutil.
				CmdRunWithOutput("helm version --client", version30).
				AndRun("helm --kube-context kubecontext get all --namespace testNamespace skaffold-helm --kubeconfig kubeconfig").
				AndRun("helm --kube-context kubecontext dep build examples/test --kubeconfig kubeconfig").
				AndRun("helm --kube-context kubecontext upgrade skaffold-helm examples/test --namespace testNamespace -f skaffold-overrides.yaml --set-string image=docker.io:5000/skaffold-helm:3605e7bc17cf46e53f4d81c4cbc24e5b4c495184 --set some.key=somevalue --kubeconfig kubeconfig").
				AndRun("helm --kube-context kubecontext get all --namespace testNamespace skaffold-helm --kubeconfig kubeconfig"),
			helm:      testDeployConfig,
			namespace: kubectl.TestNamespace,
			builds:    testBuilds,
		},
		{
			description: "helm3.0 namespaced context deploy success overrides release namespaces",
			commands: testutil.
				CmdRunWithOutput("helm version --client", version30).
				AndRun("helm --kube-context kubecontext get all --namespace testNamespace skaffold-helm --kubeconfig kubeconfig").
				AndRun("helm --kube-context kubecontext dep build examples/test --kubeconfig kubeconfig").
				AndRun("helm --kube-context kubecontext upgrade skaffold-helm examples/test --namespace testNamespace -f skaffold-overrides.yaml --set-string image=docker.io:5000/skaffold-helm:3605e7bc17cf46e53f4d81c4cbc24e5b4c495184 --set some.key=somevalue --kubeconfig kubeconfig").
				AndRun("helm --kube-context kubecontext get all --namespace testNamespace skaffold-helm --kubeconfig kubeconfig"),
			helm:      testDeployNamespacedConfig,
			namespace: kubectl.TestNamespace,
			builds:    testBuilds,
		},
		{
			description: "helm3.1 deploy success",
			commands: testutil.
				CmdRunWithOutput("helm version --client", version31).
				AndRun("helm --kube-context kubecontext get all skaffold-helm --kubeconfig kubeconfig").
				AndRun("helm --kube-context kubecontext dep build examples/test --kubeconfig kubeconfig").
				AndRun("helm --kube-context kubecontext upgrade skaffold-helm examples/test -f skaffold-overrides.yaml --set-string image=docker.io:5000/skaffold-helm:3605e7bc17cf46e53f4d81c4cbc24e5b4c495184 --set some.key=somevalue --kubeconfig kubeconfig").
				AndRun("helm --kube-context kubecontext get all skaffold-helm --kubeconfig kubeconfig"),
			helm:   testDeployConfig,
			builds: testBuilds,
		},
		{
			description: "helm3.1 namespaced deploy success",
			commands: testutil.
				CmdRunWithOutput("helm version --client", version31).
				AndRun("helm --kube-context kubecontext get all --namespace testReleaseNamespace skaffold-helm --kubeconfig kubeconfig").
				AndRun("helm --kube-context kubecontext dep build examples/test --kubeconfig kubeconfig").
				AndRun("helm --kube-context kubecontext upgrade skaffold-helm examples/test --namespace testReleaseNamespace -f skaffold-overrides.yaml --set-string image=docker.io:5000/skaffold-helm:3605e7bc17cf46e53f4d81c4cbc24e5b4c495184 --set some.key=somevalue --kubeconfig kubeconfig").
				AndRun("helm --kube-context kubecontext get all --namespace testReleaseNamespace skaffold-helm --kubeconfig kubeconfig"),
			helm:   testDeployNamespacedConfig,
			builds: testBuilds,
		},
		{
			description: "helm3.1 namespaced deploy (with env template) success",
			commands: testutil.
				CmdRunWithOutput("helm version --client", version31).
				AndRun("helm --kube-context kubecontext get all --namespace testReleaseFOOBARNamespace skaffold-helm --kubeconfig kubeconfig").
				AndRun("helm --kube-context kubecontext dep build examples/test --kubeconfig kubeconfig").
				AndRun("helm --kube-context kubecontext upgrade skaffold-helm examples/test --namespace testReleaseFOOBARNamespace -f skaffold-overrides.yaml --set-string image=docker.io:5000/skaffold-helm:3605e7bc17cf46e53f4d81c4cbc24e5b4c495184 --set some.key=somevalue --kubeconfig kubeconfig").
				AndRun("helm --kube-context kubecontext get all --namespace testReleaseFOOBARNamespace skaffold-helm --kubeconfig kubeconfig"),
			helm:   testDeployEnvTemplateNamespacedConfig,
			builds: testBuilds,
		},
		{
			description: "helm3.1 namespaced context deploy success",
			commands: testutil.
				CmdRunWithOutput("helm version --client", version31).
				AndRun("helm --kube-context kubecontext get all --namespace testNamespace skaffold-helm --kubeconfig kubeconfig").
				AndRun("helm --kube-context kubecontext dep build examples/test --kubeconfig kubeconfig").
				AndRun("helm --kube-context kubecontext upgrade skaffold-helm examples/test --namespace testNamespace -f skaffold-overrides.yaml --set-string image=docker.io:5000/skaffold-helm:3605e7bc17cf46e53f4d81c4cbc24e5b4c495184 --set some.key=somevalue --kubeconfig kubeconfig").
				AndRun("helm --kube-context kubecontext get all --namespace testNamespace skaffold-helm --kubeconfig kubeconfig"),
			helm:      testDeployConfig,
			namespace: kubectl.TestNamespace,
			builds:    testBuilds,
		},
		{
			description: "helm3.1 namespaced context deploy success overrides release namespaces",
			commands: testutil.
				CmdRunWithOutput("helm version --client", version31).
				AndRun("helm --kube-context kubecontext get all --namespace testNamespace skaffold-helm --kubeconfig kubeconfig").
				AndRun("helm --kube-context kubecontext dep build examples/test --kubeconfig kubeconfig").
				AndRun("helm --kube-context kubecontext upgrade skaffold-helm examples/test --namespace testNamespace -f skaffold-overrides.yaml --set-string image=docker.io:5000/skaffold-helm:3605e7bc17cf46e53f4d81c4cbc24e5b4c495184 --set some.key=somevalue --kubeconfig kubeconfig").
				AndRun("helm --kube-context kubecontext get all --namespace testNamespace skaffold-helm --kubeconfig kubeconfig"),
			helm:      testDeployNamespacedConfig,
			namespace: kubectl.TestNamespace,
			builds:    testBuilds,
		},
		{
			description: "helm3 unparseable version",
			commands:    testutil.CmdRunWithOutput("helm version --client", "gobbledygook"),
			helm:        testDeployConfig,
			builds:      testBuilds,
			shouldErr:   true,
		},
		{
			description: "deploy success with recreatePods",
			commands: testutil.
				CmdRunWithOutput("helm version --client", version20rc).
				AndRun("helm --kube-context kubecontext get skaffold-helm --kubeconfig kubeconfig").
				AndRun("helm --kube-context kubecontext dep build examples/test --kubeconfig kubeconfig").
				AndRun("helm --kube-context kubecontext upgrade skaffold-helm --recreate-pods examples/test -f skaffold-overrides.yaml --set-string image=docker.io:5000/skaffold-helm:3605e7bc17cf46e53f4d81c4cbc24e5b4c495184 --set some.key=somevalue --kubeconfig kubeconfig").
				AndRun("helm --kube-context kubecontext get skaffold-helm --kubeconfig kubeconfig"),
			helm:   testDeployRecreatePodsConfig,
			builds: testBuilds,
		},
		{
			description: "deploy success with skipBuildDependencies",
			commands: testutil.
				CmdRunWithOutput("helm version --client", version21).
				AndRun("helm --kube-context kubecontext get skaffold-helm --kubeconfig kubeconfig").
				AndRun("helm --kube-context kubecontext upgrade skaffold-helm examples/test -f skaffold-overrides.yaml --set-string image=docker.io:5000/skaffold-helm:3605e7bc17cf46e53f4d81c4cbc24e5b4c495184 --set some.key=somevalue --kubeconfig kubeconfig").
				AndRun("helm --kube-context kubecontext get skaffold-helm --kubeconfig kubeconfig"),
			helm:   testDeploySkipBuildDependenciesConfig,
			builds: testBuilds,
		},
		{
			description: "deploy should error for unmatched parameter",
			commands: testutil.
				CmdRunWithOutput("helm version --client", version21).
				AndRun("helm --kube-context kubecontext get skaffold-helm --kubeconfig kubeconfig").
				AndRun("helm --kube-context kubecontext dep build examples/test --kubeconfig kubeconfig").
				AndRun("helm --kube-context kubecontext upgrade skaffold-helm examples/test -f skaffold-overrides.yaml --set-string image=docker.io:5000/skaffold-helm:3605e7bc17cf46e53f4d81c4cbc24e5b4c495184 --set some.key=somevalue --kubeconfig kubeconfig").
				AndRun("helm --kube-context kubecontext get skaffold-helm --kubeconfig kubeconfig"),
			helm:      testDeployConfigParameterUnmatched,
			builds:    testBuilds,
			shouldErr: true,
		},
		{
			description: "deploy success remote chart with skipBuildDependencies",
			commands: testutil.
				CmdRunWithOutput("helm version --client", version20rc).
				AndRun("helm --kube-context kubecontext get skaffold-helm --kubeconfig kubeconfig").
				AndRun("helm --kube-context kubecontext upgrade skaffold-helm stable/chartmuseum --set-string image.tag=docker.io:5000/skaffold-helm:3605e7bc17cf46e53f4d81c4cbc24e5b4c495184 --kubeconfig kubeconfig").
				AndRun("helm --kube-context kubecontext get skaffold-helm --kubeconfig kubeconfig"),
			helm:   testDeploySkipBuildDependencies,
			builds: testBuilds,
		},
		{
			description: "deploy success when `upgradeOnChange: false` and does not upgrade",
			commands: testutil.
				CmdRunWithOutput("helm version --client", version21).
				AndRun("helm --kube-context kubecontext get skaffold-helm-upgradeOnChange --kubeconfig kubeconfig"),
			helm: testDeployUpgradeOnChange,
		},
		{
			description: "deploy error remote chart without skipBuildDependencies",
			commands: testutil.
				CmdRunWithOutput("helm version --client", version21).
				AndRun("helm --kube-context kubecontext get skaffold-helm-remote --kubeconfig kubeconfig").
				AndRunErr("helm --kube-context kubecontext dep build stable/chartmuseum --kubeconfig kubeconfig", fmt.Errorf("building helm dependencies")),
			helm:      testDeployRemoteChart,
			builds:    testBuilds,
			shouldErr: true,
		},
		{
			description: "get failure should install not upgrade",
			commands: testutil.
				CmdRunWithOutput("helm version --client", version21).
				AndRunErr("helm --kube-context kubecontext get skaffold-helm --kubeconfig kubeconfig", fmt.Errorf("not found")).
				AndRun("helm --kube-context kubecontext dep build examples/test --kubeconfig kubeconfig").
				AndRun("helm --kube-context kubecontext install --name skaffold-helm examples/test -f skaffold-overrides.yaml --set-string image=docker.io:5000/skaffold-helm:3605e7bc17cf46e53f4d81c4cbc24e5b4c495184 --set some.key=somevalue --kubeconfig kubeconfig").
				AndRun("helm --kube-context kubecontext get skaffold-helm --kubeconfig kubeconfig"),
			helm:   testDeployConfig,
			builds: testBuilds,
		},
		{
			description: "helm3 get failure should install not upgrade",
			commands: testutil.
				CmdRunWithOutput("helm version --client", version31).
				AndRunErr("helm --kube-context kubecontext get all skaffold-helm --kubeconfig kubeconfig", fmt.Errorf("not found")).
				AndRun("helm --kube-context kubecontext dep build examples/test --kubeconfig kubeconfig").
				AndRun("helm --kube-context kubecontext install skaffold-helm examples/test -f skaffold-overrides.yaml --set-string image=docker.io:5000/skaffold-helm:3605e7bc17cf46e53f4d81c4cbc24e5b4c495184 --set some.key=somevalue --kubeconfig kubeconfig").
				AndRun("helm --kube-context kubecontext get all skaffold-helm --kubeconfig kubeconfig"),
			helm:   testDeployConfig,
			builds: testBuilds,
		},
		{
			description: "get failure should install not upgrade with helm image strategy",
			commands: testutil.
				CmdRunWithOutput("helm version --client", version21).
				AndRunErr("helm --kube-context kubecontext get skaffold-helm --kubeconfig kubeconfig", fmt.Errorf("not found")).
				AndRun("helm --kube-context kubecontext dep build examples/test --kubeconfig kubeconfig").
				AndRun("helm --kube-context kubecontext install --name skaffold-helm examples/test -f skaffold-overrides.yaml --set-string image.repository=docker.io:5000/skaffold-helm,image.tag=3605e7bc17cf46e53f4d81c4cbc24e5b4c495184 --set some.key=somevalue --kubeconfig kubeconfig").
				AndRun("helm --kube-context kubecontext get skaffold-helm --kubeconfig kubeconfig"),
			helm:   testDeployHelmStyleConfig,
			builds: testBuilds,
		},
		{
			description: "helm image strategy with explicit registry should set the Helm registry value",
			commands: testutil.
				CmdRunWithOutput("helm version --client", version21).
				AndRunErr("helm --kube-context kubecontext get skaffold-helm --kubeconfig kubeconfig", fmt.Errorf("not found")).
				AndRun("helm --kube-context kubecontext dep build examples/test --kubeconfig kubeconfig").
				AndRun("helm --kube-context kubecontext install --name skaffold-helm examples/test -f skaffold-overrides.yaml --set-string image.registry=docker.io:5000,image.repository=skaffold-helm,image.tag=3605e7bc17cf46e53f4d81c4cbc24e5b4c495184 --set some.key=somevalue --kubeconfig kubeconfig").
				AndRun("helm --kube-context kubecontext get skaffold-helm --kubeconfig kubeconfig"),
			helm:   testDeployHelmExplicitRegistryStyleConfig,
			builds: testBuilds,
		},
		{
			description: "get success should upgrade by force, not install",
			commands: testutil.
				CmdRunWithOutput("helm version --client", version21).
				AndRun("helm --kube-context kubecontext get skaffold-helm --kubeconfig kubeconfig").
				AndRun("helm --kube-context kubecontext dep build examples/test --kubeconfig kubeconfig").
				AndRun("helm --kube-context kubecontext upgrade skaffold-helm --force examples/test -f skaffold-overrides.yaml --set-string image=docker.io:5000/skaffold-helm:3605e7bc17cf46e53f4d81c4cbc24e5b4c495184 --set some.key=somevalue --kubeconfig kubeconfig").
				AndRun("helm --kube-context kubecontext get skaffold-helm --kubeconfig kubeconfig"),
			helm:   testDeployConfig,
			force:  true,
			builds: testBuilds,
		},
		{
			description: "get success should upgrade without force, not install",
			commands: testutil.
				CmdRunWithOutput("helm version --client", version21).
				AndRun("helm --kube-context kubecontext get skaffold-helm --kubeconfig kubeconfig").
				AndRun("helm --kube-context kubecontext dep build examples/test --kubeconfig kubeconfig").
				AndRun("helm --kube-context kubecontext upgrade skaffold-helm examples/test -f skaffold-overrides.yaml --set-string image=docker.io:5000/skaffold-helm:3605e7bc17cf46e53f4d81c4cbc24e5b4c495184 --set some.key=somevalue --kubeconfig kubeconfig").
				AndRun("helm --kube-context kubecontext get skaffold-helm --kubeconfig kubeconfig"),
			helm:   testDeployConfig,
			builds: testBuilds,
		},
		{
			description: "deploy error",
			commands: testutil.
				CmdRunWithOutput("helm version --client", version21).
				AndRun("helm --kube-context kubecontext get skaffold-helm --kubeconfig kubeconfig").
				AndRun("helm --kube-context kubecontext dep build examples/test --kubeconfig kubeconfig").
				AndRunErr("helm --kube-context kubecontext upgrade skaffold-helm examples/test -f skaffold-overrides.yaml --set-string image=docker.io:5000/skaffold-helm:3605e7bc17cf46e53f4d81c4cbc24e5b4c495184 --set some.key=somevalue --kubeconfig kubeconfig", fmt.Errorf("unexpected error")).
				AndRun("helm --kube-context kubecontext get skaffold-helm --kubeconfig kubeconfig"),
			shouldErr: true,
			helm:      testDeployConfig,
			builds:    testBuilds,
		},
		{
			description: "dep build error",
			commands: testutil.
				CmdRunWithOutput("helm version --client", version21).
				AndRun("helm --kube-context kubecontext get skaffold-helm --kubeconfig kubeconfig").
				AndRunErr("helm --kube-context kubecontext dep build examples/test --kubeconfig kubeconfig", fmt.Errorf("unexpected error")).
				AndRun("helm --kube-context kubecontext upgrade skaffold-helm examples/test -f skaffold-overrides.yaml --set-string image=docker.io:5000/skaffold-helm:3605e7bc17cf46e53f4d81c4cbc24e5b4c495184 --set some.key=somevalue --kubeconfig kubeconfig").
				AndRun("helm --kube-context kubecontext get skaffold-helm --kubeconfig kubeconfig"),
			shouldErr: true,
			helm:      testDeployConfig,
			builds:    testBuilds,
		},
		{
			description: "helm 2.0 should package chart and deploy",
			commands: testutil.
				CmdRunWithOutput("helm version --client", version20rc).
				AndRun("helm --kube-context kubecontext get foo --kubeconfig kubeconfig").
				AndRun("helm --kube-context kubecontext dep build testdata/foo --kubeconfig kubeconfig").
				AndRunWithOutput("helm --kube-context kubecontext package testdata/foo --destination "+tmpDir+" --version 0.1.2 --app-version 1.2.3 --kubeconfig kubeconfig", fmt.Sprintf("Packaged to %s", filepath.Join(tmpDir, "foo-0.1.2.tgz"))).
				AndRun("helm --kube-context kubecontext upgrade foo " + filepath.Join(tmpDir, "foo-0.1.2.tgz") + " --set-string image=foo:3605e7bc17cf46e53f4d81c4cbc24e5b4c495184 --kubeconfig kubeconfig").
				AndRun("helm --kube-context kubecontext get foo --kubeconfig kubeconfig"),
			shouldErr: false,
			helm:      testDeployFooWithPackaged,
			builds:    testBuildsFoo,
		},
		{
			description: "helm 3.0 beta should package chart and deploy",
			commands: testutil.
				CmdRunWithOutput("helm version --client", version30b).
				AndRun("helm --kube-context kubecontext get all foo --kubeconfig kubeconfig").
				AndRun("helm --kube-context kubecontext dep build testdata/foo --kubeconfig kubeconfig").
				AndRunWithOutput("helm --kube-context kubecontext package testdata/foo --destination "+tmpDir+" --version 0.1.2 --app-version 1.2.3 --kubeconfig kubeconfig", fmt.Sprintf("Packaged to %s", filepath.Join(tmpDir, "foo-0.1.2.tgz"))).
				AndRun("helm --kube-context kubecontext upgrade foo " + filepath.Join(tmpDir, "foo-0.1.2.tgz") + " --set-string image=foo:3605e7bc17cf46e53f4d81c4cbc24e5b4c495184 --kubeconfig kubeconfig").
				AndRun("helm --kube-context kubecontext get all foo --kubeconfig kubeconfig"),
			shouldErr: false,
			helm:      testDeployFooWithPackaged,
			builds:    testBuildsFoo,
		},
		{
			description: "helm 3.1 should package chart and deploy",
			commands: testutil.
				CmdRunWithOutput("helm version --client", version31).
				AndRun("helm --kube-context kubecontext get all foo --kubeconfig kubeconfig").
				AndRun("helm --kube-context kubecontext dep build testdata/foo --kubeconfig kubeconfig").
				AndRunWithOutput("helm --kube-context kubecontext package testdata/foo --destination "+tmpDir+" --version 0.1.2 --app-version 1.2.3 --kubeconfig kubeconfig", fmt.Sprintf("Packaged to %s", filepath.Join(tmpDir, "foo-0.1.2.tgz"))).
				AndRun("helm --kube-context kubecontext upgrade foo " + filepath.Join(tmpDir, "foo-0.1.2.tgz") + " --set-string image=foo:3605e7bc17cf46e53f4d81c4cbc24e5b4c495184 --kubeconfig kubeconfig").
				AndRun("helm --kube-context kubecontext get all foo --kubeconfig kubeconfig"),
			shouldErr: false,
			helm:      testDeployFooWithPackaged,
			builds:    testBuildsFoo,
		},
		{
			description: "should fail to deploy when packaging fails",
			commands: testutil.
				CmdRunWithOutput("helm version --client", version21).
				AndRun("helm --kube-context kubecontext get foo --kubeconfig kubeconfig").
				AndRun("helm --kube-context kubecontext dep build testdata/foo --kubeconfig kubeconfig").
				AndRunErr("helm --kube-context kubecontext package testdata/foo --destination "+tmpDir+" --version 0.1.2 --app-version 1.2.3 --kubeconfig kubeconfig", fmt.Errorf("packaging failed")),
			shouldErr: true,
			helm:      testDeployFooWithPackaged,
			builds:    testBuildsFoo,
		},
		{
			description: "deploy and get templated release name",
			commands: testutil.
				CmdRunWithOutput("helm version --client", version21).
				AndRun("helm --kube-context kubecontext get <no value>-skaffold-helm --kubeconfig kubeconfig").
				AndRun("helm --kube-context kubecontext dep build examples/test --kubeconfig kubeconfig").
				AndRun("helm --kube-context kubecontext upgrade <no value>-skaffold-helm examples/test -f skaffold-overrides.yaml --set-string image.tag=docker.io:5000/skaffold-helm:3605e7bc17cf46e53f4d81c4cbc24e5b4c495184 --set some.key=somevalue --kubeconfig kubeconfig").
				AndRun("helm --kube-context kubecontext get <no value>-skaffold-helm --kubeconfig kubeconfig"),
			helm:   testDeployWithTemplatedName,
			builds: testBuilds,
		},
		{
			description: "deploy with templated values",
			commands: testutil.
				CmdRunWithOutput("helm version --client", version21).
				AndRun("helm --kube-context kubecontext get skaffold-helm --kubeconfig kubeconfig").
				AndRun("helm --kube-context kubecontext dep build examples/test --kubeconfig kubeconfig").
				AndRun("helm --kube-context kubecontext upgrade skaffold-helm examples/test -f skaffold-overrides.yaml --set-string image=docker.io:5000/skaffold-helm:3605e7bc17cf46e53f4d81c4cbc24e5b4c495184 --set image.name=skaffold-helm --set image.tag=docker.io:5000/skaffold-helm:3605e7bc17cf46e53f4d81c4cbc24e5b4c495184 --set missing.key=<no value> --set other.key=FOOBAR --set some.key=somevalue --kubeconfig kubeconfig").
				AndRun("helm --kube-context kubecontext get skaffold-helm --kubeconfig kubeconfig"),
			helm:   testDeployConfigTemplated,
			builds: testBuilds,
		},
		{
			description: "deploy with valuesFiles templated",
			commands: testutil.
				CmdRunWithOutput("helm version --client", version20rc).
				AndRun("helm --kube-context kubecontext get skaffold-helm --kubeconfig kubeconfig").
				AndRun("helm --kube-context kubecontext dep build examples/test --kubeconfig kubeconfig").
				AndRun("helm --kube-context kubecontext upgrade skaffold-helm examples/test -f skaffold-overrides.yaml --set-string image=docker.io:5000/skaffold-helm:3605e7bc17cf46e53f4d81c4cbc24e5b4c495184 -f /some/file-FOOBAR.yaml --kubeconfig kubeconfig").
				AndRun("helm --kube-context kubecontext get skaffold-helm --kubeconfig kubeconfig"),
			helm:   testDeployConfigValuesFilesTemplated,
			builds: testBuilds,
		},
		{
			description: "deploy with setFiles",
			commands: testutil.
				CmdRunWithOutput("helm version --client", version20rc).
				AndRun("helm --kube-context kubecontext get skaffold-helm --kubeconfig kubeconfig").
				AndRun("helm --kube-context kubecontext dep build examples/test --kubeconfig kubeconfig").
				AndRun(fmt.Sprintf("helm --kube-context kubecontext upgrade skaffold-helm examples/test -f skaffold-overrides.yaml --set-string image=docker.io:5000/skaffold-helm:3605e7bc17cf46e53f4d81c4cbc24e5b4c495184 --set-file expanded=%s --set-file value=/some/file.yaml --kubeconfig kubeconfig", filepath.Join(home, "file.yaml"))).
				AndRun("helm --kube-context kubecontext get skaffold-helm --kubeconfig kubeconfig"),
			helm:   testDeployConfigSetFiles,
			builds: testBuilds,
		},
		{
			description: "deploy without actual tags",
			commands: testutil.
				CmdRunWithOutput("helm version --client", version20rc).
				AndRun("helm --kube-context kubecontext get skaffold-helm --kubeconfig kubeconfig").
				AndRun("helm --kube-context kubecontext dep build examples/test --kubeconfig kubeconfig").
				AndRun("helm --kube-context kubecontext upgrade skaffold-helm examples/test --kubeconfig kubeconfig").
				AndRun("helm --kube-context kubecontext get skaffold-helm --kubeconfig kubeconfig"),
			helm:   testDeployWithoutTags,
			builds: testBuilds,
			expectedWarnings: []string{
				"See helm sample for how to replace image names with their actual tags: https://github.com/GoogleContainerTools/skaffold/blob/master/examples/helm-deployment/skaffold.yaml",
				"image [docker.io:5000/skaffold-helm:3605e7bc17cf46e53f4d81c4cbc24e5b4c495184] is not used.",
				"image [skaffold-helm] is used instead.",
			},
		},
		{
			description: "first release without tag, second with tag",
			commands: testutil.
				CmdRunWithOutput("helm version --client", version21).
				AndRun("helm --kube-context kubecontext get other --kubeconfig kubeconfig").
				AndRun("helm --kube-context kubecontext dep build examples/test --kubeconfig kubeconfig").
				AndRun("helm --kube-context kubecontext upgrade other examples/test --kubeconfig kubeconfig").
				AndRun("helm --kube-context kubecontext get other --kubeconfig kubeconfig").
				AndRun("helm --kube-context kubecontext get skaffold-helm --kubeconfig kubeconfig").
				AndRun("helm --kube-context kubecontext dep build  --kubeconfig kubeconfig").
				AndRun("helm --kube-context kubecontext upgrade skaffold-helm  --set-string image.tag=docker.io:5000/skaffold-helm:3605e7bc17cf46e53f4d81c4cbc24e5b4c495184 --kubeconfig kubeconfig").
				AndRun("helm --kube-context kubecontext get skaffold-helm --kubeconfig kubeconfig"),
			helm:   testTwoReleases,
			builds: testBuilds,
		},
		{
			description: "debug for helm3.0 failure",
			commands:    testutil.CmdRunWithOutput("helm version --client", version30),
			shouldErr:   true,
			helm:        testDeployConfig,
			builds:      testBuilds,
			configure:   func(deployer *Deployer) { deployer.enableDebug = true },
		},
		{
			description: "debug for helm3.1 success",
			commands: testutil.
				CmdRunWithOutput("helm version --client", version31).
				AndRun("helm --kube-context kubecontext get all skaffold-helm --kubeconfig kubeconfig").
				AndRun("helm --kube-context kubecontext dep build examples/test --kubeconfig kubeconfig").
				AndRun("helm --kube-context kubecontext upgrade skaffold-helm --post-renderer SKAFFOLD-BINARY examples/test -f skaffold-overrides.yaml --set-string image=docker.io:5000/skaffold-helm:3605e7bc17cf46e53f4d81c4cbc24e5b4c495184 --set some.key=somevalue --kubeconfig kubeconfig").
				AndRun("helm --kube-context kubecontext get all skaffold-helm --kubeconfig kubeconfig"),
			helm:      testDeployConfig,
			builds:    testBuilds,
			configure: func(deployer *Deployer) { deployer.enableDebug = true },
		},
		{
			description: "helm3.1 should fail to deploy with createNamespace option",
			commands: testutil.
				CmdRunWithOutput("helm version --client", version31).
				AndRunErr("helm --kube-context kubecontext get all --namespace testReleaseNamespace skaffold-helm --kubeconfig kubeconfig", fmt.Errorf("not found")).
				AndRun("helm --kube-context kubecontext dep build examples/test --kubeconfig kubeconfig"),
			helm:      testDeployCreateNamespaceConfig,
			builds:    testBuilds,
			shouldErr: true,
		},
		{
			description: "helm3.2 get failure should install with createNamespace not upgrade",
			commands: testutil.
				CmdRunWithOutput("helm version --client", version32).
				AndRunErr("helm --kube-context kubecontext get all --namespace testReleaseNamespace skaffold-helm --kubeconfig kubeconfig", fmt.Errorf("not found")).
				AndRun("helm --kube-context kubecontext dep build examples/test --kubeconfig kubeconfig").
				AndRun("helm --kube-context kubecontext install skaffold-helm examples/test --namespace testReleaseNamespace --create-namespace -f skaffold-overrides.yaml --set-string image=docker.io:5000/skaffold-helm:3605e7bc17cf46e53f4d81c4cbc24e5b4c495184 --set some.key=somevalue --kubeconfig kubeconfig").
				AndRun("helm --kube-context kubecontext get all --namespace testReleaseNamespace skaffold-helm --kubeconfig kubeconfig"),
			helm:   testDeployCreateNamespaceConfig,
			builds: testBuilds,
		},
		{
			description: "helm3.2 namespaced deploy success without createNamespace",
			commands: testutil.
				CmdRunWithOutput("helm version --client", version32).
				AndRun("helm --kube-context kubecontext get all --namespace testReleaseNamespace skaffold-helm --kubeconfig kubeconfig").
				AndRun("helm --kube-context kubecontext dep build examples/test --kubeconfig kubeconfig").
				AndRun("helm --kube-context kubecontext upgrade skaffold-helm examples/test --namespace testReleaseNamespace -f skaffold-overrides.yaml --set-string image=docker.io:5000/skaffold-helm:3605e7bc17cf46e53f4d81c4cbc24e5b4c495184 --set some.key=somevalue --kubeconfig kubeconfig").
				AndRun("helm --kube-context kubecontext get all --namespace testReleaseNamespace skaffold-helm --kubeconfig kubeconfig"),
			helm:   testDeployCreateNamespaceConfig,
			builds: testBuilds,
		},
	}
	for _, test := range tests {
		testutil.Run(t, test.description, func(t *testutil.T) {
			fakeWarner := &warnings.Collect{}
			t.Override(&warnings.Printf, fakeWarner.Warnf)
			t.Override(&util.OSEnviron, func() []string { return []string{"FOO=FOOBAR"} })
			t.Override(&util.DefaultExecCommand, test.commands)
			t.Override(&osExecutable, func() (string, error) { return "SKAFFOLD-BINARY", nil })

			deployer := NewDeployer(&helmConfig{
				helm:      test.helm,
				namespace: test.namespace,
				force:     test.force,
			}, latest.DeployType{
				HelmDeploy: &test.helm,
			}, nil)
			if test.configure != nil {
				test.configure(deployer)
			}
			deployer.pkgTmpDir = tmpDir
			_, err := deployer.Deploy(context.Background(), ioutil.Discard, test.builds)

			t.CheckError(test.shouldErr, err)
			t.CheckDeepEqual(test.expectedWarnings, fakeWarner.Warnings)
		})
	}
}

func TestHelmCleanup(t *testing.T) {
	tests := []struct {
		description      string
		commands         util.Command
		helm             latest.HelmDeploy
		namespace        string
		builds           []build.Artifact
		shouldErr        bool
		expectedWarnings []string
		envs             map[string]string
	}{
		{
			description: "cleanup success",
			commands: testutil.
				CmdRunWithOutput("helm version --client", version20rc).
				AndRun("helm --kube-context kubecontext delete skaffold-helm --purge --kubeconfig kubeconfig"),
			helm:   testDeployConfig,
			builds: testBuilds,
		},
		{
			description: "helm3 cleanup success",
			commands: testutil.
				CmdRunWithOutput("helm version --client", version31).
				AndRun("helm --kube-context kubecontext delete skaffold-helm --kubeconfig kubeconfig"),
			helm:   testDeployConfig,
			builds: testBuilds,
		},
		{
			description: "helm3 namespace cleanup success",
			commands: testutil.
				CmdRunWithOutput("helm version --client", version31).
				AndRun("helm --kube-context kubecontext delete skaffold-helm --namespace testReleaseNamespace --kubeconfig kubeconfig"),
			helm:   testDeployNamespacedConfig,
			builds: testBuilds,
		},
		{
			description: "helm3 namespace (with env template) cleanup success",
			commands: testutil.
				CmdRunWithOutput("helm version --client", version31).
				AndRun("helm --kube-context kubecontext delete skaffold-helm --namespace testReleaseFOOBARNamespace --kubeconfig kubeconfig"),
			helm:   testDeployEnvTemplateNamespacedConfig,
			builds: testBuilds,
		},
		{
			description: "helm3 namespaced context cleanup success",
			commands: testutil.
				CmdRunWithOutput("helm version --client", version31).
				AndRun("helm --kube-context kubecontext delete skaffold-helm --namespace testNamespace --kubeconfig kubeconfig"),
			helm:      testDeployConfig,
			namespace: kubectl.TestNamespace,
			builds:    testBuilds,
		},
		{
			description: "helm3 namespaced context cleanup success overriding release namespace",
			commands: testutil.
				CmdRunWithOutput("helm version --client", version31).
				AndRun("helm --kube-context kubecontext delete skaffold-helm --namespace testNamespace --kubeconfig kubeconfig"),
			helm:      testDeployNamespacedConfig,
			namespace: kubectl.TestNamespace,
			builds:    testBuilds,
		},
	}
	for _, test := range tests {
		testutil.Run(t, test.description, func(t *testutil.T) {
			fakeWarner := &warnings.Collect{}
			t.Override(&warnings.Printf, fakeWarner.Warnf)
			t.Override(&util.OSEnviron, func() []string { return []string{"FOO=FOOBAR"} })
			t.Override(&util.DefaultExecCommand, test.commands)

			deployer := NewDeployer(&helmConfig{
				helm:      test.helm,
				namespace: test.namespace,
			}, latest.DeployType{
				HelmDeploy: &test.helm,
			}, nil)
			err := deployer.Cleanup(context.Background(), ioutil.Discard)

			t.CheckError(test.shouldErr, err)
			t.CheckDeepEqual(test.expectedWarnings, fakeWarner.Warnings)
		})
	}
}

func TestParseHelmRelease(t *testing.T) {
	tests := []struct {
		description string
		yaml        []byte
		shouldErr   bool
	}{
		{
			description: "parse valid deployment yaml",
			yaml:        []byte(validDeployYaml),
		},
		{
			description: "parse valid service yaml",
			yaml:        []byte(validServiceYaml),
		},
		{
			description: "parse invalid deployment yaml",
			yaml:        []byte(invalidDeployYaml),
			shouldErr:   true,
		},
	}
	for _, test := range tests {
		testutil.Run(t, test.description, func(t *testutil.T) {
			_, err := parseRuntimeObject(kubectl.TestNamespace, test.yaml)

			t.CheckError(test.shouldErr, err)
		})
	}
}

func TestHelmDependencies(t *testing.T) {
	tests := []struct {
		description           string
		files                 []string
		valuesFiles           []string
		skipBuildDependencies bool
		remote                bool
		expected              func(folder *testutil.TempDir) []string
	}{
		{
			description:           "charts download dir and lock files are included when skipBuildDependencies is true",
			files:                 []string{"Chart.yaml", "Chart.lock", "requirements.yaml", "requirements.lock", "charts/xyz.tar", "tmpcharts/xyz.tar", "templates/deploy.yaml"},
			skipBuildDependencies: true,
			expected: func(folder *testutil.TempDir) []string {
				return []string{
					folder.Path("Chart.lock"),
					folder.Path("Chart.yaml"),
					folder.Path("charts/xyz.tar"),
					folder.Path("requirements.lock"),
					folder.Path("requirements.yaml"),
					folder.Path("templates/deploy.yaml"),
					folder.Path("tmpcharts/xyz.tar"),
				}
			},
		},
		{
			description:           "charts download dir and lock files are excluded when skipBuildDependencies is false",
			files:                 []string{"Chart.yaml", "Chart.lock", "requirements.yaml", "requirements.lock", "charts/xyz.tar", "tmpcharts/xyz.tar", "templates/deploy.yaml"},
			skipBuildDependencies: false,
			expected: func(folder *testutil.TempDir) []string {
				return []string{
					folder.Path("Chart.yaml"),
					folder.Path("requirements.yaml"),
					folder.Path("templates/deploy.yaml"),
				}
			},
		},
		{
			description:           "values file is included",
			skipBuildDependencies: false,
			files:                 []string{"Chart.yaml"},
			valuesFiles:           []string{"/folder/values.yaml"},
			expected: func(folder *testutil.TempDir) []string {
				return []string{"/folder/values.yaml", folder.Path("Chart.yaml")}
			},
		},
		{
			description:           "no deps for remote chart path",
			skipBuildDependencies: false,
			files:                 []string{"Chart.yaml"},
			remote:                true,
			expected: func(folder *testutil.TempDir) []string {
				return nil
			},
		},
	}
	for _, test := range tests {
		testutil.Run(t, test.description, func(t *testutil.T) {
			tmpDir := t.NewTempDir().
				Touch(test.files...)

			helmDeploy := latest.HelmDeploy{
				Releases: []latest.HelmRelease{{
					Name:                  "skaffold-helm",
					ChartPath:             tmpDir.Root(),
					ValuesFiles:           test.valuesFiles,
					ArtifactOverrides:     map[string]string{"image": "skaffold-helm"},
					Overrides:             schemautil.HelmOverrides{Values: map[string]interface{}{"foo": "bar"}},
					SetValues:             map[string]string{"some.key": "somevalue"},
					SkipBuildDependencies: test.skipBuildDependencies,
					Remote:                test.remote,
				}},
			}

			deployer := NewDeployer(&helmConfig{
				helm: helmDeploy,
			}, latest.DeployType{
				HelmDeploy: &helmDeploy,
			}, nil)

			deps, err := deployer.Dependencies()

			t.CheckNoError(err)
			t.CheckDeepEqual(test.expected(tmpDir), deps)
		})
	}
}

func TestImageSetFromConfig(t *testing.T) {
	tests := []struct {
		description string
		valueName   string
		tag         string
		expected    string
		strategy    *latest.HelmConventionConfig
		shouldErr   bool
	}{
		{
			description: "Helm set values with no convention config",
			valueName:   "image",
			tag:         "skaffold-helm:1.0.0",
			expected:    "image=skaffold-helm:1.0.0",
			strategy:    nil,
			shouldErr:   false,
		},
		{
			description: "Helm set values with helm conventions",
			valueName:   "image",
			tag:         "skaffold-helm:1.0.0",
			expected:    "image.repository=skaffold-helm,image.tag=1.0.0",
			strategy:    &latest.HelmConventionConfig{},
			shouldErr:   false,
		},
		{
			description: "Helm set values with helm conventions and explicit registry value",
			valueName:   "image",
			tag:         "docker.io/skaffold-helm:1.0.0",
			expected:    "image.registry=docker.io,image.repository=skaffold-helm,image.tag=1.0.0",
			strategy: &latest.HelmConventionConfig{
				ExplicitRegistry: true,
			},
			shouldErr: false,
		},
		{
			description: "Invalid tag with helm conventions",
			valueName:   "image",
			tag:         "skaffold-helm:1.0.0,0",
			expected:    "",
			strategy:    &latest.HelmConventionConfig{},
			shouldErr:   true,
		},
		{
			description: "Helm set values with helm conventions and explicit registry value, but missing in tag",
			valueName:   "image",
			tag:         "skaffold-helm:1.0.0",
			expected:    "",
			strategy: &latest.HelmConventionConfig{
				ExplicitRegistry: true,
			},
			shouldErr: true,
		},
		{
			description: "Helm set values using digest",
			valueName:   "image",
			tag:         "skaffold-helm:stable@sha256:45b23dee08af5e43a7fea6c4cf9c25ccf269ee113168c19722f87876677c5cb2",
			expected:    "image.repository=skaffold-helm,image.tag=stable@sha256:45b23dee08af5e43a7fea6c4cf9c25ccf269ee113168c19722f87876677c5cb2",
			strategy:    &latest.HelmConventionConfig{},
			shouldErr:   false,
		},
	}
	for _, test := range tests {
		testutil.Run(t, test.description, func(t *testutil.T) {
			values, err := imageSetFromConfig(test.strategy, test.valueName, test.tag)
			t.CheckError(test.shouldErr, err)
			t.CheckDeepEqual(test.expected, values)
		})
	}
}

func TestHelmRender(t *testing.T) {
	tests := []struct {
		description string
		shouldErr   bool
		commands    util.Command
		helm        latest.HelmDeploy
		outputFile  string
		expected    string
		builds      []build.Artifact
		envs        map[string]string
		namespace   string
	}{
		{
			description: "error if version can't be retrieved",
			shouldErr:   true,
			commands:    testutil.CmdRunErr("helm version --client", fmt.Errorf("yep not working")),
			helm:        testDeployConfig,
		},
		{
			description: "normal render v2",
			shouldErr:   false,
			commands: testutil.
				CmdRunWithOutput("helm version --client", version21).
				AndRun("helm --kube-context kubecontext template examples/test --name skaffold-helm --set-string image=skaffold-helm:tag1 --set some.key=somevalue --kubeconfig kubeconfig"),
			helm: testDeployConfig,
			builds: []build.Artifact{
				{
					ImageName: "skaffold-helm",
					Tag:       "skaffold-helm:tag1",
				}},
		},
		{
			description: "normal render v3",
			shouldErr:   false,
			commands: testutil.
				CmdRunWithOutput("helm version --client", version31).
				AndRun("helm --kube-context kubecontext template skaffold-helm examples/test --set-string image=skaffold-helm:tag1 --set some.key=somevalue --kubeconfig kubeconfig"),
			helm: testDeployConfig,
			builds: []build.Artifact{
				{
					ImageName: "skaffold-helm",
					Tag:       "skaffold-helm:tag1",
				}},
		},
		{
			description: "render to a file",
			shouldErr:   false,
			commands: testutil.
				CmdRunWithOutput("helm version --client", version31).
				AndRunWithOutput("helm --kube-context kubecontext template skaffold-helm examples/test --set-string image=skaffold-helm:tag1 --set some.key=somevalue --kubeconfig kubeconfig",
					"Dummy Output"),
			helm:       testDeployConfig,
			outputFile: "dummy.yaml",
			expected:   "Dummy Output\n",
			builds: []build.Artifact{
				{
					ImageName: "skaffold-helm",
					Tag:       "skaffold-helm:tag1",
				}},
		},
		{
			description: "render with templated config",
			shouldErr:   false,
			commands: testutil.
				CmdRunWithOutput("helm version --client", version31).
				AndRun("helm --kube-context kubecontext template skaffold-helm examples/test --set-string image=skaffold-helm:tag1 --set image.name=skaffold-helm --set image.tag=skaffold-helm:tag1 --set missing.key=<no value> --set other.key=FOOBAR --set some.key=somevalue --kubeconfig kubeconfig"),
			helm: testDeployConfigTemplated,
			builds: []build.Artifact{
				{
					ImageName: "skaffold-helm",
					Tag:       "skaffold-helm:tag1",
				}},
		},
		{
			description: "render with namespace",
			shouldErr:   false,
			commands: testutil.CmdRunWithOutput("helm version --client", version31).
				AndRun("helm --kube-context kubecontext template skaffold-helm examples/test --set-string image=skaffold-helm:tag1 --set some.key=somevalue --namespace testReleaseNamespace --kubeconfig kubeconfig"),
			helm: testDeployNamespacedConfig,
			builds: []build.Artifact{
				{
					ImageName: "skaffold-helm",
					Tag:       "skaffold-helm:tag1",
				}},
		},
		{
			description: "render with namespace",
			shouldErr:   false,
			commands: testutil.CmdRunWithOutput("helm version --client", version31).
				AndRun("helm --kube-context kubecontext template skaffold-helm examples/test --set-string image=skaffold-helm:tag1 --set some.key=somevalue --namespace testReleaseFOOBARNamespace --kubeconfig kubeconfig"),
			helm: testDeployEnvTemplateNamespacedConfig,
			builds: []build.Artifact{
				{
					ImageName: "skaffold-helm",
					Tag:       "skaffold-helm:tag1",
				}},
		},
		{
			description: "render with cli namespace",
			shouldErr:   false,
			namespace:   "clinamespace",
			commands: testutil.
				CmdRunWithOutput("helm version --client", version31).
				AndRun("helm --kube-context kubecontext template skaffold-helm examples/test --set-string image=skaffold-helm:tag1 --set some.key=somevalue --namespace clinamespace --kubeconfig kubeconfig"),
			helm: testDeployConfig,
			builds: []build.Artifact{
				{
					ImageName: "skaffold-helm",
					Tag:       "skaffold-helm:tag1",
				}},
		},
		{
			description: "render with HelmRelease.Namespace and cli namespace",
			shouldErr:   false,
			namespace:   "clinamespace",
			commands: testutil.
				CmdRunWithOutput("helm version --client", version31).
				AndRun("helm --kube-context kubecontext template skaffold-helm examples/test --set-string image=skaffold-helm:tag1 --set some.key=somevalue --namespace clinamespace --kubeconfig kubeconfig"),
			helm: testDeployNamespacedConfig,
			builds: []build.Artifact{
				{
					ImageName: "skaffold-helm",
					Tag:       "skaffold-helm:tag1",
				}},
		},
	}
	for _, test := range tests {
		testutil.Run(t, test.description, func(t *testutil.T) {
			file := ""
			if test.outputFile != "" {
				file = t.NewTempDir().Path(test.outputFile)
			}

			t.Override(&util.OSEnviron, func() []string { return []string{"FOO=FOOBAR"} })

			deployer := NewDeployer(&helmConfig{
<<<<<<< HEAD
				helm: test.helm,
			}, latest.DeployType{
				HelmDeploy: &test.helm,
=======
				helm:      test.helm,
				namespace: test.namespace,
>>>>>>> 939b7c03
			}, nil)

			t.Override(&util.DefaultExecCommand, test.commands)
			err := deployer.Render(context.Background(), ioutil.Discard, test.builds, true, file)
			t.CheckError(test.shouldErr, err)

			if file != "" {
				dat, _ := ioutil.ReadFile(file)
				t.CheckDeepEqual(string(dat), test.expected)
			}
		})
	}
}

func TestWriteBuildArtifacts(t *testing.T) {
	tests := []struct {
		description string
		builds      []build.Artifact
		result      string
	}{
		{
			description: "nil",
			builds:      nil,
			result:      `{"builds":null}`,
		},
		{
			description: "empty",
			builds:      []build.Artifact{},
			result:      `{"builds":[]}`,
		},
		{
			description: "multiple images with tags",
			builds:      []build.Artifact{{ImageName: "name", Tag: "name:tag"}, {ImageName: "name2", Tag: "name2:tag"}},
			result:      `{"builds":[{"imageName":"name","tag":"name:tag"},{"imageName":"name2","tag":"name2:tag"}]}`,
		},
	}
	for _, test := range tests {
		testutil.Run(t, test.description, func(t *testutil.T) {
			file, cleanup, err := writeBuildArtifacts(test.builds)
			t.CheckError(false, err)
			if content, err := ioutil.ReadFile(file); err != nil {
				t.Errorf("error reading file %q: %v", file, err)
			} else {
				t.CheckDeepEqual(test.result, string(content))
			}
			cleanup()
		})
	}
}

func TestGenerateSkaffoldDebugFilter(t *testing.T) {
	tests := []struct {
		description string
		buildFile   string
		result      []string
	}{
		{
			description: "empty buildfile is skipped",
			buildFile:   "",
			result:      []string{"filter", "--debugging", "--kube-context", "kubecontext", "--kubeconfig", "kubeconfig"},
		},
		{
			description: "buildfile is added",
			buildFile:   "buildfile",
			result:      []string{"filter", "--debugging", "--kube-context", "kubecontext", "--build-artifacts", "buildfile", "--kubeconfig", "kubeconfig"},
		},
	}
	for _, test := range tests {
		testutil.Run(t, test.description, func(t *testutil.T) {
			h := NewDeployer(&helmConfig{
				helm: testDeployConfig,
			}, latest.DeployType{
				HelmDeploy: &testDeployConfig,
			}, nil)
			result := h.generateSkaffoldDebugFilter(test.buildFile)
			t.CheckDeepEqual(test.result, result)
		})
	}
}

type helmConfig struct {
	runcontext.RunContext // Embedded to provide the default values.
	namespace             string
	force                 bool
	helm                  latest.HelmDeploy
}

func (c *helmConfig) ForceDeploy() bool        { return c.force }
func (c *helmConfig) GetKubeConfig() string    { return kubectl.TestKubeConfig }
func (c *helmConfig) GetKubeContext() string   { return kubectl.TestKubeContext }
func (c *helmConfig) GetKubeNamespace() string { return c.namespace }
func (c *helmConfig) Pipeline() latest.Pipeline {
	var pipeline latest.Pipeline
	pipeline.Deploy.Steps[0].HelmDeploy = &c.helm
	return pipeline
}<|MERGE_RESOLUTION|>--- conflicted
+++ resolved
@@ -1372,14 +1372,10 @@
 			t.Override(&util.OSEnviron, func() []string { return []string{"FOO=FOOBAR"} })
 
 			deployer := NewDeployer(&helmConfig{
-<<<<<<< HEAD
-				helm: test.helm,
+				helm:      test.helm,
+				namespace: test.namespace,
 			}, latest.DeployType{
 				HelmDeploy: &test.helm,
-=======
-				helm:      test.helm,
-				namespace: test.namespace,
->>>>>>> 939b7c03
 			}, nil)
 
 			t.Override(&util.DefaultExecCommand, test.commands)
