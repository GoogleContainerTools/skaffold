--- conflicted
+++ resolved
@@ -126,7 +126,7 @@
 	kloader.Config
 	portforward.Config
 	IsMultiConfig() bool
-	JSONParseConfig() latestV1.JSONParseConfig
+	JSONParseConfig() latestV2.JSONParseConfig
 }
 
 // NewDeployer returns a configured Deployer.  Returns an error if current version of helm is less than 3.1.0.
@@ -548,14 +548,8 @@
 	if err != nil {
 		return nil, nil, userErr("get release", err)
 	}
-<<<<<<< HEAD
 	artifacts := parseReleaseManifests(opts.namespace, bufio.NewReader(bytes.NewReader(b)))
 	return b, artifacts, nil
-=======
-
-	artifacts := parseReleaseManifests(opts.namespace, bufio.NewReader(&b))
-	return artifacts, nil
->>>>>>> 189a5529
 }
 
 // getReleaseManifest confirms that a release is visible to helm and returns the release manifest
