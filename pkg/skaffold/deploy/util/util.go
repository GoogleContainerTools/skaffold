--- conflicted
+++ resolved
@@ -17,6 +17,7 @@
 package util
 
 import (
+	"context"
 	"fmt"
 	"io"
 	"os"
@@ -31,17 +32,13 @@
 	"github.com/GoogleContainerTools/skaffold/pkg/skaffold/graph"
 	"github.com/GoogleContainerTools/skaffold/pkg/skaffold/initializer/prompt"
 	"github.com/GoogleContainerTools/skaffold/pkg/skaffold/kubernetes"
-<<<<<<< HEAD
-	"github.com/GoogleContainerTools/skaffold/pkg/skaffold/util"
+	"github.com/GoogleContainerTools/skaffold/pkg/skaffold/output/log"
+	"github.com/GoogleContainerTools/skaffold/pkg/skaffold/util/stringset"
 	"github.com/buildpacks/lifecycle/cmd"
-	"github.com/sirupsen/logrus"
 )
 
 var (
 	confirmHydrationDirOverride = prompt.ConfirmHydrationDirOverride
-=======
-	"github.com/GoogleContainerTools/skaffold/pkg/skaffold/util/stringset"
->>>>>>> 22cfab75
 )
 
 // ApplyDefaultRepo applies the default repo to a given image tag.
@@ -102,7 +99,7 @@
 	}
 
 	if _, err := os.Stat(hydratedDir); os.IsNotExist(err) {
-		logrus.Infof("hydrated-dir does not exist, creating %v\n", hydratedDir)
+		log.Entry(context.TODO()).Infof("hydrated-dir does not exist, creating %v\n", hydratedDir)
 		if err := os.MkdirAll(hydratedDir, os.ModePerm); err != nil {
 			return "", err
 		}
@@ -114,7 +111,7 @@
 			}
 		}
 	}
-	logrus.Infof("manifests hydration will take place in %v\n", hydratedDir)
+	log.Entry(context.TODO()).Infof("manifests hydration will take place in %v\n", hydratedDir)
 	return hydratedDir, nil
 }
 
