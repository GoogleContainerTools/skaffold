--- conflicted
+++ resolved
@@ -171,8 +171,6 @@
 	return clean
 }
 
-<<<<<<< HEAD
-=======
 // parses out connection error
 // $kubectl logs somePod -f
 // Unable to connect to the server: dial tcp x.x.x.x:443: connect: network is unreachable
@@ -181,7 +179,6 @@
 // $kubectl logs testPod  -f
 // 2020/06/18 17:28:31 service is running
 // Killed: 9
->>>>>>> 9bb118c3
 func parseKubectlRolloutError(err error) (proto.StatusCode, error) {
 	if err == nil {
 		return proto.StatusCode_STATUSCHECK_SUCCESS, err
@@ -213,21 +210,12 @@
 	newPods := map[string]validator.Resource{}
 	d.status.changed = false
 	for _, p := range pods {
-<<<<<<< HEAD
-		originalPod, ok := d.pods[p.String()]
-		if !ok  || originalPod.StatusCode != p.StatusCode {
-			d.status.changed = true
-			switch p.StatusCode {
-			case proto.StatusCode_STATUSCHECK_CONTAINER_CREATING:
-				event.ResourceStatusCheckEventUpdated(p.String(), p.Error().Error())
-=======
 		originalPod, found := d.pods[p.String()]
 		if !found || originalPod.StatusCode != p.StatusCode {
 			d.status.changed = true
 			switch p.StatusCode {
 			case proto.StatusCode_STATUSCHECK_CONTAINER_CREATING:
 				event.ResourceStatusCheckEventUpdated(p.String(), p.StatusCode, p.Error().Error())
->>>>>>> 9bb118c3
 			default:
 				event.ResourceStatusCheckEventCompleted(p.String(), p.StatusCode, p.Error())
 			}
