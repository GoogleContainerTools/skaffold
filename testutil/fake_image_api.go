--- conflicted
+++ resolved
@@ -53,7 +53,6 @@
 	ErrImageInspect bool
 	ErrImagePush    bool
 	ErrImagePull    bool
-<<<<<<< HEAD
 	ErrImageList    bool
 	ErrImageRemove  bool
 
@@ -61,25 +60,16 @@
 	ErrVersion bool
 	// will return the "test error" error on first <DUFails> DiskUsage calls
 	DUFails int
-=======
-	ErrStream       bool
-	ErrVersion      bool
->>>>>>> 14c00e0f
 
 	nextImageID  int32
 	tagToImageID sync.Map // map[string]string
 	pushed       sync.Map // map[string]string
 	pulled       sync.Map // map[string]string
 
-<<<<<<< HEAD
-	mux sync.Mutex
+	mux   sync.Mutex
+	Built []types.ImageBuildOptions
 	// ref -> [id]
 	LocalImages map[string][]string
-	Built       []types.ImageBuildOptions
-=======
-	mux   sync.Mutex
-	Built []types.ImageBuildOptions
->>>>>>> 14c00e0f
 }
 
 func (f *FakeAPIClient) ServerVersion(ctx context.Context) (types.Version, error) {
@@ -160,7 +150,6 @@
 	}, nil
 }
 
-<<<<<<< HEAD
 func (f *FakeAPIClient) ImageRemove(_ context.Context, _ string, _ types.ImageRemoveOptions) ([]types.ImageDeleteResponseItem, error) {
 	if f.ErrImageRemove {
 		return []types.ImageDeleteResponseItem{}, fmt.Errorf("test error")
@@ -168,8 +157,6 @@
 	return []types.ImageDeleteResponseItem{}, nil
 }
 
-=======
->>>>>>> 14c00e0f
 func (f *FakeAPIClient) ImageInspectWithRaw(_ context.Context, refOrID string) (types.ImageInspect, []byte, error) {
 	if f.ErrImageInspect {
 		return types.ImageInspect{}, nil, fmt.Errorf("")
