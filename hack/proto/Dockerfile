--- conflicted
+++ resolved
@@ -24,24 +24,6 @@
  
 WORKDIR /grpc-gateway
 RUN wget -q -O- https://github.com/grpc-ecosystem/grpc-gateway/tarball/v2.5.0 | tar --strip-components 1 -zx
-<<<<<<< HEAD
- 
-WORKDIR /tmp
-ENV GOPROXY=https://proxy.golang.org
-ENV GO111MODULE=on
-  
-RUN go get \
-   github.com/golang/protobuf/protoc-gen-go@v1.5.2 \
-   github.com/grpc-ecosystem/grpc-gateway/v2/protoc-gen-grpc-gateway@v2.5.0 \
-   github.com/grpc-ecosystem/grpc-gateway/protoc-gen-swagger@v1.7.0 \
-   github.com/pseudomuto/protoc-gen-doc/cmd/protoc-gen-doc@v1.5.0 \
-   google.golang.org/grpc/cmd/protoc-gen-go-grpc@v1.1.0
- 
- 
-WORKDIR /proto/google/api
-COPY google/api/*.proto ./
- 
-=======
 
 WORKDIR /tmp
 ENV GOPROXY=https://proxy.golang.org
@@ -58,22 +40,10 @@
 WORKDIR /proto/google/api
 COPY google/api/*.proto ./
 
->>>>>>> f15f5023
 # Generate proto files for common enums
 WORKDIR /proto/enums
 COPY enums/enums.proto enums/markdown.tmpl ./
 RUN protoc \
-<<<<<<< HEAD
- -I . \
- -I /proto/google/api \
- --grpc-gateway_out=logtostderr=true:. \
- --go_out=plugins=grpc:. \
- --doc_out=. \
- --doc_opt=./markdown.tmpl,enums.md \
- *.proto
- 
- 
-=======
   -I . \
   -I /proto/google/api \
   --grpc-gateway_out=logtostderr=true:. \
@@ -82,28 +52,10 @@
   --doc_opt=./markdown.tmpl,enums.md \
   *.proto
 
->>>>>>> f15f5023
 # Generate proto files for v1 API
 WORKDIR /proto
 COPY v1/skaffold.proto v1/markdown.tmpl v1/
 RUN protoc \
-<<<<<<< HEAD
--I . \
--I enums/ \
--I /protoc/include  \
- -I /proto/google/api \
---grpc-gateway_out=logtostderr=true:. \
---go_out=. \
---doc_out=v1/ \
---doc_opt=v1/markdown.tmpl,v1/index.md \
---swagger_out=logtostderr=true:. \
---go-grpc_out=.  \
---go-grpc_opt=require_unimplemented_servers=false \
-v1/*.proto
- 
- 
- 
-=======
   -I . \
   -I enums/ \
   -I /protoc/include \
@@ -117,47 +69,10 @@
   --go-grpc_opt=require_unimplemented_servers=false \
   v1/*.proto
 
->>>>>>> f15f5023
 # Generate proto files for v2 API
 WORKDIR /proto
 COPY v2/skaffold.proto v2/markdown.tmpl v2/
 RUN protoc \
-<<<<<<< HEAD
--I . \
--I enums/ \
--I /protoc/include  \
- -I /proto/google/api \
---grpc-gateway_out=logtostderr=true:. \
---go_out=. \
---doc_out=v2/ \
---doc_opt=v2/markdown.tmpl,v2/index.md \
---swagger_out=logtostderr=true:. \
---go-grpc_out=.  \
---go-grpc_opt=require_unimplemented_servers=false \
-v2/*.proto
- 
- 
- 
-# Generate proto files for v3 API
-WORKDIR /proto
-COPY v3/skaffold.proto v3/markdown.tmpl v3/
-RUN protoc \
--I . \
--I enums/ \
--I /protoc/include  \
- -I /proto/google/api \ 
---grpc-gateway_out=logtostderr=true:. \
---go_out=. \
---doc_out=v3/ \
---doc_opt=v3/markdown.tmpl,v3/index.md \
---swagger_out=logtostderr=true:. \
---go-grpc_out=.  \
---go-grpc_opt=require_unimplemented_servers=false \
-v3/*.proto
- 
- 
- 
-=======
   -I . \
   -I enums/ \
   -I /protoc/include \
@@ -171,7 +86,23 @@
   --go-grpc_opt=require_unimplemented_servers=false \
   v2/*.proto
 
->>>>>>> f15f5023
+  # Generate proto files for v3 API
+WORKDIR /proto
+COPY v3/skaffold.proto v3/markdown.tmpl v3/
+RUN protoc \
+  -I . \
+  -I enums/ \
+  -I /protoc/include \
+  -I /proto/google/api \
+  --grpc-gateway_out=logtostderr=true:. \
+  --go_out=. \
+  --doc_out=v3/ \
+  --doc_opt=v3/markdown.tmpl,v3/index.md \
+  --swagger_out=logtostderr=true:. \
+  --go-grpc_out=. \
+  --go-grpc_opt=require_unimplemented_servers=false \
+  v3/*.proto
+
 # this is a hack - seemingly grpc-gateway-swagger-gen is sometimes generating titles when they should be descriptions
 RUN wget -O jq https://github.com/stedolan/jq/releases/download/jq-1.6/jq-linux64 && chmod +x ./jq
 RUN ./jq 'walk(if type == "object" and has("title") then .description = ([.title, .description] | map(values) | join ("\n")) | del(.title) else .  end)' v1/skaffold.swagger.json | sponge v1/skaffold.swagger.json
