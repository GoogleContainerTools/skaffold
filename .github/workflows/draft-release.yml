--- conflicted
+++ resolved
@@ -3,11 +3,7 @@
 on:
   push:
     branches:
-<<<<<<< HEAD
     - main
-=======
-    - master
->>>>>>> 27271dfc
 
 permissions: read-all
 
