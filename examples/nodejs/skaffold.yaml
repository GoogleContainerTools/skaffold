--- conflicted
+++ resolved
@@ -5,15 +5,11 @@
   - image: gcr.io/k8s-skaffold/node-example
     context: backend
     sync:
-<<<<<<< HEAD
       manual:
-      - src: '*.js'
-        dest: .
-=======
-      # Sync all the javascript files that are in the src folder 
-      # with the container src folder
-      'src/***/*.js': src/
->>>>>>> 4889f10d
+        # Sync all the javascript files that are in the src folder
+        # with the container src folder
+        - src: 'src/**/*.js'
+          dest: .
 deploy:
   kubectl:
     manifests:
